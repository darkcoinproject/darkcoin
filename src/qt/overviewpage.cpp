// Copyright (c) 2011-2015 The Bitcoin Core developers
// Copyright (c) 2014-2017 The Dash Core developers
// Distributed under the MIT software license, see the accompanying
// file COPYING or http://www.opensource.org/licenses/mit-license.php.

#include "overviewpage.h"
#include "ui_overviewpage.h"

#include "bitcoinunits.h"
#include "clientmodel.h"
#include "guiconstants.h"
#include "guiutil.h"
#include "init.h"
#include "optionsmodel.h"
#include "platformstyle.h"
#include "transactionfilterproxy.h"
#include "transactiontablemodel.h"
#include "utilitydialog.h"
#include "walletmodel.h"

#include "instantx.h"
#include "darksendconfig.h"
#include "masternode-sync.h"
#include "privatesend-client.h"

#include <QAbstractItemDelegate>
#include <QPainter>
#include <QSettings>
#include <QTimer>

#define ICON_OFFSET 16
#define DECORATION_SIZE 54
#define NUM_ITEMS 5
#define NUM_ITEMS_ADV 7

class TxViewDelegate : public QAbstractItemDelegate
{
    Q_OBJECT
public:
<<<<<<< HEAD
    TxViewDelegate(const PlatformStyle *platformStyle):
        QAbstractItemDelegate(), unit(BitcoinUnits::EGI),
        platformStyle(platformStyle)
=======
    TxViewDelegate(const PlatformStyle *_platformStyle, QObject *parent=nullptr):
        QAbstractItemDelegate(parent), unit(BitcoinUnits::DASH),
        platformStyle(_platformStyle)
>>>>>>> 20bacfab
    {

    }

    inline void paint(QPainter *painter, const QStyleOptionViewItem &option,
                      const QModelIndex &index ) const
    {
        painter->save();

        QIcon icon = qvariant_cast<QIcon>(index.data(TransactionTableModel::RawDecorationRole));
        QRect mainRect = option.rect;
        mainRect.moveLeft(ICON_OFFSET);
        QRect decorationRect(mainRect.topLeft(), QSize(DECORATION_SIZE, DECORATION_SIZE));
        int xspace = DECORATION_SIZE + 8;
        int ypad = 6;
        int halfheight = (mainRect.height() - 2*ypad)/2;
        QRect amountRect(mainRect.left() + xspace, mainRect.top()+ypad, mainRect.width() - xspace - ICON_OFFSET, halfheight);
        QRect addressRect(mainRect.left() + xspace, mainRect.top()+ypad+halfheight, mainRect.width() - xspace, halfheight);
        icon = platformStyle->SingleColorIcon(icon);
        icon.paint(painter, decorationRect);

        QDateTime date = index.data(TransactionTableModel::DateRole).toDateTime();
        QString address = index.data(Qt::DisplayRole).toString();
        qint64 amount = index.data(TransactionTableModel::AmountRole).toLongLong();
        bool confirmed = index.data(TransactionTableModel::ConfirmedRole).toBool();
        QVariant value = index.data(Qt::ForegroundRole);
        QColor foreground = option.palette.color(QPalette::Text);
        if(value.canConvert<QBrush>())
        {
            QBrush brush = qvariant_cast<QBrush>(value);
            foreground = brush.color();
        }

        painter->setPen(foreground);
        QRect boundingRect;
        painter->drawText(addressRect, Qt::AlignLeft|Qt::AlignVCenter, address, &boundingRect);

        if (index.data(TransactionTableModel::WatchonlyRole).toBool())
        {
            QIcon iconWatchonly = qvariant_cast<QIcon>(index.data(TransactionTableModel::WatchonlyDecorationRole));
            QRect watchonlyRect(boundingRect.right() + 5, mainRect.top()+ypad+halfheight, 16, halfheight);
            iconWatchonly.paint(painter, watchonlyRect);
        }

        if(amount < 0)
        {
            foreground = COLOR_NEGATIVE;
        }
        else if(!confirmed)
        {
            foreground = COLOR_UNCONFIRMED;
        }
        else
        {
            foreground = option.palette.color(QPalette::Text);
        }
        painter->setPen(foreground);
        QString amountText = BitcoinUnits::floorWithUnit(unit, amount, true, BitcoinUnits::separatorAlways);
        if(!confirmed)
        {
            amountText = QString("[") + amountText + QString("]");
        }
        painter->drawText(amountRect, Qt::AlignRight|Qt::AlignVCenter, amountText);

        painter->setPen(option.palette.color(QPalette::Text));
        painter->drawText(amountRect, Qt::AlignLeft|Qt::AlignVCenter, GUIUtil::dateTimeStr(date));

        painter->restore();
    }

    inline QSize sizeHint(const QStyleOptionViewItem &option, const QModelIndex &index) const
    {
        return QSize(DECORATION_SIZE, DECORATION_SIZE);
    }

    int unit;
    const PlatformStyle *platformStyle;

};
#include "overviewpage.moc"

OverviewPage::OverviewPage(const PlatformStyle *platformStyle, QWidget *parent) :
    QWidget(parent),
    ui(new Ui::OverviewPage),
    clientModel(0),
    walletModel(0),
    currentBalance(-1),
    currentUnconfirmedBalance(-1),
    currentImmatureBalance(-1),
    currentWatchOnlyBalance(-1),
    currentWatchUnconfBalance(-1),
    currentWatchImmatureBalance(-1),
    txdelegate(new TxViewDelegate(platformStyle, this))
{
    ui->setupUi(this);
    QString theme = GUIUtil::getThemeName();

    // Recent transactions
    ui->listTransactions->setItemDelegate(txdelegate);
    ui->listTransactions->setIconSize(QSize(DECORATION_SIZE, DECORATION_SIZE));
    // Note: minimum height of listTransactions will be set later in updateAdvancedPSUI() to reflect actual settings
    ui->listTransactions->setAttribute(Qt::WA_MacShowFocusRect, false);

    connect(ui->listTransactions, SIGNAL(clicked(QModelIndex)), this, SLOT(handleTransactionClicked(QModelIndex)));

    // init "out of sync" warning labels
    ui->labelWalletStatus->setText("(" + tr("out of sync") + ")");
    ui->labelPrivateSendSyncStatus->setText("(" + tr("out of sync") + ")");
    ui->labelTransactionsStatus->setText("(" + tr("out of sync") + ")");

    // hide PS frame (helps to preserve saved size)
    // we'll setup and make it visible in updateAdvancedPSUI() later if we are not in litemode
    ui->framePrivateSend->setVisible(false);

    // start with displaying the "out of sync" warnings
    showOutOfSyncWarning(true);

    // that's it for litemode
    if(fLiteMode) return;

    // Disable any PS UI for masternode or when autobackup is disabled or failed for whatever reason
    if(fMasterNode || nWalletBackups <= 0){
        DisablePrivateSendCompletely();
        if (nWalletBackups <= 0) {
            ui->labelPrivateSendEnabled->setToolTip(tr("Automatic backups are disabled, no mixing available!"));
        }
    } else {
        if(!privateSendClient.fEnablePrivateSend){
            ui->togglePrivateSend->setText(tr("Start Mixing"));
        } else {
            ui->togglePrivateSend->setText(tr("Stop Mixing"));
        }
        // Disable privateSendClient builtin support for automatic backups while we are in GUI,
        // we'll handle automatic backups and user warnings in privateSendStatus()
        privateSendClient.fCreateAutoBackups = false;

        timer = new QTimer(this);
        connect(timer, SIGNAL(timeout()), this, SLOT(privateSendStatus()));
        timer->start(1000);
    }
}

void OverviewPage::handleTransactionClicked(const QModelIndex &index)
{
    if(filter)
        Q_EMIT transactionClicked(filter->mapToSource(index));
}

void OverviewPage::handleOutOfSyncWarningClicks()
{
    Q_EMIT outOfSyncWarningClicked();
}

OverviewPage::~OverviewPage()
{
    if(!fLiteMode && !fMasterNode) disconnect(timer, SIGNAL(timeout()), this, SLOT(privateSendStatus()));
    delete ui;
}

void OverviewPage::setBalance(const CAmount& balance, const CAmount& unconfirmedBalance, const CAmount& immatureBalance, const CAmount& anonymizedBalance, const CAmount& watchOnlyBalance, const CAmount& watchUnconfBalance, const CAmount& watchImmatureBalance)
{
    currentBalance = balance;
    currentUnconfirmedBalance = unconfirmedBalance;
    currentImmatureBalance = immatureBalance;
    currentAnonymizedBalance = anonymizedBalance;
    currentWatchOnlyBalance = watchOnlyBalance;
    currentWatchUnconfBalance = watchUnconfBalance;
    currentWatchImmatureBalance = watchImmatureBalance;
    ui->labelBalance->setText(BitcoinUnits::floorHtmlWithUnit(nDisplayUnit, balance, false, BitcoinUnits::separatorAlways));
    ui->labelUnconfirmed->setText(BitcoinUnits::floorHtmlWithUnit(nDisplayUnit, unconfirmedBalance, false, BitcoinUnits::separatorAlways));
    ui->labelImmature->setText(BitcoinUnits::floorHtmlWithUnit(nDisplayUnit, immatureBalance, false, BitcoinUnits::separatorAlways));
    ui->labelAnonymized->setText(BitcoinUnits::floorHtmlWithUnit(nDisplayUnit, anonymizedBalance, false, BitcoinUnits::separatorAlways));
    ui->labelTotal->setText(BitcoinUnits::floorHtmlWithUnit(nDisplayUnit, balance + unconfirmedBalance + immatureBalance, false, BitcoinUnits::separatorAlways));
    ui->labelWatchAvailable->setText(BitcoinUnits::floorHtmlWithUnit(nDisplayUnit, watchOnlyBalance, false, BitcoinUnits::separatorAlways));
    ui->labelWatchPending->setText(BitcoinUnits::floorHtmlWithUnit(nDisplayUnit, watchUnconfBalance, false, BitcoinUnits::separatorAlways));
    ui->labelWatchImmature->setText(BitcoinUnits::floorHtmlWithUnit(nDisplayUnit, watchImmatureBalance, false, BitcoinUnits::separatorAlways));
    ui->labelWatchTotal->setText(BitcoinUnits::floorHtmlWithUnit(nDisplayUnit, watchOnlyBalance + watchUnconfBalance + watchImmatureBalance, false, BitcoinUnits::separatorAlways));

    // only show immature (newly mined) balance if it's non-zero, so as not to complicate things
    // for the non-mining users
    bool showImmature = immatureBalance != 0;
    bool showWatchOnlyImmature = watchImmatureBalance != 0;

    // for symmetry reasons also show immature label when the watch-only one is shown
    ui->labelImmature->setVisible(showImmature || showWatchOnlyImmature);
    ui->labelImmatureText->setVisible(showImmature || showWatchOnlyImmature);
    ui->labelWatchImmature->setVisible(showWatchOnlyImmature); // show watch-only immature balance

    updatePrivateSendProgress();

    static int cachedTxLocks = 0;

    if(cachedTxLocks != nCompleteTXLocks){
        cachedTxLocks = nCompleteTXLocks;
        ui->listTransactions->update();
    }
}

// show/hide watch-only labels
void OverviewPage::updateWatchOnlyLabels(bool showWatchOnly)
{
    ui->labelSpendable->setVisible(showWatchOnly);      // show spendable label (only when watch-only is active)
    ui->labelWatchonly->setVisible(showWatchOnly);      // show watch-only label
    ui->lineWatchBalance->setVisible(showWatchOnly);    // show watch-only balance separator line
    ui->labelWatchAvailable->setVisible(showWatchOnly); // show watch-only available balance
    ui->labelWatchPending->setVisible(showWatchOnly);   // show watch-only pending balance
    ui->labelWatchTotal->setVisible(showWatchOnly);     // show watch-only total balance

    if (!showWatchOnly){
        ui->labelWatchImmature->hide();
    }
    else{
        ui->labelBalance->setIndent(20);
        ui->labelUnconfirmed->setIndent(20);
        ui->labelImmature->setIndent(20);
        ui->labelTotal->setIndent(20);
    }
}

void OverviewPage::setClientModel(ClientModel *model)
{
    this->clientModel = model;
    if(model)
    {
        // Show warning if this is a prerelease version
        connect(model, SIGNAL(alertsChanged(QString)), this, SLOT(updateAlerts(QString)));
        updateAlerts(model->getStatusBarWarnings());
    }
}

void OverviewPage::setWalletModel(WalletModel *model)
{
    this->walletModel = model;
    if(model && model->getOptionsModel())
    {
        // update the display unit, to not use the default ("EGI")
        updateDisplayUnit();
        // Keep up to date with wallet
        setBalance(model->getBalance(), model->getUnconfirmedBalance(), model->getImmatureBalance(), model->getAnonymizedBalance(),
                   model->getWatchBalance(), model->getWatchUnconfirmedBalance(), model->getWatchImmatureBalance());
        connect(model, SIGNAL(balanceChanged(CAmount,CAmount,CAmount,CAmount,CAmount,CAmount,CAmount)), this, SLOT(setBalance(CAmount,CAmount,CAmount,CAmount,CAmount,CAmount,CAmount)));

        connect(model->getOptionsModel(), SIGNAL(displayUnitChanged(int)), this, SLOT(updateDisplayUnit()));
        connect(model->getOptionsModel(), SIGNAL(privateSendRoundsChanged()), this, SLOT(updatePrivateSendProgress()));
        connect(model->getOptionsModel(), SIGNAL(privateSentAmountChanged()), this, SLOT(updatePrivateSendProgress()));
        connect(model->getOptionsModel(), SIGNAL(advancedPSUIChanged(bool)), this, SLOT(updateAdvancedPSUI(bool)));
        // explicitly update PS frame and transaction list to reflect actual settings
        updateAdvancedPSUI(model->getOptionsModel()->getShowAdvancedPSUI());

        connect(ui->privateSendAuto, SIGNAL(clicked()), this, SLOT(privateSendAuto()));
        connect(ui->privateSendReset, SIGNAL(clicked()), this, SLOT(privateSendReset()));
        connect(ui->privateSendInfo, SIGNAL(clicked()), this, SLOT(privateSendInfo()));
        connect(ui->togglePrivateSend, SIGNAL(clicked()), this, SLOT(togglePrivateSend()));
        updateWatchOnlyLabels(model->haveWatchOnly());
        connect(model, SIGNAL(notifyWatchonlyChanged(bool)), this, SLOT(updateWatchOnlyLabels(bool)));
    }
}

void OverviewPage::updateDisplayUnit()
{
    if(walletModel && walletModel->getOptionsModel())
    {
        nDisplayUnit = walletModel->getOptionsModel()->getDisplayUnit();
        if(currentBalance != -1)
            setBalance(currentBalance, currentUnconfirmedBalance, currentImmatureBalance, currentAnonymizedBalance,
                       currentWatchOnlyBalance, currentWatchUnconfBalance, currentWatchImmatureBalance);

        // Update txdelegate->unit with the current unit
        txdelegate->unit = nDisplayUnit;

        ui->listTransactions->update();
    }
}

void OverviewPage::updateAlerts(const QString &warnings)
{
    this->ui->labelAlerts->setVisible(!warnings.isEmpty());
    this->ui->labelAlerts->setText(warnings);
}

void OverviewPage::showOutOfSyncWarning(bool fShow)
{
    ui->labelWalletStatus->setVisible(fShow);
    ui->labelPrivateSendSyncStatus->setVisible(fShow);
    ui->labelTransactionsStatus->setVisible(fShow);
}

void OverviewPage::updatePrivateSendProgress()
{
    if(!masternodeSync.IsBlockchainSynced() || ShutdownRequested()) return;

    if(!pwalletMain) return;

    QString strAmountAndRounds;
    QString strPrivateSendAmount = BitcoinUnits::formatHtmlWithUnit(nDisplayUnit, privateSendClient.nPrivateSendAmount * COIN, false, BitcoinUnits::separatorAlways);

    if(currentBalance == 0)
    {
        ui->privateSendProgress->setValue(0);
        ui->privateSendProgress->setToolTip(tr("No inputs detected"));

        // when balance is zero just show info from settings
        strPrivateSendAmount = strPrivateSendAmount.remove(strPrivateSendAmount.indexOf("."), BitcoinUnits::decimals(nDisplayUnit) + 1);
        strAmountAndRounds = strPrivateSendAmount + " / " + tr("%n Rounds", "", privateSendClient.nPrivateSendRounds);

        ui->labelAmountRounds->setToolTip(tr("No inputs detected"));
        ui->labelAmountRounds->setText(strAmountAndRounds);
        return;
    }

    CAmount nAnonymizableBalance = pwalletMain->GetAnonymizableBalance(false, false);

    CAmount nMaxToAnonymize = nAnonymizableBalance + currentAnonymizedBalance;

    // If it's more than the anon threshold, limit to that.
    if(nMaxToAnonymize > privateSendClient.nPrivateSendAmount*COIN) nMaxToAnonymize = privateSendClient.nPrivateSendAmount*COIN;

    if(nMaxToAnonymize == 0) return;

    if(nMaxToAnonymize >= privateSendClient.nPrivateSendAmount * COIN) {
        ui->labelAmountRounds->setToolTip(tr("Found enough compatible inputs to anonymize %1")
                                          .arg(strPrivateSendAmount));
        strPrivateSendAmount = strPrivateSendAmount.remove(strPrivateSendAmount.indexOf("."), BitcoinUnits::decimals(nDisplayUnit) + 1);
        strAmountAndRounds = strPrivateSendAmount + " / " + tr("%n Rounds", "", privateSendClient.nPrivateSendRounds);
    } else {
        QString strMaxToAnonymize = BitcoinUnits::formatHtmlWithUnit(nDisplayUnit, nMaxToAnonymize, false, BitcoinUnits::separatorAlways);
        ui->labelAmountRounds->setToolTip(tr("Not enough compatible inputs to anonymize <span style='color:red;'>%1</span>,<br>"
                                             "will anonymize <span style='color:red;'>%2</span> instead")
                                          .arg(strPrivateSendAmount)
                                          .arg(strMaxToAnonymize));
        strMaxToAnonymize = strMaxToAnonymize.remove(strMaxToAnonymize.indexOf("."), BitcoinUnits::decimals(nDisplayUnit) + 1);
        strAmountAndRounds = "<span style='color:red;'>" +
                QString(BitcoinUnits::factor(nDisplayUnit) == 1 ? "" : "~") + strMaxToAnonymize +
                " / " + tr("%n Rounds", "", privateSendClient.nPrivateSendRounds) + "</span>";
    }
    ui->labelAmountRounds->setText(strAmountAndRounds);

    if (!fShowAdvancedPSUI) return;

    CAmount nDenominatedConfirmedBalance;
    CAmount nDenominatedUnconfirmedBalance;
    CAmount nNormalizedAnonymizedBalance;
    float nAverageAnonymizedRounds;

    nDenominatedConfirmedBalance = pwalletMain->GetDenominatedBalance();
    nDenominatedUnconfirmedBalance = pwalletMain->GetDenominatedBalance(true);
    nNormalizedAnonymizedBalance = pwalletMain->GetNormalizedAnonymizedBalance();
    nAverageAnonymizedRounds = pwalletMain->GetAverageAnonymizedRounds();

    // calculate parts of the progress, each of them shouldn't be higher than 1
    // progress of denominating
    float denomPart = 0;
    // mixing progress of denominated balance
    float anonNormPart = 0;
    // completeness of full amount anonymization
    float anonFullPart = 0;

    CAmount denominatedBalance = nDenominatedConfirmedBalance + nDenominatedUnconfirmedBalance;
    denomPart = (float)denominatedBalance / nMaxToAnonymize;
    denomPart = denomPart > 1 ? 1 : denomPart;
    denomPart *= 100;

    anonNormPart = (float)nNormalizedAnonymizedBalance / nMaxToAnonymize;
    anonNormPart = anonNormPart > 1 ? 1 : anonNormPart;
    anonNormPart *= 100;

    anonFullPart = (float)currentAnonymizedBalance / nMaxToAnonymize;
    anonFullPart = anonFullPart > 1 ? 1 : anonFullPart;
    anonFullPart *= 100;

    // apply some weights to them ...
    float denomWeight = 1;
    float anonNormWeight = privateSendClient.nPrivateSendRounds;
    float anonFullWeight = 2;
    float fullWeight = denomWeight + anonNormWeight + anonFullWeight;
    // ... and calculate the whole progress
    float denomPartCalc = ceilf((denomPart * denomWeight / fullWeight) * 100) / 100;
    float anonNormPartCalc = ceilf((anonNormPart * anonNormWeight / fullWeight) * 100) / 100;
    float anonFullPartCalc = ceilf((anonFullPart * anonFullWeight / fullWeight) * 100) / 100;
    float progress = denomPartCalc + anonNormPartCalc + anonFullPartCalc;
    if(progress >= 100) progress = 100;

    ui->privateSendProgress->setValue(progress);

    QString strToolPip = ("<b>" + tr("Overall progress") + ": %1%</b><br/>" +
                          tr("Denominated") + ": %2%<br/>" +
                          tr("Mixed") + ": %3%<br/>" +
                          tr("Anonymized") + ": %4%<br/>" +
                          tr("Denominated inputs have %5 of %n rounds on average", "", privateSendClient.nPrivateSendRounds))
            .arg(progress).arg(denomPart).arg(anonNormPart).arg(anonFullPart)
            .arg(nAverageAnonymizedRounds);
    ui->privateSendProgress->setToolTip(strToolPip);
}

void OverviewPage::updateAdvancedPSUI(bool fShowAdvancedPSUI) {
    this->fShowAdvancedPSUI = fShowAdvancedPSUI;
    int nNumItems = (fLiteMode || !fShowAdvancedPSUI) ? NUM_ITEMS : NUM_ITEMS_ADV;
    SetupTransactionList(nNumItems);

    if (fLiteMode) return;

    ui->framePrivateSend->setVisible(true);
    ui->labelCompletitionText->setVisible(fShowAdvancedPSUI);
    ui->privateSendProgress->setVisible(fShowAdvancedPSUI);
    ui->labelSubmittedDenomText->setVisible(fShowAdvancedPSUI);
    ui->labelSubmittedDenom->setVisible(fShowAdvancedPSUI);
    ui->privateSendAuto->setVisible(fShowAdvancedPSUI);
    ui->privateSendReset->setVisible(fShowAdvancedPSUI);
    ui->privateSendInfo->setVisible(true);
    ui->labelPrivateSendLastMessage->setVisible(fShowAdvancedPSUI);
}

void OverviewPage::privateSendStatus()
{
    if(!masternodeSync.IsBlockchainSynced() || ShutdownRequested()) return;

    static int64_t nLastDSProgressBlockTime = 0;
    int nBestHeight = clientModel->getNumBlocks();

    // We are processing more then 1 block per second, we'll just leave
    if(((nBestHeight - privateSendClient.nCachedNumBlocks) / (GetTimeMillis() - nLastDSProgressBlockTime + 1) > 1)) return;
    nLastDSProgressBlockTime = GetTimeMillis();

    QString strKeysLeftText(tr("keys left: %1").arg(pwalletMain->nKeysLeftSinceAutoBackup));
    if(pwalletMain->nKeysLeftSinceAutoBackup < PRIVATESEND_KEYS_THRESHOLD_WARNING) {
        strKeysLeftText = "<span style='color:red;'>" + strKeysLeftText + "</span>";
    }
    ui->labelPrivateSendEnabled->setToolTip(strKeysLeftText);

    if (!privateSendClient.fEnablePrivateSend) {
        if (nBestHeight != privateSendClient.nCachedNumBlocks) {
            privateSendClient.nCachedNumBlocks = nBestHeight;
            updatePrivateSendProgress();
        }

        ui->labelPrivateSendLastMessage->setText("");
        ui->togglePrivateSend->setText(tr("Start Mixing"));

        QString strEnabled = tr("Disabled");
        // Show how many keys left in advanced PS UI mode only
        if (fShowAdvancedPSUI) strEnabled += ", " + strKeysLeftText;
        ui->labelPrivateSendEnabled->setText(strEnabled);

        return;
    }

    // Warn user that wallet is running out of keys
    // NOTE: we do NOT warn user and do NOT create autobackups if mixing is not running
    if (nWalletBackups > 0 && pwalletMain->nKeysLeftSinceAutoBackup < PRIVATESEND_KEYS_THRESHOLD_WARNING) {
        QSettings settings;
        if(settings.value("fLowKeysWarning").toBool()) {
            QString strWarn =   tr("Very low number of keys left since last automatic backup!") + "<br><br>" +
                                tr("We are about to create a new automatic backup for you, however "
                                   "<span style='color:red;'> you should always make sure you have backups "
                                   "saved in some safe place</span>!") + "<br><br>" +
                                tr("Note: You turn this message off in options.");
            ui->labelPrivateSendEnabled->setToolTip(strWarn);
            LogPrintf("OverviewPage::privateSendStatus -- Very low number of keys left since last automatic backup, warning user and trying to create new backup...\n");
            QMessageBox::warning(this, tr("PrivateSend"), strWarn, QMessageBox::Ok, QMessageBox::Ok);
        } else {
            LogPrintf("OverviewPage::privateSendStatus -- Very low number of keys left since last automatic backup, skipping warning and trying to create new backup...\n");
        }

        std::string strBackupWarning;
        std::string strBackupError;
        if(!AutoBackupWallet(pwalletMain, "", strBackupWarning, strBackupError)) {
            if (!strBackupWarning.empty()) {
                // It's still more or less safe to continue but warn user anyway
                LogPrintf("OverviewPage::privateSendStatus -- WARNING! Something went wrong on automatic backup: %s\n", strBackupWarning);

                QMessageBox::warning(this, tr("PrivateSend"),
                    tr("WARNING! Something went wrong on automatic backup") + ":<br><br>" + strBackupWarning.c_str(),
                    QMessageBox::Ok, QMessageBox::Ok);
            }
            if (!strBackupError.empty()) {
                // Things are really broken, warn user and stop mixing immediately
                LogPrintf("OverviewPage::privateSendStatus -- ERROR! Failed to create automatic backup: %s\n", strBackupError);

                QMessageBox::warning(this, tr("PrivateSend"),
                    tr("ERROR! Failed to create automatic backup") + ":<br><br>" + strBackupError.c_str() + "<br>" +
                    tr("Mixing is disabled, please close your wallet and fix the issue!"),
                    QMessageBox::Ok, QMessageBox::Ok);
            }
        }
    }

    QString strEnabled = privateSendClient.fEnablePrivateSend ? tr("Enabled") : tr("Disabled");
    // Show how many keys left in advanced PS UI mode only
    if(fShowAdvancedPSUI) strEnabled += ", " + strKeysLeftText;
    ui->labelPrivateSendEnabled->setText(strEnabled);

    if(nWalletBackups == -1) {
        // Automatic backup failed, nothing else we can do until user fixes the issue manually
        DisablePrivateSendCompletely();

        QString strError =  tr("ERROR! Failed to create automatic backup") + ", " +
                            tr("see debug.log for details.") + "<br><br>" +
                            tr("Mixing is disabled, please close your wallet and fix the issue!");
        ui->labelPrivateSendEnabled->setToolTip(strError);

        return;
    } else if(nWalletBackups == -2) {
        // We were able to create automatic backup but keypool was not replenished because wallet is locked.
        QString strWarning = tr("WARNING! Failed to replenish keypool, please unlock your wallet to do so.");
        ui->labelPrivateSendEnabled->setToolTip(strWarning);
    }

    // check darksend status and unlock if needed
    if(nBestHeight != privateSendClient.nCachedNumBlocks) {
        // Balance and number of transactions might have changed
        privateSendClient.nCachedNumBlocks = nBestHeight;
        updatePrivateSendProgress();
    }

    QString strStatus = QString(privateSendClient.GetStatus().c_str());

    QString s = tr("Last PrivateSend message:\n") + strStatus;

    if(s != ui->labelPrivateSendLastMessage->text())
        LogPrintf("OverviewPage::privateSendStatus -- Last PrivateSend message: %s\n", strStatus.toStdString());

    ui->labelPrivateSendLastMessage->setText(s);

    if(privateSendClient.nSessionDenom == 0){
        ui->labelSubmittedDenom->setText(tr("N/A"));
    } else {
        QString strDenom(CPrivateSend::GetDenominationsToString(privateSendClient.nSessionDenom).c_str());
        ui->labelSubmittedDenom->setText(strDenom);
    }

}

void OverviewPage::privateSendAuto(){
    privateSendClient.DoAutomaticDenominating(*g_connman);
}

void OverviewPage::privateSendReset(){
    privateSendClient.ResetPool();

    QMessageBox::warning(this, tr("PrivateSend"),
        tr("PrivateSend was successfully reset."),
        QMessageBox::Ok, QMessageBox::Ok);
}

void OverviewPage::privateSendInfo(){
    HelpMessageDialog dlg(this, HelpMessageDialog::pshelp);
    dlg.exec();
}

void OverviewPage::togglePrivateSend(){
    QSettings settings;
    // Popup some information on first mixing
    QString hasMixed = settings.value("hasMixed").toString();
    if(hasMixed.isEmpty()){
        QMessageBox::information(this, tr("PrivateSend"),
                tr("If you don't want to see internal PrivateSend fees/transactions select \"Most Common\" as Type on the \"Transactions\" tab."),
                QMessageBox::Ok, QMessageBox::Ok);
        settings.setValue("hasMixed", "hasMixed");
    }
    if(!privateSendClient.fEnablePrivateSend){
        const CAmount nMinAmount = CPrivateSend::GetSmallestDenomination() + CPrivateSend::GetMaxCollateralAmount();
        if(currentBalance < nMinAmount){
            QString strMinAmount(BitcoinUnits::formatWithUnit(nDisplayUnit, nMinAmount));
            QMessageBox::warning(this, tr("PrivateSend"),
                tr("PrivateSend requires at least %1 to use.").arg(strMinAmount),
                QMessageBox::Ok, QMessageBox::Ok);
            return;
        }

        // if wallet is locked, ask for a passphrase
        if (walletModel->getEncryptionStatus() == WalletModel::Locked)
        {
            WalletModel::UnlockContext ctx(walletModel->requestUnlock(true));
            if(!ctx.isValid())
            {
                //unlock was cancelled
                privateSendClient.nCachedNumBlocks = std::numeric_limits<int>::max();
                QMessageBox::warning(this, tr("PrivateSend"),
                    tr("Wallet is locked and user declined to unlock. Disabling PrivateSend."),
                    QMessageBox::Ok, QMessageBox::Ok);
                LogPrint("privatesend", "OverviewPage::togglePrivateSend -- Wallet is locked and user declined to unlock. Disabling PrivateSend.\n");
                return;
            }
        }

    }

    privateSendClient.fEnablePrivateSend = !privateSendClient.fEnablePrivateSend;
    privateSendClient.nCachedNumBlocks = std::numeric_limits<int>::max();

    if(!privateSendClient.fEnablePrivateSend){
        ui->togglePrivateSend->setText(tr("Start Mixing"));
        privateSendClient.UnlockCoins();
    } else {
        ui->togglePrivateSend->setText(tr("Stop Mixing"));

        /* show darksend configuration if client has defaults set */

        if(privateSendClient.nPrivateSendAmount == 0){
            DarksendConfig dlg(this);
            dlg.setModel(walletModel);
            dlg.exec();
        }

    }
}

void OverviewPage::SetupTransactionList(int nNumItems) {
    ui->listTransactions->setMinimumHeight(nNumItems * (DECORATION_SIZE + 2));

    if(walletModel && walletModel->getOptionsModel()) {
        // Set up transaction list
        filter.reset(new TransactionFilterProxy());
        filter->setSourceModel(walletModel->getTransactionTableModel());
        filter->setLimit(nNumItems);
        filter->setDynamicSortFilter(true);
        filter->setSortRole(Qt::EditRole);
        filter->setShowInactive(false);
        filter->sort(TransactionTableModel::Status, Qt::DescendingOrder);

        ui->listTransactions->setModel(filter.get());
        ui->listTransactions->setModelColumn(TransactionTableModel::ToAddress);
    }
}

void OverviewPage::DisablePrivateSendCompletely() {
    ui->togglePrivateSend->setText("(" + tr("Disabled") + ")");
    ui->privateSendAuto->setText("(" + tr("Disabled") + ")");
    ui->privateSendReset->setText("(" + tr("Disabled") + ")");
    ui->framePrivateSend->setEnabled(false);
    if (nWalletBackups <= 0) {
        ui->labelPrivateSendEnabled->setText("<span style='color:red;'>(" + tr("Disabled") + ")</span>");
    }
    privateSendClient.fEnablePrivateSend = false;
}<|MERGE_RESOLUTION|>--- conflicted
+++ resolved
@@ -37,15 +37,9 @@
 {
     Q_OBJECT
 public:
-<<<<<<< HEAD
-    TxViewDelegate(const PlatformStyle *platformStyle):
-        QAbstractItemDelegate(), unit(BitcoinUnits::EGI),
-        platformStyle(platformStyle)
-=======
     TxViewDelegate(const PlatformStyle *_platformStyle, QObject *parent=nullptr):
-        QAbstractItemDelegate(parent), unit(BitcoinUnits::DASH),
+        QAbstractItemDelegate(parent), unit(BitcoinUnits::EGI),
         platformStyle(_platformStyle)
->>>>>>> 20bacfab
     {
 
     }
