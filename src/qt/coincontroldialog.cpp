--- conflicted
+++ resolved
@@ -1,11 +1,6 @@
-<<<<<<< HEAD
-// Copyright (c) 2011-2014 The Bitcoin developers
-// Copyright (c) 2014-2015 The Dash developers
-// Distributed under the MIT/X11 software license, see the accompanying
-=======
 // Copyright (c) 2011-2015 The Bitcoin Core developers
+// Copyright (c) 2014-2016 The Dash Core developers
 // Distributed under the MIT software license, see the accompanying
->>>>>>> 86755bc8
 // file COPYING or http://www.opensource.org/licenses/mit-license.php.
 
 #include "coincontroldialog.h"
@@ -20,15 +15,10 @@
 #include "walletmodel.h"
 
 #include "coincontrol.h"
-<<<<<<< HEAD
-#include "main.h"
-#include "wallet.h"
 #include "darksend.h"
-=======
 #include "init.h"
 #include "main.h" // For minRelayTxFee
 #include "wallet/wallet.h"
->>>>>>> 86755bc8
 
 #include <boost/assign/list_of.hpp> // for 'map_list_of()'
 
@@ -134,14 +124,10 @@
     // (un)select all
     connect(ui->pushButtonSelectAll, SIGNAL(clicked()), this, SLOT(buttonSelectAllClicked()));
 
-<<<<<<< HEAD
     // Toggle lock state
     connect(ui->pushButtonToggleLock, SIGNAL(clicked()), this, SLOT(buttonToggleLockClicked()));
 
-    // change coin control first column label due Qt4 bug. 
-=======
     // change coin control first column label due Qt4 bug.
->>>>>>> 86755bc8
     // see https://github.com/bitcoin/bitcoin/issues/5716
     ui->treeWidget->headerItem()->setText(COLUMN_CHECKBOX, QString());
 
@@ -240,8 +226,8 @@
         ui->treeWidget->setEnabled(false);
         for (int i = 0; i < ui->treeWidget->topLevelItemCount(); i++){
             item = ui->treeWidget->topLevelItem(i);
-            COutPoint outpt(uint256(item->text(COLUMN_TXHASH).toStdString()), item->text(COLUMN_VOUT_INDEX).toUInt());
-            if (model->isLockedCoin(uint256(item->text(COLUMN_TXHASH).toStdString()), item->text(COLUMN_VOUT_INDEX).toUInt())){
+            COutPoint outpt(uint256S(item->text(COLUMN_TXHASH).toStdString()), item->text(COLUMN_VOUT_INDEX).toUInt());
+            if (model->isLockedCoin(uint256S(item->text(COLUMN_TXHASH).toStdString()), item->text(COLUMN_VOUT_INDEX).toUInt())){
                 model->unlockCoin(outpt);
                 item->setDisabled(false);
                 item->setIcon(COLUMN_CHECKBOX, QIcon());
@@ -340,11 +326,7 @@
     COutPoint outpt(uint256S(contextMenuItem->text(COLUMN_TXHASH).toStdString()), contextMenuItem->text(COLUMN_VOUT_INDEX).toUInt());
     model->lockCoin(outpt);
     contextMenuItem->setDisabled(true);
-<<<<<<< HEAD
     contextMenuItem->setIcon(COLUMN_CHECKBOX, QIcon(":/icons/" + theme + "/lock_closed"));
-=======
-    contextMenuItem->setIcon(COLUMN_CHECKBOX, platformStyle->SingleColorIcon(":/icons/lock_closed"));
->>>>>>> 86755bc8
     updateLabelLocked();
 }
 
@@ -624,18 +606,11 @@
         if (nPayFee > 0 && coinControl->nMinimumTotalFee > nPayFee)
             nPayFee = coinControl->nMinimumTotalFee;
 
-<<<<<<< HEAD
         // IX Fee
         if(coinControl->useInstantX) nPayFee = max(nPayFee, CENT);
-        // Allow free?
-        double dPriorityNeeded = mempoolEstimatePriority;
-        if (dPriorityNeeded <= 0)
-            dPriorityNeeded = AllowFreeThreshold(); // not enough data, back to hard-coded
-=======
 
         // Allow free? (require at least hard-coded threshold and default to that if no estimate)
         double dPriorityNeeded = std::max(mempoolEstimatePriority, AllowFreeThreshold());
->>>>>>> 86755bc8
         fAllowFree = (dPriority >= dPriorityNeeded);
 
         if (fSendFreeTransactions)
@@ -736,18 +711,11 @@
     // how many satoshis the estimated fee can vary per byte we guess wrong
     double dFeeVary;
     if (payTxFee.GetFeePerK() > 0)
-<<<<<<< HEAD
-        dFeeVary = (double)std::max(CWallet::minTxFee.GetFeePerK(), payTxFee.GetFeePerK()) / 1000;
-    else
-        dFeeVary = (double)std::max(CWallet::minTxFee.GetFeePerK(), mempool.estimateFee(nTxConfirmTarget).GetFeePerK()) / 1000;
-    QString toolTip4 = tr("Can vary +/- %1 duff(s) per input.").arg(dFeeVary);
-=======
         dFeeVary = (double)std::max(CWallet::GetRequiredFee(1000), payTxFee.GetFeePerK()) / 1000;
     else {
         dFeeVary = (double)std::max(CWallet::GetRequiredFee(1000), mempool.estimateSmartFee(nTxConfirmTarget).GetFeePerK()) / 1000;
     }
-    QString toolTip4 = tr("Can vary +/- %1 satoshi(s) per input.").arg(dFeeVary);
->>>>>>> 86755bc8
+    QString toolTip4 = tr("Can vary +/- %1 duff(s) per input.").arg(dFeeVary);
 
     l3->setToolTip(toolTip4);
     l4->setToolTip(toolTip4);
@@ -904,11 +872,7 @@
                 COutPoint outpt(txhash, out.i);
                 coinControl->UnSelect(outpt); // just to be sure
                 itemOutput->setDisabled(true);
-<<<<<<< HEAD
                 itemOutput->setIcon(COLUMN_CHECKBOX, QIcon(":/icons/" + theme + "/lock_closed"));
-=======
-                itemOutput->setIcon(COLUMN_CHECKBOX, platformStyle->SingleColorIcon(":/icons/lock_closed"));
->>>>>>> 86755bc8
             }
 
             // set checkbox
