// Copyright (c) 2011-2013 The Bitcoin developers
// Distributed under the MIT/X11 software license, see the accompanying
// file COPYING or http://www.opensource.org/licenses/mit-license.php.

#ifndef BITCOIN_QT_TRANSACTIONFILTERPROXY_H
#define BITCOIN_QT_TRANSACTIONFILTERPROXY_H

#include "amount.h"

#include <QDateTime>
#include <QSortFilterProxyModel>

/** Filter the transaction list according to pre-specified rules. */
class TransactionFilterProxy : public QSortFilterProxyModel
{
    Q_OBJECT

public:
    explicit TransactionFilterProxy(QObject *parent = 0);

    /** Earliest date that can be represented (far in the past) */
    static const QDateTime MIN_DATE;
    /** Last date that can be represented (far in the future) */
    static const QDateTime MAX_DATE;
    /** Type filter bit field (all types) */
    static const quint32 ALL_TYPES = 0xFFFFFFFF;
    /** Type filter bit field (all types but Darksend-SPAM) */
<<<<<<< HEAD
    static const quint32 COMMON_TYPES = 4223;   
    
=======
    static const quint32 COMMON_TYPES = 4223;

>>>>>>> 5cb819c3
    static quint32 TYPE(int type) { return 1<<type; }

    enum WatchOnlyFilter
    {
        WatchOnlyFilter_All,
        WatchOnlyFilter_Yes,
        WatchOnlyFilter_No
    };

    void setDateRange(const QDateTime &from, const QDateTime &to);
    void setAddressPrefix(const QString &addrPrefix);
    /**
      @note Type filter takes a bit field created with TYPE() or ALL_TYPES
     */
    void setTypeFilter(quint32 modes);
    void setMinAmount(const CAmount& minimum);
    void setWatchOnlyFilter(WatchOnlyFilter filter);

    /** Set maximum number of rows returned, -1 if unlimited. */
    void setLimit(int limit);

    /** Set whether to show conflicted transactions. */
    void setShowInactive(bool showInactive);

    int rowCount(const QModelIndex &parent = QModelIndex()) const;

protected:
    bool filterAcceptsRow(int source_row, const QModelIndex & source_parent) const;

private:
    QDateTime dateFrom;
    QDateTime dateTo;
    QString addrPrefix;
    quint32 typeFilter;
    WatchOnlyFilter watchOnlyFilter;
    CAmount minAmount;
    int limitRows;
    bool showInactive;
};

#endif // BITCOIN_QT_TRANSACTIONFILTERPROXY_H<|MERGE_RESOLUTION|>--- conflicted
+++ resolved
@@ -25,13 +25,8 @@
     /** Type filter bit field (all types) */
     static const quint32 ALL_TYPES = 0xFFFFFFFF;
     /** Type filter bit field (all types but Darksend-SPAM) */
-<<<<<<< HEAD
-    static const quint32 COMMON_TYPES = 4223;   
-    
-=======
     static const quint32 COMMON_TYPES = 4223;
 
->>>>>>> 5cb819c3
     static quint32 TYPE(int type) { return 1<<type; }
 
     enum WatchOnlyFilter
