--- conflicted
+++ resolved
@@ -75,16 +75,16 @@
         <translation>Показати QR-&amp;Код</translation>
     </message>
     <message>
-        <location filename="../forms/addressbookpage.ui" line="99"/>
-        <source>&amp;Sign Message</source>
-        <translation>&amp;Підписати повідомлення</translation>
-    </message>
-    <message>
         <location filename="../forms/addressbookpage.ui" line="96"/>
         <source>Sign a message to prove you own this address</source>
         <translation>Підпишіть повідомлення щоб довести, що ви є власником цієї адреси</translation>
     </message>
     <message>
+        <location filename="../forms/addressbookpage.ui" line="99"/>
+        <source>Sign &amp;Message</source>
+        <translation>&amp;Підписати повідомлення</translation>
+    </message>
+    <message>
         <location filename="../forms/addressbookpage.ui" line="110"/>
         <source>Delete the currently selected address from the list. Only sending addresses can be deleted.</source>
         <translation>Видалити виділену адресу зі списку. Лише адреси з адресної книги можуть бути видалені.</translation>
@@ -176,27 +176,42 @@
         <translation>Повторіть пароль</translation>
     </message>
     <message>
-<<<<<<< HEAD
         <location filename="../forms/askpassphrasedialog.ui" line="26"/>
         <source>Dialog</source>
         <translation>Діалог</translation>
     </message>
     <message>
-        <location filename="../askpassphrasedialog.cpp" line="137"/>
-        <location filename="../askpassphrasedialog.cpp" line="148"/>
-        <location filename="../askpassphrasedialog.cpp" line="167"/>
+        <location filename="../askpassphrasedialog.cpp" line="146"/>
+        <location filename="../askpassphrasedialog.cpp" line="157"/>
+        <location filename="../askpassphrasedialog.cpp" line="176"/>
         <source>The passphrase entered for the wallet decryption was incorrect.</source>
         <translation>Введений пароль є невірним.</translation>
     </message>
     <message>
-        <location filename="../askpassphrasedialog.cpp" line="147"/>
+        <location filename="../askpassphrasedialog.cpp" line="156"/>
         <source>Wallet decryption failed</source>
         <translation>Не вдалося розшифрувати гаманець</translation>
-=======
-        <location filename="../askpassphrasedialog.cpp" line="134"/>
-        <location filename="../askpassphrasedialog.cpp" line="182"/>
-        <source>The supplied passphrases do not match.</source>
-        <translation>Введені паролі не співпадають.</translation>
+    </message>
+    <message>
+        <location filename="../askpassphrasedialog.cpp" line="111"/>
+        <location filename="../askpassphrasedialog.cpp" line="169"/>
+        <source>Wallet encrypted</source>
+        <translation>Гаманець зашифровано</translation>
+    </message>
+    <message>
+        <location filename="../forms/askpassphrasedialog.ui" line="94"/>
+        <source>TextLabel</source>
+        <translation>Текстова мітка</translation>
+    </message>
+    <message>
+        <location filename="../askpassphrasedialog.cpp" line="51"/>
+        <source>Decrypt wallet</source>
+        <translation>Дешифрувати гаманець</translation>
+    </message>
+    <message>
+        <location filename="../askpassphrasedialog.cpp" line="38"/>
+        <source>This operation needs your wallet passphrase to unlock the wallet.</source>
+        <translation>Ця операція потребує пароль для розблокування гаманця.</translation>
     </message>
     <message>
         <location filename="../askpassphrasedialog.cpp" line="145"/>
@@ -204,38 +219,6 @@
         <translation>Не вдалося розблокувати гаманець</translation>
     </message>
     <message>
-        <location filename="../askpassphrasedialog.cpp" line="113"/>
-        <source>Bitcoin will close now to finish the encryption process. Remember that encrypting your wallet cannot fully protect your bitcoins from being stolen by malware infecting your computer.</source>
-        <translation>Біткоін-клієнт буде закрито для завершення процесу шифрування. Пам’ятайте, що шифрування гаманця не може повністю захистити ваші біткоіни від кражі, у випадку якщо ваш комп’ютер буде інфіковано шкідливими програмами.</translation>
->>>>>>> 6ec7ac15
-    </message>
-    <message>
-        <location filename="../askpassphrasedialog.cpp" line="111"/>
-        <location filename="../askpassphrasedialog.cpp" line="160"/>
-        <source>Wallet encrypted</source>
-        <translation>Гаманець зашифровано</translation>
-    </message>
-    <message>
-        <location filename="../forms/askpassphrasedialog.ui" line="94"/>
-        <source>TextLabel</source>
-        <translation>Текстова мітка</translation>
-    </message>
-    <message>
-        <location filename="../askpassphrasedialog.cpp" line="51"/>
-        <source>Decrypt wallet</source>
-        <translation>Дешифрувати гаманець</translation>
-    </message>
-    <message>
-        <location filename="../askpassphrasedialog.cpp" line="38"/>
-        <source>This operation needs your wallet passphrase to unlock the wallet.</source>
-        <translation>Ця операція потребує пароль для розблокування гаманця.</translation>
-    </message>
-    <message>
-        <location filename="../askpassphrasedialog.cpp" line="136"/>
-        <source>Wallet unlock failed</source>
-        <translation>Не вдалося розблокувати гаманець</translation>
-    </message>
-    <message>
         <location filename="../askpassphrasedialog.cpp" line="43"/>
         <source>Unlock wallet</source>
         <translation>Розблокувати гаманець</translation>
@@ -251,14 +234,9 @@
         <translation>Змінити пароль</translation>
     </message>
     <message>
-        <location filename="../askpassphrasedialog.cpp" line="118"/>
+        <location filename="../askpassphrasedialog.cpp" line="127"/>
         <source>Wallet encryption failed due to an internal error. Your wallet was not encrypted.</source>
         <translation>Виникла помилка під час шифрування гаманця. Ваш гаманець не було зашифровано.</translation>
-    </message>
-    <message>
-        <location filename="../askpassphrasedialog.cpp" line="117"/>
-        <source>IMPORTANT: Any previous backups you have made of your wallet file should be replaced with the newly generated, encrypted wallet file. For security reasons, previous backups of the unencrypted wallet file will become useless as soon as you start using the new, encrypted wallet.</source>
-        <translation type="unfinished"></translation>
     </message>
     <message>
         <location filename="../askpassphrasedialog.cpp" line="126"/>
@@ -269,27 +247,9 @@
         <translation>Не вдалося зашифрувати гаманець</translation>
     </message>
     <message>
-<<<<<<< HEAD
         <location filename="../askpassphrasedialog.cpp" line="101"/>
         <source>Confirm wallet encryption</source>
         <translation>Підтвердити шифрування гаманця</translation>
-=======
-        <location filename="../askpassphrasedialog.cpp" line="127"/>
-        <source>Wallet encryption failed due to an internal error. Your wallet was not encrypted.</source>
-        <translation>Виникла помилка під час шифрування гаманця. Ваш гаманець не було зашифровано.</translation>
-    </message>
-    <message>
-        <location filename="../askpassphrasedialog.cpp" line="146"/>
-        <location filename="../askpassphrasedialog.cpp" line="157"/>
-        <location filename="../askpassphrasedialog.cpp" line="176"/>
-        <source>The passphrase entered for the wallet decryption was incorrect.</source>
-        <translation>Введений пароль є невірним.</translation>
-    </message>
-    <message>
-        <location filename="../askpassphrasedialog.cpp" line="156"/>
-        <source>Wallet decryption failed</source>
-        <translation>Не вдалося розшифрувати гаманець</translation>
->>>>>>> 6ec7ac15
     </message>
     <message>
         <location filename="../askpassphrasedialog.cpp" line="102"/>
@@ -299,21 +259,14 @@
 Ви дійсно хочете зашифрувати свій гаманець?</translation>
     </message>
     <message>
-<<<<<<< HEAD
-        <location filename="../askpassphrasedialog.cpp" line="112"/>
+        <location filename="../askpassphrasedialog.cpp" line="113"/>
         <source>Bitcoin will close now to finish the encryption process. Remember that encrypting your wallet cannot fully protect your bitcoins from being stolen by malware infecting your computer.</source>
         <translation>Біткоін-клієнт буде закрито для завершення процесу шифрування. Пам’ятайте, що шифрування гаманця не може повністю захистити ваші біткоіни від кражі, у випадку якщо ваш комп’ютер буде інфіковано шкідливими програмами.</translation>
-=======
-        <location filename="../askpassphrasedialog.cpp" line="111"/>
-        <location filename="../askpassphrasedialog.cpp" line="169"/>
-        <source>Wallet encrypted</source>
-        <translation>Гаманець зашифровано</translation>
-    </message>
-    <message>
-        <location filename="../askpassphrasedialog.cpp" line="170"/>
-        <source>Wallet passphrase was successfully changed.</source>
-        <translation>Пароль було успішно змінено.</translation>
->>>>>>> 6ec7ac15
+    </message>
+    <message>
+        <location filename="../askpassphrasedialog.cpp" line="117"/>
+        <source>IMPORTANT: Any previous backups you have made of your wallet file should be replaced with the newly generated, encrypted wallet file. For security reasons, previous backups of the unencrypted wallet file will become useless as soon as you start using the new, encrypted wallet.</source>
+        <translation type="unfinished"></translation>
     </message>
     <message>
         <location filename="../askpassphrasedialog.cpp" line="217"/>
@@ -332,13 +285,13 @@
         <translation>Ця операція потребує пароль для дешифрування гаманця.</translation>
     </message>
     <message>
-        <location filename="../askpassphrasedialog.cpp" line="161"/>
+        <location filename="../askpassphrasedialog.cpp" line="170"/>
         <source>Wallet passphrase was successfully changed.</source>
         <translation>Пароль було успішно змінено.</translation>
     </message>
     <message>
-        <location filename="../askpassphrasedialog.cpp" line="125"/>
-        <location filename="../askpassphrasedialog.cpp" line="173"/>
+        <location filename="../askpassphrasedialog.cpp" line="134"/>
+        <location filename="../askpassphrasedialog.cpp" line="182"/>
         <source>The supplied passphrases do not match.</source>
         <translation>Введені паролі не співпадають.</translation>
     </message>
@@ -1300,121 +1253,75 @@
         <translation>&lt;b&gt;Джерело:&lt;/b&gt; згенеровано&lt;br&gt;</translation>
     </message>
     <message>
-<<<<<<< HEAD
-        <location filename="../transactiondesc.cpp" line="73"/>
-        <location filename="../transactiondesc.cpp" line="90"/>
-=======
-        <location filename="../transactiondesc.cpp" line="88"/>
-        <location filename="../transactiondesc.cpp" line="105"/>
->>>>>>> 6ec7ac15
+        <location filename="../transactiondesc.cpp" line="72"/>
+        <location filename="../transactiondesc.cpp" line="89"/>
         <source>&lt;b&gt;From:&lt;/b&gt; </source>
         <translation>&lt;b&gt;Відправник:&lt;/b&gt;</translation>
     </message>
     <message>
-<<<<<<< HEAD
-        <location filename="../transactiondesc.cpp" line="91"/>
-        <location filename="../transactiondesc.cpp" line="114"/>
-        <location filename="../transactiondesc.cpp" line="173"/>
-=======
-        <location filename="../transactiondesc.cpp" line="105"/>
-        <source>unknown</source>
-        <translation>невідомий</translation>
-    </message>
-    <message>
-        <location filename="../transactiondesc.cpp" line="106"/>
-        <location filename="../transactiondesc.cpp" line="129"/>
-        <location filename="../transactiondesc.cpp" line="188"/>
->>>>>>> 6ec7ac15
+        <location filename="../transactiondesc.cpp" line="90"/>
+        <location filename="../transactiondesc.cpp" line="113"/>
+        <location filename="../transactiondesc.cpp" line="172"/>
         <source>&lt;b&gt;To:&lt;/b&gt; </source>
         <translation>&lt;b&gt;Одержувач:&lt;/b&gt; </translation>
     </message>
     <message>
-<<<<<<< HEAD
-        <location filename="../transactiondesc.cpp" line="96"/>
-=======
-        <location filename="../transactiondesc.cpp" line="111"/>
->>>>>>> 6ec7ac15
+        <location filename="../transactiondesc.cpp" line="95"/>
         <source> (yours)</source>
         <translation> (ваша)</translation>
     </message>
     <message>
-<<<<<<< HEAD
-        <location filename="../transactiondesc.cpp" line="131"/>
-        <location filename="../transactiondesc.cpp" line="145"/>
-        <location filename="../transactiondesc.cpp" line="190"/>
-        <location filename="../transactiondesc.cpp" line="207"/>
+        <location filename="../transactiondesc.cpp" line="130"/>
+        <location filename="../transactiondesc.cpp" line="144"/>
+        <location filename="../transactiondesc.cpp" line="189"/>
+        <location filename="../transactiondesc.cpp" line="206"/>
         <source>&lt;b&gt;Credit:&lt;/b&gt; </source>
         <translation>&lt;b&gt;Кредит:&lt;/b&gt; </translation>
     </message>
     <message>
-        <location filename="../transactiondesc.cpp" line="133"/>
-=======
-        <location filename="../transactiondesc.cpp" line="148"/>
->>>>>>> 6ec7ac15
+        <location filename="../transactiondesc.cpp" line="132"/>
         <source>(%1 matures in %2 more blocks)</source>
         <translation>(%1 «дозріє» через %2 блоків)</translation>
     </message>
     <message>
-<<<<<<< HEAD
-        <location filename="../transactiondesc.cpp" line="137"/>
+        <location filename="../transactiondesc.cpp" line="136"/>
         <source>(not accepted)</source>
         <translation>(не прийнято)</translation>
     </message>
     <message>
-        <location filename="../transactiondesc.cpp" line="181"/>
-        <location filename="../transactiondesc.cpp" line="189"/>
-        <location filename="../transactiondesc.cpp" line="204"/>
-=======
-        <location filename="../transactiondesc.cpp" line="196"/>
-        <location filename="../transactiondesc.cpp" line="204"/>
-        <location filename="../transactiondesc.cpp" line="219"/>
->>>>>>> 6ec7ac15
+        <location filename="../transactiondesc.cpp" line="180"/>
+        <location filename="../transactiondesc.cpp" line="188"/>
+        <location filename="../transactiondesc.cpp" line="203"/>
         <source>&lt;b&gt;Debit:&lt;/b&gt; </source>
         <translation>&lt;b&gt;Дебет:&lt;/b&gt;</translation>
     </message>
     <message>
-<<<<<<< HEAD
-        <location filename="../transactiondesc.cpp" line="195"/>
+        <location filename="../transactiondesc.cpp" line="194"/>
         <source>&lt;b&gt;Transaction fee:&lt;/b&gt; </source>
         <translation>&lt;b&gt;Комісія за переказ:&lt;/b&gt;</translation>
     </message>
     <message>
-        <location filename="../transactiondesc.cpp" line="211"/>
-=======
-        <location filename="../transactiondesc.cpp" line="226"/>
->>>>>>> 6ec7ac15
+        <location filename="../transactiondesc.cpp" line="210"/>
         <source>&lt;b&gt;Net amount:&lt;/b&gt; </source>
         <translation>&lt;b&gt;Загальна сума:&lt;/b&gt; </translation>
     </message>
     <message>
-<<<<<<< HEAD
-        <location filename="../transactiondesc.cpp" line="217"/>
-=======
-        <location filename="../transactiondesc.cpp" line="232"/>
->>>>>>> 6ec7ac15
+        <location filename="../transactiondesc.cpp" line="216"/>
         <source>Message:</source>
         <translation>Повідомлення:</translation>
     </message>
     <message>
-<<<<<<< HEAD
-        <location filename="../transactiondesc.cpp" line="219"/>
-=======
-        <location filename="../transactiondesc.cpp" line="234"/>
->>>>>>> 6ec7ac15
+        <location filename="../transactiondesc.cpp" line="218"/>
         <source>Comment:</source>
         <translation>Коментар:</translation>
     </message>
     <message>
-<<<<<<< HEAD
-        <location filename="../transactiondesc.cpp" line="221"/>
+        <location filename="../transactiondesc.cpp" line="220"/>
         <source>Transaction ID:</source>
         <translation>ID транзакції:</translation>
     </message>
     <message>
-        <location filename="../transactiondesc.cpp" line="224"/>
-=======
-        <location filename="../transactiondesc.cpp" line="237"/>
->>>>>>> 6ec7ac15
+        <location filename="../transactiondesc.cpp" line="223"/>
         <source>Generated coins must wait 120 blocks before they can be spent.  When you generated this block, it was broadcast to the network to be added to the block chain.  If it fails to get into the chain, it will change to &quot;not accepted&quot; and not be spendable.  This may occasionally happen if another node generates a block within a few seconds of yours.</source>
         <translation>Після генерації монет, потрібно зачекати 120 блоків, перш ніж їх можна буде використати.  Коли ви згенерували цей блок, його було відправлено в мережу для того, щоб він був доданий до ланцюжка блоків.  Якщо ця процедура не вдасться, статус буде змінено на «не підтверджено» і ви не зможете потратити згенеровані монету.  Таке може статись, якщо хтось інший згенерував блок на декілька секунд раніше.</translation>
     </message>
@@ -1429,40 +1336,15 @@
         <translation>Відкрити до %1</translation>
     </message>
     <message>
-        <location filename="../transactiondesc.cpp" line="90"/>
+        <location filename="../transactiondesc.cpp" line="89"/>
         <source>unknown</source>
         <translation>невідомий</translation>
     </message>
     <message>
-<<<<<<< HEAD
-        <location filename="../transactiondesc.cpp" line="94"/>
+        <location filename="../transactiondesc.cpp" line="93"/>
         <source> (yours, label: </source>
         <translation> (Ваша, мітка: </translation>
     </message>
-=======
-        <location filename="../transactiondesc.cpp" line="109"/>
-        <source> (yours, label: </source>
-        <translation> (Ваша, мітка: </translation>
-    </message>
-    <message>
-        <location filename="../transactiondesc.cpp" line="146"/>
-        <location filename="../transactiondesc.cpp" line="160"/>
-        <location filename="../transactiondesc.cpp" line="205"/>
-        <location filename="../transactiondesc.cpp" line="222"/>
-        <source>&lt;b&gt;Credit:&lt;/b&gt; </source>
-        <translation>&lt;b&gt;Кредит:&lt;/b&gt; </translation>
-    </message>
-    <message>
-        <location filename="../transactiondesc.cpp" line="152"/>
-        <source>(not accepted)</source>
-        <translation>(не прийнято)</translation>
-    </message>
-    <message>
-        <location filename="../transactiondesc.cpp" line="210"/>
-        <source>&lt;b&gt;Transaction fee:&lt;/b&gt; </source>
-        <translation>&lt;b&gt;Комісія за переказ:&lt;/b&gt;</translation>
-    </message>
->>>>>>> 6ec7ac15
 </context>
 <context>
     <name>TransactionDescDialog</name>
