--- conflicted
+++ resolved
@@ -128,11 +128,7 @@
         return COLLATERAL_UTXO_NOT_FOUND;
     }
 
-<<<<<<< HEAD
-    if(coins.vout[outpoint.n].nValue != MASTERNODE_COLLATERAL_AMOUNT) {
-=======
-    if(coin.out.nValue != 1000 * COIN) {
->>>>>>> 89f326c6
+    if(coin.out.nValue != MASTERNODE_COLLATERAL_AMOUNT) {
         return COLLATERAL_INVALID_AMOUNT;
     }
 
