--- conflicted
+++ resolved
@@ -128,12 +128,7 @@
         return COLLATERAL_UTXO_NOT_FOUND;
     }
 
-<<<<<<< HEAD
-    //10,000 EGI collateral for masternode
-    if(coins.vout[vin.prevout.n].nValue != MASTERNODE_COLLATERAL_AMOUNT) {
-=======
-    if(coins.vout[outpoint.n].nValue != 1000 * COIN) {
->>>>>>> 20bacfab
+    if(coins.vout[outpoint.n].nValue != MASTERNODE_COLLATERAL_AMOUNT) {
         return COLLATERAL_INVALID_AMOUNT;
     }
 
