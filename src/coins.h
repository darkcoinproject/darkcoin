--- conflicted
+++ resolved
@@ -408,24 +408,18 @@
      */
     CCoinsModifier ModifyCoins(const uint256 &txid);
 
-<<<<<<< HEAD
-    /** Amount of dashs coming in to a transaction
-        Note that lightweight clients may not know anything besides the hash of previous transactions,
-        so may not be able to calculate this.
-=======
     /**
      * Push the modifications applied to this cache to its base.
      * Failure to call this method before destruction will cause the changes to be forgotten.
      * If false is returned, the state of this cache (and its backing view) will be undefined.
      */
     bool Flush();
->>>>>>> 4635a4c4
 
     //! Calculate the size of the cache (in number of transactions)
     unsigned int GetCacheSize() const;
 
     /** 
-     * Amount of bitcoins coming in to a transaction
+     * Amount of dash coming in to a transaction
      * Note that lightweight clients may not know anything besides the hash of previous transactions,
      * so may not be able to calculate this.
      *
