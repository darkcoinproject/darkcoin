--- conflicted
+++ resolved
@@ -6,13 +6,9 @@
 #include "random.h"
 #include "script/standard.h"
 #include "uint256.h"
-<<<<<<< HEAD
-#include "test/test_energi.h"
-=======
 #include "undo.h"
 #include "utilstrencodings.h"
-#include "test/test_dash.h"
->>>>>>> 89f326c6
+#include "test/test_energi.h"
 #include "validation.h"
 #include "consensus/validation.h"
 
@@ -486,8 +482,8 @@
     Coin cc1;
     ss1 >> cc1;
     BOOST_CHECK_EQUAL(cc1.fCoinBase, false);
-    BOOST_CHECK_EQUAL(cc1.nHeight, 203998);
-    BOOST_CHECK_EQUAL(cc1.out.nValue, 60000000000ULL);
+    BOOST_CHECK_EQUAL(cc1.nHeight, 203998U);
+    BOOST_CHECK_EQUAL(cc1.out.nValue, 60000000000LL);
     BOOST_CHECK_EQUAL(HexStr(cc1.out.scriptPubKey), HexStr(GetScriptForDestination(CKeyID(uint160(ParseHex("816115944e077fe7c803cfa57f29b36bf87c1d35"))))));
 
     // Good example
@@ -495,7 +491,7 @@
     Coin cc2;
     ss2 >> cc2;
     BOOST_CHECK_EQUAL(cc2.fCoinBase, true);
-    BOOST_CHECK_EQUAL(cc2.nHeight, 120891);
+    BOOST_CHECK_EQUAL(cc2.nHeight, 120891U);
     BOOST_CHECK_EQUAL(cc2.out.nValue, 110397);
     BOOST_CHECK_EQUAL(HexStr(cc2.out.scriptPubKey), HexStr(GetScriptForDestination(CKeyID(uint160(ParseHex("8c988f1a4a4de2161e0f50aac7f17e7f9555caa4"))))));
 
@@ -504,9 +500,9 @@
     Coin cc3;
     ss3 >> cc3;
     BOOST_CHECK_EQUAL(cc3.fCoinBase, false);
-    BOOST_CHECK_EQUAL(cc3.nHeight, 0);
+    BOOST_CHECK_EQUAL(cc3.nHeight, 0U);
     BOOST_CHECK_EQUAL(cc3.out.nValue, 0);
-    BOOST_CHECK_EQUAL(cc3.out.scriptPubKey.size(), 0);
+    BOOST_CHECK_EQUAL(cc3.out.scriptPubKey.size(), 0U);
 
     // scriptPubKey that ends beyond the end of the stream
     CDataStream ss4(ParseHex("000007"), SER_DISK, CLIENT_VERSION);
