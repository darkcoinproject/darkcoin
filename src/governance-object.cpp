// Copyright (c) 2014-2017 The Dash Core developers
// Distributed under the MIT/X11 software license, see the accompanying
// file COPYING or http://www.opensource.org/licenses/mit-license.php.

#include "core_io.h"
#include "governance.h"
#include "governance-classes.h"
#include "governance-object.h"
#include "governance-vote.h"
#include "instantx.h"
#include "masternodeman.h"
#include "messagesigner.h"
#include "util.h"

#include <univalue.h>

CGovernanceObject::CGovernanceObject()
: cs(),
  nObjectType(GOVERNANCE_OBJECT_UNKNOWN),
  nHashParent(),
  nRevision(0),
  nTime(0),
  nDeletionTime(0),
  nCollateralHash(),
  strData(),
  vinMasternode(),
  vchSig(),
  fCachedLocalValidity(false),
  strLocalValidityError(),
  fCachedFunding(false),
  fCachedValid(true),
  fCachedDelete(false),
  fCachedEndorsed(false),
  fDirtyCache(true),
  fExpired(false),
  fUnparsable(false),
  mapCurrentMNVotes(),
  mapOrphanVotes(),
  fileVotes()
{
    // PARSE JSON DATA STORAGE (STRDATA)
    LoadData();
}

CGovernanceObject::CGovernanceObject(uint256 nHashParentIn, int nRevisionIn, int64_t nTimeIn, uint256 nCollateralHashIn, std::string strDataIn)
: cs(),
  nObjectType(GOVERNANCE_OBJECT_UNKNOWN),
  nHashParent(nHashParentIn),
  nRevision(nRevisionIn),
  nTime(nTimeIn),
  nDeletionTime(0),
  nCollateralHash(nCollateralHashIn),
  strData(strDataIn),
  vinMasternode(),
  vchSig(),
  fCachedLocalValidity(false),
  strLocalValidityError(),
  fCachedFunding(false),
  fCachedValid(true),
  fCachedDelete(false),
  fCachedEndorsed(false),
  fDirtyCache(true),
  fExpired(false),
  fUnparsable(false),
  mapCurrentMNVotes(),
  mapOrphanVotes(),
  fileVotes()
{
    // PARSE JSON DATA STORAGE (STRDATA)
    LoadData();
}

CGovernanceObject::CGovernanceObject(const CGovernanceObject& other)
: cs(),
  nObjectType(other.nObjectType),
  nHashParent(other.nHashParent),
  nRevision(other.nRevision),
  nTime(other.nTime),
  nDeletionTime(other.nDeletionTime),
  nCollateralHash(other.nCollateralHash),
  strData(other.strData),
  vinMasternode(other.vinMasternode),
  vchSig(other.vchSig),
  fCachedLocalValidity(other.fCachedLocalValidity),
  strLocalValidityError(other.strLocalValidityError),
  fCachedFunding(other.fCachedFunding),
  fCachedValid(other.fCachedValid),
  fCachedDelete(other.fCachedDelete),
  fCachedEndorsed(other.fCachedEndorsed),
  fDirtyCache(other.fDirtyCache),
  fExpired(other.fExpired),
  fUnparsable(other.fUnparsable),
  mapCurrentMNVotes(other.mapCurrentMNVotes),
  mapOrphanVotes(other.mapOrphanVotes),
  fileVotes(other.fileVotes)
{}

bool CGovernanceObject::ProcessVote(CNode* pfrom,
                                    const CGovernanceVote& vote,
                                    CGovernanceException& exception,
                                    CConnman& connman)
{
    if(!mnodeman.Has(vote.GetMasternodeOutpoint())) {
        std::ostringstream ostr;
        ostr << "CGovernanceObject::ProcessVote -- Masternode index not found";
        exception = CGovernanceException(ostr.str(), GOVERNANCE_EXCEPTION_WARNING);
        if(mapOrphanVotes.Insert(vote.GetMasternodeOutpoint(), vote_time_pair_t(vote, GetAdjustedTime() + GOVERNANCE_ORPHAN_EXPIRATION_TIME))) {
            if(pfrom) {
                mnodeman.AskForMN(pfrom, vote.GetMasternodeOutpoint(), connman);
            }
            LogPrintf("%s\n", ostr.str());
        }
        else {
            LogPrint("gobject", "%s\n", ostr.str());
        }
        return false;
    }

    vote_m_it it = mapCurrentMNVotes.find(vote.GetMasternodeOutpoint());
    if(it == mapCurrentMNVotes.end()) {
        it = mapCurrentMNVotes.insert(vote_m_t::value_type(vote.GetMasternodeOutpoint(), vote_rec_t())).first;
    }
    vote_rec_t& recVote = it->second;
    vote_signal_enum_t eSignal = vote.GetSignal();
    if(eSignal == VOTE_SIGNAL_NONE) {
        std::ostringstream ostr;
        ostr << "CGovernanceObject::ProcessVote -- Vote signal: none";
        LogPrint("gobject", "%s\n", ostr.str());
        exception = CGovernanceException(ostr.str(), GOVERNANCE_EXCEPTION_WARNING);
        return false;
    }
    if(eSignal > MAX_SUPPORTED_VOTE_SIGNAL) {
        std::ostringstream ostr;
        ostr << "CGovernanceObject::ProcessVote -- Unsupported vote signal: " << CGovernanceVoting::ConvertSignalToString(vote.GetSignal());
        LogPrintf("%s\n", ostr.str());
        exception = CGovernanceException(ostr.str(), GOVERNANCE_EXCEPTION_PERMANENT_ERROR, 20);
        return false;
    }
    vote_instance_m_it it2 = recVote.mapInstances.find(int(eSignal));
    if(it2 == recVote.mapInstances.end()) {
        it2 = recVote.mapInstances.insert(vote_instance_m_t::value_type(int(eSignal), vote_instance_t())).first;
    }
    vote_instance_t& voteInstance = it2->second;

    // Reject obsolete votes
    if(vote.GetTimestamp() < voteInstance.nCreationTime) {
        std::ostringstream ostr;
        ostr << "CGovernanceObject::ProcessVote -- Obsolete vote";
        LogPrint("gobject", "%s\n", ostr.str());
        exception = CGovernanceException(ostr.str(), GOVERNANCE_EXCEPTION_NONE);
        return false;
    }

    int64_t nNow = GetAdjustedTime();
    int64_t nVoteTimeUpdate = voteInstance.nTime;
    if(governance.AreRateChecksEnabled()) {
        int64_t nTimeDelta = nNow - voteInstance.nTime;
        if(nTimeDelta < GOVERNANCE_UPDATE_MIN) {
            std::ostringstream ostr;
            ostr << "CGovernanceObject::ProcessVote -- Masternode voting too often"
                 << ", MN outpoint = " << vote.GetMasternodeOutpoint().ToStringShort()
                 << ", governance object hash = " << GetHash().ToString()
                 << ", time delta = " << nTimeDelta;
            LogPrint("gobject", "%s\n", ostr.str());
            exception = CGovernanceException(ostr.str(), GOVERNANCE_EXCEPTION_TEMPORARY_ERROR);
            nVoteTimeUpdate = nNow;
            return false;
        }
    }
    // Finally check that the vote is actually valid (done last because of cost of signature verification)
    if(!vote.IsValid(true)) {
        std::ostringstream ostr;
        ostr << "CGovernanceObject::ProcessVote -- Invalid vote"
                << ", MN outpoint = " << vote.GetMasternodeOutpoint().ToStringShort()
                << ", governance object hash = " << GetHash().ToString()
                << ", vote hash = " << vote.GetHash().ToString();
        LogPrintf("%s\n", ostr.str());
        exception = CGovernanceException(ostr.str(), GOVERNANCE_EXCEPTION_PERMANENT_ERROR, 20);
        governance.AddInvalidVote(vote);
        return false;
    }
    if(!mnodeman.AddGovernanceVote(vote.GetMasternodeOutpoint(), vote.GetParentHash())) {
        std::ostringstream ostr;
        ostr << "CGovernanceObject::ProcessVote -- Unable to add governance vote"
             << ", MN outpoint = " << vote.GetMasternodeOutpoint().ToStringShort()
             << ", governance object hash = " << GetHash().ToString();
        LogPrint("gobject", "%s\n", ostr.str());
        exception = CGovernanceException(ostr.str(), GOVERNANCE_EXCEPTION_PERMANENT_ERROR);
        return false;
    }
    voteInstance = vote_instance_t(vote.GetOutcome(), nVoteTimeUpdate, vote.GetTimestamp());
    if(!fileVotes.HasVote(vote.GetHash())) {
        fileVotes.AddVote(vote);
    }
    fDirtyCache = true;
    return true;
}

void CGovernanceObject::ClearMasternodeVotes()
{
    vote_m_it it = mapCurrentMNVotes.begin();
    while(it != mapCurrentMNVotes.end()) {
        if(!mnodeman.Has(it->first)) {
            fileVotes.RemoveVotesFromMasternode(it->first);
            mapCurrentMNVotes.erase(it++);
        }
        else {
            ++it;
        }
    }
}

std::string CGovernanceObject::GetSignatureMessage() const
{
    LOCK(cs);
    std::string strMessage = nHashParent.ToString() + "|" +
        boost::lexical_cast<std::string>(nRevision) + "|" +
        boost::lexical_cast<std::string>(nTime) + "|" +
        strData + "|" +
        vinMasternode.prevout.ToStringShort() + "|" +
        nCollateralHash.ToString();

    return strMessage;
}

void CGovernanceObject::SetMasternodeVin(const COutPoint& outpoint)
{
    vinMasternode = CTxIn(outpoint);
}

bool CGovernanceObject::Sign(CKey& keyMasternode, CPubKey& pubKeyMasternode)
{
    std::string strError;
    std::string strMessage = GetSignatureMessage();

    LOCK(cs);

    if(!CMessageSigner::SignMessage(strMessage, vchSig, keyMasternode)) {
        LogPrintf("CGovernanceObject::Sign -- SignMessage() failed\n");
        return false;
    }

    if(!CMessageSigner::VerifyMessage(pubKeyMasternode, vchSig, strMessage, strError)) {
        LogPrintf("CGovernanceObject::Sign -- VerifyMessage() failed, error: %s\n", strError);
        return false;
    }

    LogPrint("gobject", "CGovernanceObject::Sign -- pubkey id = %s, vin = %s\n",
             pubKeyMasternode.GetID().ToString(), vinMasternode.prevout.ToStringShort());


    return true;
}

bool CGovernanceObject::CheckSignature(CPubKey& pubKeyMasternode)
{
    std::string strError;

    std::string strMessage = GetSignatureMessage();

    LOCK(cs);
    if(!CMessageSigner::VerifyMessage(pubKeyMasternode, vchSig, strMessage, strError)) {
        LogPrintf("CGovernance::CheckSignature -- VerifyMessage() failed, error: %s\n", strError);
        return false;
    }

    return true;
}

int CGovernanceObject::GetObjectSubtype()
{
    // todo - 12.1
    //   - detect subtype from strData json, obj["subtype"]

    if(nObjectType == GOVERNANCE_OBJECT_TRIGGER) return TRIGGER_SUPERBLOCK;
    return -1;
}

uint256 CGovernanceObject::GetHash() const
{
    // CREATE HASH OF ALL IMPORTANT PIECES OF DATA

    CHashWriter ss(SER_GETHASH, PROTOCOL_VERSION);
    ss << nHashParent;
    ss << nRevision;
    ss << nTime;
    ss << strData;
    ss << vinMasternode;
    ss << vchSig;
    // fee_tx is left out on purpose
    uint256 h1 = ss.GetHash();

    DBG( printf("CGovernanceObject::GetHash %i %li %s\n", nRevision, nTime, strData.c_str()); );

    return h1;
}

/**
   Return the actual object from the strData JSON structure.

   Returns an empty object on error.
 */
UniValue CGovernanceObject::GetJSONObject()
{
    UniValue obj(UniValue::VOBJ);
    if(strData.empty()) {
        return obj;
    }

    UniValue objResult(UniValue::VOBJ);
    GetData(objResult);

    std::vector<UniValue> arr1 = objResult.getValues();
    std::vector<UniValue> arr2 = arr1.at( 0 ).getValues();
    obj = arr2.at( 1 );

    return obj;
}

/**
*   LoadData
*   --------------------------------------------------------
*
*   Attempt to load data from strData
*
*/

void CGovernanceObject::LoadData()
{
    // todo : 12.1 - resolved
    //return;

    if(strData.empty()) {
        return;
    }

    try  {
        // ATTEMPT TO LOAD JSON STRING FROM STRDATA
        UniValue objResult(UniValue::VOBJ);
        GetData(objResult);

        DBG( cout << "CGovernanceObject::LoadData strData = "
             << GetDataAsString()
             << endl; );

        UniValue obj = GetJSONObject();
        nObjectType = obj["type"].get_int();
    }
    catch(std::exception& e) {
        fUnparsable = true;
        std::ostringstream ostr;
        ostr << "CGovernanceObject::LoadData Error parsing JSON"
             << ", e.what() = " << e.what();
        DBG( cout << ostr.str() << endl; );
        LogPrintf("%s\n", ostr.str());
        return;
    }
    catch(...) {
        fUnparsable = true;
        std::ostringstream ostr;
        ostr << "CGovernanceObject::LoadData Unknown Error parsing JSON";
        DBG( cout << ostr.str() << endl; );
        LogPrintf("%s\n", ostr.str());
        return;
    }
}

/**
*   GetData - Example usage:
*   --------------------------------------------------------
*
*   Decode governance object data into UniValue(VOBJ)
*
*/

void CGovernanceObject::GetData(UniValue& objResult)
{
    UniValue o(UniValue::VOBJ);
    std::string s = GetDataAsString();
    o.read(s);
    objResult = o;
}

/**
*   GetData - As
*   --------------------------------------------------------
*
*/

std::string CGovernanceObject::GetDataAsHex()
{
    return strData;
}

std::string CGovernanceObject::GetDataAsString()
{
    std::vector<unsigned char> v = ParseHex(strData);
    std::string s(v.begin(), v.end());

    return s;
}

void CGovernanceObject::UpdateLocalValidity()
{
    LOCK(cs_main);
    // THIS DOES NOT CHECK COLLATERAL, THIS IS CHECKED UPON ORIGINAL ARRIVAL
    fCachedLocalValidity = IsValidLocally(strLocalValidityError, false);
};


bool CGovernanceObject::IsValidLocally(std::string& strError, bool fCheckCollateral)
{
    bool fMissingMasternode = false;
    bool fMissingConfirmations = false;

    return IsValidLocally(strError, fMissingMasternode, fMissingConfirmations, fCheckCollateral);
}

bool CGovernanceObject::IsValidLocally(std::string& strError, bool& fMissingMasternode, bool& fMissingConfirmations, bool fCheckCollateral)
{
    fMissingMasternode = false;
    fMissingConfirmations = false;

    if(fUnparsable) {
        strError = "Object data unparseable";
        return false;
    }

    switch(nObjectType) {
        case GOVERNANCE_OBJECT_PROPOSAL:
        case GOVERNANCE_OBJECT_TRIGGER:
        case GOVERNANCE_OBJECT_WATCHDOG:
            break;
        default:
            strError = strprintf("Invalid object type %d", nObjectType);
            return false;
    }

    // IF ABSOLUTE NO COUNT (NO-YES VALID VOTES) IS MORE THAN 10% OF THE NETWORK MASTERNODES, OBJ IS INVALID

    // CHECK COLLATERAL IF REQUIRED (HIGH CPU USAGE)

    if(fCheckCollateral) { 
        if((nObjectType == GOVERNANCE_OBJECT_TRIGGER) || (nObjectType == GOVERNANCE_OBJECT_WATCHDOG)) {
            std::string strOutpoint = vinMasternode.prevout.ToStringShort();
            masternode_info_t infoMn;
            if(!mnodeman.GetMasternodeInfo(vinMasternode.prevout, infoMn)) {

                CMasternode::CollateralStatus err = CMasternode::CheckCollateral(vinMasternode.prevout);
                if (err == CMasternode::COLLATERAL_OK) {
                    fMissingMasternode = true;
                    strError = "Masternode not found: " + strOutpoint;
                } else if (err == CMasternode::COLLATERAL_UTXO_NOT_FOUND) {
                    strError = "Failed to find Masternode UTXO, missing masternode=" + strOutpoint + "\n";
                } else if (err == CMasternode::COLLATERAL_INVALID_AMOUNT) {
<<<<<<< HEAD
                    strError = "Masternode UTXO should have 10,000 EGI, missing masternode=" + GetMasternodeVin().prevout.ToStringShort() + "\n";
=======
                    strError = "Masternode UTXO should have 1000 DASH, missing masternode=" + strOutpoint + "\n";
>>>>>>> 20bacfab
                }

                return false;
            }

            // Check that we have a valid MN signature
            if(!CheckSignature(infoMn.pubKeyMasternode)) {
                strError = "Invalid masternode signature for: " + strOutpoint + ", pubkey id = " + infoMn.pubKeyMasternode.GetID().ToString();
                return false;
            }

            return true;
        }

        if (!IsCollateralValid(strError, fMissingConfirmations))
            return false;
    }

    /*
        TODO

        - There might be an issue with multisig in the coinbase on mainnet, we will add support for it in a future release.
        - Post 12.2+ (test multisig coinbase transaction)
    */

    // 12.1 - todo - compile error
    // if(address.IsPayToScriptHash()) {
    //     strError = "Governance system - multisig is not currently supported";
    //     return false;
    // }

    return true;
}

CAmount CGovernanceObject::GetMinCollateralFee()
{
    // Only 1 type has a fee for the moment but switch statement allows for future object types
    switch(nObjectType) {
        case GOVERNANCE_OBJECT_PROPOSAL:    return GOVERNANCE_PROPOSAL_FEE_TX;
        case GOVERNANCE_OBJECT_TRIGGER:     return 0;
        case GOVERNANCE_OBJECT_WATCHDOG:    return 0;
        default:                            return MAX_MONEY;
    }
}

bool CGovernanceObject::IsCollateralValid(std::string& strError, bool& fMissingConfirmations)
{
    strError = "";
    fMissingConfirmations = false;
    CAmount nMinFee = GetMinCollateralFee();
    uint256 nExpectedHash = GetHash();

    CTransaction txCollateral;
    uint256 nBlockHash;

    // RETRIEVE TRANSACTION IN QUESTION

    if(!GetTransaction(nCollateralHash, txCollateral, Params().GetConsensus(), nBlockHash, true)){
        strError = strprintf("Can't find collateral tx %s", txCollateral.ToString());
        LogPrintf("CGovernanceObject::IsCollateralValid -- %s\n", strError);
        return false;
    }

    if(txCollateral.vout.size() < 1) {
        strError = strprintf("tx vout size less than 1 | %d", txCollateral.vout.size());
        LogPrintf("CGovernanceObject::IsCollateralValid -- %s\n", strError);
        return false;
    }

    // LOOK FOR SPECIALIZED GOVERNANCE SCRIPT (PROOF OF BURN)

    CScript findScript;
    findScript << OP_RETURN << ToByteVector(nExpectedHash);

    DBG( cout << "IsCollateralValid: txCollateral.vout.size() = " << txCollateral.vout.size() << endl; );

    DBG( cout << "IsCollateralValid: findScript = " << ScriptToAsmStr( findScript, false ) << endl; );

    DBG( cout << "IsCollateralValid: nMinFee = " << nMinFee << endl; );


    bool foundOpReturn = false;
    BOOST_FOREACH(const CTxOut o, txCollateral.vout) {
        DBG( cout << "IsCollateralValid txout : " << o.ToString()
             << ", o.nValue = " << o.nValue
             << ", o.scriptPubKey = " << ScriptToAsmStr( o.scriptPubKey, false )
             << endl; );
        if(!o.scriptPubKey.IsNormalPaymentScript() && !o.scriptPubKey.IsUnspendable()){
            strError = strprintf("Invalid Script %s", txCollateral.ToString());
            LogPrintf ("CGovernanceObject::IsCollateralValid -- %s\n", strError);
            return false;
        }
        if(o.scriptPubKey == findScript && o.nValue >= nMinFee) {
            DBG( cout << "IsCollateralValid foundOpReturn = true" << endl; );
            foundOpReturn = true;
        }
        else  {
            DBG( cout << "IsCollateralValid No match, continuing" << endl; );
        }

    }

    if(!foundOpReturn){
        strError = strprintf("Couldn't find opReturn %s in %s", nExpectedHash.ToString(), txCollateral.ToString());
        LogPrintf ("CGovernanceObject::IsCollateralValid -- %s\n", strError);
        return false;
    }

    // GET CONFIRMATIONS FOR TRANSACTION

    AssertLockHeld(cs_main);
    int nConfirmationsIn = instantsend.GetConfirmations(nCollateralHash);
    if (nBlockHash != uint256()) {
        BlockMap::iterator mi = mapBlockIndex.find(nBlockHash);
        if (mi != mapBlockIndex.end() && (*mi).second) {
            CBlockIndex* pindex = (*mi).second;
            if (chainActive.Contains(pindex)) {
                nConfirmationsIn += chainActive.Height() - pindex->nHeight + 1;
            }
        }
    }

    if(nConfirmationsIn < GOVERNANCE_FEE_CONFIRMATIONS) {
        strError = strprintf("Collateral requires at least %d confirmations to be relayed throughout the network (it has only %d)", GOVERNANCE_FEE_CONFIRMATIONS, nConfirmationsIn);
        if (nConfirmationsIn >= GOVERNANCE_MIN_RELAY_FEE_CONFIRMATIONS) {
            fMissingConfirmations = true;
            strError += ", pre-accepted -- waiting for required confirmations";
        } else {
            strError += ", rejected -- try again later";
        }
        LogPrintf ("CGovernanceObject::IsCollateralValid -- %s\n", strError);

        return false;
    }

    strError = "valid";
    return true;
}

int CGovernanceObject::CountMatchingVotes(vote_signal_enum_t eVoteSignalIn, vote_outcome_enum_t eVoteOutcomeIn) const
{
    int nCount = 0;
    for(vote_m_cit it = mapCurrentMNVotes.begin(); it != mapCurrentMNVotes.end(); ++it) {
        const vote_rec_t& recVote = it->second;
        vote_instance_m_cit it2 = recVote.mapInstances.find(eVoteSignalIn);
        if(it2 == recVote.mapInstances.end()) {
            continue;
        }
        const vote_instance_t& voteInstance = it2->second;
        if(voteInstance.eOutcome == eVoteOutcomeIn) {
            ++nCount;
        }
    }
    return nCount;
}

/**
*   Get specific vote counts for each outcome (funding, validity, etc)
*/

int CGovernanceObject::GetAbsoluteYesCount(vote_signal_enum_t eVoteSignalIn) const
{
    return GetYesCount(eVoteSignalIn) - GetNoCount(eVoteSignalIn);
}

int CGovernanceObject::GetAbsoluteNoCount(vote_signal_enum_t eVoteSignalIn) const
{
    return GetNoCount(eVoteSignalIn) - GetYesCount(eVoteSignalIn);
}

int CGovernanceObject::GetYesCount(vote_signal_enum_t eVoteSignalIn) const
{
    return CountMatchingVotes(eVoteSignalIn, VOTE_OUTCOME_YES);
}

int CGovernanceObject::GetNoCount(vote_signal_enum_t eVoteSignalIn) const
{
    return CountMatchingVotes(eVoteSignalIn, VOTE_OUTCOME_NO);
}

int CGovernanceObject::GetAbstainCount(vote_signal_enum_t eVoteSignalIn) const
{
    return CountMatchingVotes(eVoteSignalIn, VOTE_OUTCOME_ABSTAIN);
}

bool CGovernanceObject::GetCurrentMNVotes(const COutPoint& mnCollateralOutpoint, vote_rec_t& voteRecord)
{
    vote_m_it it = mapCurrentMNVotes.find(mnCollateralOutpoint);
    if (it == mapCurrentMNVotes.end()) {
        return false;
    }
    voteRecord = it->second;
    return  true;
}

void CGovernanceObject::Relay(CConnman& connman)
{
    CInv inv(MSG_GOVERNANCE_OBJECT, GetHash());
    connman.RelayInv(inv, MIN_GOVERNANCE_PEER_PROTO_VERSION);
}

void CGovernanceObject::UpdateSentinelVariables()
{
    // CALCULATE MINIMUM SUPPORT LEVELS REQUIRED

    int nMnCount = mnodeman.CountEnabled();
    if(nMnCount == 0) return;

    // CALCULATE THE MINUMUM VOTE COUNT REQUIRED FOR FULL SIGNAL

    // todo - 12.1 - should be set to `10` after governance vote compression is implemented
    int nAbsVoteReq = std::max(Params().GetConsensus().nGovernanceMinQuorum, (nMnCount*7)/100); // 7%  of the voters
    int nAbsDeleteReq = std::max(Params().GetConsensus().nGovernanceMinQuorum, (2 * nMnCount) / 3);
    // todo - 12.1 - Temporarily set to 1 for testing - reverted
    //nAbsVoteReq = 1;

    // SET SENTINEL FLAGS TO FALSE

    fCachedFunding = false;
    fCachedValid = true; //default to valid
    fCachedEndorsed = false;
    fDirtyCache = false;

    // SET SENTINEL FLAGS TO TRUE IF MIMIMUM SUPPORT LEVELS ARE REACHED
    // ARE ANY OF THESE FLAGS CURRENTLY ACTIVATED?

    if(GetAbsoluteYesCount(VOTE_SIGNAL_FUNDING) >= nAbsVoteReq) fCachedFunding = true;
    if((GetAbsoluteYesCount(VOTE_SIGNAL_DELETE) >= nAbsDeleteReq) && !fCachedDelete) {
        fCachedDelete = true;
        if(nDeletionTime == 0) {
            nDeletionTime = GetAdjustedTime();
        }
    }
    if(GetAbsoluteYesCount(VOTE_SIGNAL_ENDORSED) >= nAbsVoteReq) fCachedEndorsed = true;

    if(GetAbsoluteNoCount(VOTE_SIGNAL_VALID) >= nAbsVoteReq) fCachedValid = false;
}

void CGovernanceObject::swap(CGovernanceObject& first, CGovernanceObject& second) // nothrow
{
    // enable ADL (not necessary in our case, but good practice)
    using std::swap;

    // by swapping the members of two classes,
    // the two classes are effectively swapped
    swap(first.nHashParent, second.nHashParent);
    swap(first.nRevision, second.nRevision);
    swap(first.nTime, second.nTime);
    swap(first.nDeletionTime, second.nDeletionTime);
    swap(first.nCollateralHash, second.nCollateralHash);
    swap(first.strData, second.strData);
    swap(first.nObjectType, second.nObjectType);

    // swap all cached valid flags
    swap(first.fCachedFunding, second.fCachedFunding);
    swap(first.fCachedValid, second.fCachedValid);
    swap(first.fCachedDelete, second.fCachedDelete);
    swap(first.fCachedEndorsed, second.fCachedEndorsed);
    swap(first.fDirtyCache, second.fDirtyCache);
    swap(first.fExpired, second.fExpired);
}

void CGovernanceObject::CheckOrphanVotes(CConnman& connman)
{
    int64_t nNow = GetAdjustedTime();
    const vote_mcache_t::list_t& listVotes = mapOrphanVotes.GetItemList();
    vote_mcache_t::list_cit it = listVotes.begin();
    while(it != listVotes.end()) {
        bool fRemove = false;
        const COutPoint& key = it->key;
        const vote_time_pair_t& pairVote = it->value;
        const CGovernanceVote& vote = pairVote.first;
        if(pairVote.second < nNow) {
            fRemove = true;
        }
        else if(!mnodeman.Has(vote.GetMasternodeOutpoint())) {
            ++it;
            continue;
        }
        CGovernanceException exception;
        if(!ProcessVote(NULL, vote, exception, connman)) {
            LogPrintf("CGovernanceObject::CheckOrphanVotes -- Failed to add orphan vote: %s\n", exception.what());
        }
        else {
            vote.Relay(connman);
            fRemove = true;
        }
        ++it;
        if(fRemove) {
            mapOrphanVotes.Erase(key, pairVote);
        }
    }
}<|MERGE_RESOLUTION|>--- conflicted
+++ resolved
@@ -453,11 +453,7 @@
                 } else if (err == CMasternode::COLLATERAL_UTXO_NOT_FOUND) {
                     strError = "Failed to find Masternode UTXO, missing masternode=" + strOutpoint + "\n";
                 } else if (err == CMasternode::COLLATERAL_INVALID_AMOUNT) {
-<<<<<<< HEAD
-                    strError = "Masternode UTXO should have 10,000 EGI, missing masternode=" + GetMasternodeVin().prevout.ToStringShort() + "\n";
-=======
-                    strError = "Masternode UTXO should have 1000 DASH, missing masternode=" + strOutpoint + "\n";
->>>>>>> 20bacfab
+                    strError = "Masternode UTXO should have 10000 EGI, missing masternode=" + strOutpoint + "\n";
                 }
 
                 return false;
