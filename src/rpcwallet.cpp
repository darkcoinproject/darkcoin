--- conflicted
+++ resolved
@@ -783,48 +783,6 @@
     CAmount nBalance = GetAccountBalance(strAccount, nMinDepth, filter);
 
     return ValueFromAmount(nBalance);
-}
-
-UniValue getextendedbalance(const UniValue& params, bool fHelp)
-{
-    if (fHelp || (params.size() > 0))
-        throw runtime_error(
-            "getextendedbalance\n"
-            "\nGet extended balance information.\n"
-            "\nResult:\n"
-            "{\n"
-            "  \"blocks\": \"xxx\", (string) The current block height\n"
-            "  \"balance\": \"xxx\", (string) The total ION balance\n"
-            "  \"balance_locked\": \"xxx\", (string) The locked ION balance\n"
-            "  \"balance_unlocked\": \"xxx\", (string) The unlocked ION balance\n"
-            "  \"balance_unconfirmed\": \"xxx\", (string) The unconfirmed ION balance\n"
-            "  \"balance_immature\": \"xxx\", (string) The immature ION balance\n"
-            "  \"zerocoin_balance\": \"xxx\", (string) The total xION balance\n"
-            "  \"zerocoin_balance_mature\": \"xxx\", (string) The mature xION balance\n"
-            "  \"zerocoin_balance_immature\": \"xxx\", (string) The immature xION balance\n"
-            "  \"watchonly_balance\": \"xxx\", (string) The total watch-only ION balance\n"
-            "  \"watchonly_balance_unconfirmed\": \"xxx\", (string) The unconfirmed watch-only ION balance\n"
-            "  \"watchonly_balance_immature\": \"xxx\", (string) The immature watch-only ION balance\n"
-            "  \"watchonly_balance_locked\": \"xxx\", (string) The locked watch-only ION balance\n"
-            "}\n"
-            "\nExamples:\n" +
-            HelpExampleCli("getextendedbalance", "") + HelpExampleRpc("getextendedbalance", ""));
-    LOCK2(cs_main, pwalletMain->cs_wallet);
-    UniValue obj(UniValue::VOBJ);
-    obj.push_back(Pair("blocks", (int)chainActive.Height()));
-    obj.push_back(Pair("balance", ValueFromAmount(pwalletMain->GetBalance())));
-    obj.push_back(Pair("balance_locked", ValueFromAmount(pwalletMain->GetLockedCoins())));
-    obj.push_back(Pair("balance_unlocked", ValueFromAmount(pwalletMain->GetUnlockedCoins())));
-    obj.push_back(Pair("balance_unconfirmed", ValueFromAmount(pwalletMain->GetUnconfirmedBalance())));
-    obj.push_back(Pair("balance_immature", ValueFromAmount(pwalletMain->GetImmatureBalance())));
-    obj.push_back(Pair("zerocoin_balance", ValueFromAmount(pwalletMain->GetZerocoinBalance(false))));
-    obj.push_back(Pair("zerocoin_balance_mature", ValueFromAmount(pwalletMain->GetZerocoinBalance(true))));
-    obj.push_back(Pair("zerocoin_balance_immature", ValueFromAmount(pwalletMain->GetImmatureZerocoinBalance())));
-    obj.push_back(Pair("watchonly_balance", ValueFromAmount(pwalletMain->GetWatchOnlyBalance())));
-    obj.push_back(Pair("watchonly_balance_unconfirmed", ValueFromAmount(pwalletMain->GetUnconfirmedWatchOnlyBalance())));
-    obj.push_back(Pair("watchonly_balance_immature", ValueFromAmount(pwalletMain->GetImmatureWatchOnlyBalance())));
-    obj.push_back(Pair("watchonly_balance_locked", ValueFromAmount(pwalletMain->GetLockedWatchOnlyBalance())));
-    return obj;
 }
 
 UniValue getunconfirmedbalance(const UniValue &params, bool fHelp)
@@ -2986,7 +2944,6 @@
             "spendzerocoinmints mints_list (\"address\") \n"
             "\nSpend xION mints to a ION address.\n" +
             HelpRequiringPassphrase() + "\n"
-<<<<<<< HEAD
 
             "\nArguments:\n"
             "1. mints_list     (string, required) A json array of zerocoin mints serial hashes\n"
@@ -3051,72 +3008,6 @@
         if (!IsHex(serialHash))
             throw JSONRPCError(RPC_INVALID_PARAMETER, "Invalid parameter, expected hex serial hash");
 
-=======
-
-            "\nArguments:\n"
-            "1. mints_list     (string, required) A json array of zerocoin mints serial hashes\n"
-            "2. \"address\"     (string, optional, default=change) Send to specified address or to a new change address.\n"
-
-            "\nResult:\n"
-            "{\n"
-            "  \"txid\": \"xxx\",             (string) Transaction hash.\n"
-            "  \"bytes\": nnn,              (numeric) Transaction size.\n"
-            "  \"fee\": amount,             (numeric) Transaction fee (if any).\n"
-            "  \"spends\": [                (array) JSON array of input objects.\n"
-            "    {\n"
-            "      \"denomination\": nnn,   (numeric) Denomination value.\n"
-            "      \"pubcoin\": \"xxx\",      (string) Pubcoin in hex format.\n"
-            "      \"serial\": \"xxx\",       (string) Serial number in hex format.\n"
-            "      \"acc_checksum\": \"xxx\", (string) Accumulator checksum in hex format.\n"
-            "    }\n"
-            "    ,...\n"
-            "  ],\n"
-            "  \"outputs\": [                 (array) JSON array of output objects.\n"
-            "    {\n"
-            "      \"value\": amount,         (numeric) Value in ION.\n"
-            "      \"address\": \"xxx\"         (string) ION address or \"zerocoinmint\" for reminted change.\n"
-            "    }\n"
-            "    ,...\n"
-            "  ]\n"
-            "}\n"
-
-            "\nExamples\n" +
-            HelpExampleCli("spendzerocoinmints", "'[\"0d8c16eee7737e3cc1e4e70dc006634182b175e039700931283b202715a0818f\", \"dfe585659e265e6a509d93effb906d3d2a0ac2fe3464b2c3b6d71a3ef34c8ad7\"]' \"iVpPG131hKv1t6iSnbu9HRrhTC7oM2UEaj\"") +
-            HelpExampleRpc("spendzerocoinmints", "[\"0d8c16eee7737e3cc1e4e70dc006634182b175e039700931283b202715a0818f\", \"dfe585659e265e6a509d93effb906d3d2a0ac2fe3464b2c3b6d71a3ef34c8ad7\"], \"iVpPG131hKv1t6iSnbu9HRrhTC7oM2UEaj\""));
-
-    LOCK2(cs_main, pwalletMain->cs_wallet);
-
-    if(GetAdjustedTime() > GetSporkValue(SPORK_9_ZEROCOIN_MAINTENANCE_MODE))
-        throw JSONRPCError(RPC_WALLET_ERROR, "xION is currently disabled due to maintenance.");
-
-    std::string address_str = "";
-    if (params.size() > 1) {
-        RPCTypeCheck(params, boost::assign::list_of(UniValue::VARR)(UniValue::VSTR));
-        address_str = params[1].get_str();
-    } else
-        RPCTypeCheck(params, boost::assign::list_of(UniValue::VARR));
-
-    EnsureWalletIsUnlocked();
-
-    UniValue arrMints = params[0].get_array();
-    if (arrMints.size() == 0)
-        throw JSONRPCError(RPC_WALLET_ERROR, "No zerocoin selected");
-    if (arrMints.size() > 7)
-        throw JSONRPCError(RPC_WALLET_ERROR, "Too many mints included. Maximum zerocoins per spend: 7");
-
-    CAmount nAmount(0);   // Spending amount
-
-    // fetch mints and update nAmount
-    vector<CZerocoinMint> vMintsSelected;
-    for(unsigned int i=0; i < arrMints.size(); i++) {
-
-        CZerocoinMint mint;
-        std::string serialHash = arrMints[i].get_str();
-
-        if (!IsHex(serialHash))
-            throw JSONRPCError(RPC_INVALID_PARAMETER, "Invalid parameter, expected hex serial hash");
-
->>>>>>> 64dc32ab
         uint256 hashSerial(serialHash);
         if (!pwalletMain->GetMint(hashSerial, mint)) {
             std::string strErr = "Failed to fetch mint associated with serial hash " + serialHash;
@@ -3205,7 +3096,6 @@
             "\nArguments:\n"
             "1. fullscan          (boolean, optional) Rescan each block of the blockchain.\n"
             "                               WARNING - may take 30+ minutes!\n"
-<<<<<<< HEAD
 
             "\nResult:\n"
             "{\n"
@@ -3221,29 +3111,9 @@
 
             "\nExamples:\n" +
             HelpExampleCli("resetmintzerocoin", "true") + HelpExampleRpc("resetmintzerocoin", "true"));
-=======
-
-            "\nResult:\n"
-            "{\n"
-            "  \"updated\": [       (array) JSON array of updated mints.\n"
-            "    \"xxx\"            (string) Hex encoded mint.\n"
-            "    ,...\n"
-            "  ],\n"
-            "  \"archived\": [      (array) JSON array of archived mints.\n"
-            "    \"xxx\"            (string) Hex encoded mint.\n"
-            "    ,...\n"
-            "  ]\n"
-            "}\n"
->>>>>>> 64dc32ab
-
-            "\nExamples:\n" +
-            HelpExampleCli("resetmintzerocoin", "true") + HelpExampleRpc("resetmintzerocoin", "true"));
-
-<<<<<<< HEAD
-=======
-    LOCK2(cs_main, pwalletMain->cs_wallet);
-
->>>>>>> 64dc32ab
+
+    LOCK2(cs_main, pwalletMain->cs_wallet);
+
     CWalletDB walletdb(pwalletMain->strWalletFile);
     CxIONTracker* xionTracker = pwalletMain->xionTracker.get();
     set<CMintMeta> setMints = xionTracker->ListMints(false, false, true);
@@ -3608,7 +3478,6 @@
         objMint.push_back(Pair("height", dMint.GetHeight()));
         arrRet.push_back(objMint);
     }
-<<<<<<< HEAD
 
     return arrRet;
 }
@@ -3717,123 +3586,10 @@
         obj.push_back(Pair("serial", coin.getSerialNumber().GetHex()));
         arrRet.push_back(obj);
     }
-=======
->>>>>>> 64dc32ab
 
     return arrRet;
 }
 
-<<<<<<< HEAD
-=======
-UniValue setxionseed(const UniValue& params, bool fHelp)
-{
-    if(fHelp || params.size() != 1)
-        throw runtime_error(
-            "setxionseed \"seed\"\n"
-            "\nSet the wallet's deterministic xion seed to a specific value.\n" +
-            HelpRequiringPassphrase() + "\n"
-
-            "\nArguments:\n"
-            "1. \"seed\"        (string, required) The deterministic xion seed.\n"
-
-            "\nResult\n"
-            "\"success\" : b,  (boolean) Whether the seed was successfully set.\n"
-
-            "\nExamples\n" +
-            HelpExampleCli("setxionseed", "63f793e7895dd30d99187b35fbfb314a5f91af0add9e0a4e5877036d1e392dd5") +
-            HelpExampleRpc("setxionseed", "63f793e7895dd30d99187b35fbfb314a5f91af0add9e0a4e5877036d1e392dd5"));
-
-    EnsureWalletIsUnlocked();
-
-    uint256 seed;
-    seed.SetHex(params[0].get_str());
-
-    CxIONWallet* zwallet = pwalletMain->getZWallet();
-    bool fSuccess = zwallet->SetMasterSeed(seed, true);
-    if (fSuccess)
-        zwallet->SyncWithChain();
-
-    UniValue ret(UniValue::VOBJ);
-    ret.push_back(Pair("success", fSuccess));
-
-    return ret;
-}
-
-UniValue getxionseed(const UniValue& params, bool fHelp)
-{
-    if(fHelp || !params.empty())
-        throw runtime_error(
-            "getxionseed\n"
-            "\nCheck archived xION list to see if any mints were added to the blockchain.\n" +
-            HelpRequiringPassphrase() + "\n"
-
-            "\nResult\n"
-            "\"seed\" : s,  (string) The deterministic xION seed.\n"
-
-            "\nExamples\n" +
-            HelpExampleCli("getxionseed", "") + HelpExampleRpc("getxionseed", ""));
-
-    EnsureWalletIsUnlocked();
-
-    CxIONWallet* zwallet = pwalletMain->getZWallet();
-    uint256 seed = zwallet->GetMasterSeed();
-
-    UniValue ret(UniValue::VOBJ);
-    ret.push_back(Pair("seed", seed.GetHex()));
-
-    return ret;
-}
-
-UniValue generatemintlist(const UniValue& params, bool fHelp)
-{
-    if(fHelp || params.size() != 2)
-        throw runtime_error(
-            "generatemintlist\n"
-            "\nShow mints that are derived from the deterministic xION seed.\n" +
-            HelpRequiringPassphrase() + "\n"
-
-            "\nArguments\n"
-            "1. \"count\"  : n,  (numeric) Which sequential xION to start with.\n"
-            "2. \"range\"  : n,  (numeric) How many xION to generate.\n"
-
-            "\nResult:\n"
-            "[\n"
-            "  {\n"
-            "    \"count\": n,          (numeric) Deterministic Count.\n"
-            "    \"value\": \"xxx\",    (string) Hex encoded pubcoin value.\n"
-            "    \"randomness\": \"xxx\",   (string) Hex encoded randomness.\n"
-            "    \"serial\": \"xxx\"        (string) Hex encoded Serial.\n"
-            "  }\n"
-            "  ,...\n"
-            "]\n"
-
-            "\nExamples\n" +
-            HelpExampleCli("generatemintlist", "1, 100") + HelpExampleRpc("generatemintlist", "1, 100"));
-
-    EnsureWalletIsUnlocked();
-
-    int nCount = params[0].get_int();
-    int nRange = params[1].get_int();
-    CxIONWallet* zwallet = pwalletMain->zwalletMain;
-
-    UniValue arrRet(UniValue::VARR);
-    for (int i = nCount; i < nCount + nRange; i++) {
-        libzerocoin::CoinDenomination denom = libzerocoin::CoinDenomination::ZQ_ONE;
-        libzerocoin::PrivateCoin coin(Params().Zerocoin_Params(false), denom, false);
-        CDeterministicMint dMint;
-        zwallet->GenerateMint(i, denom, coin, dMint);
-        UniValue obj(UniValue::VOBJ);
-        obj.push_back(Pair("count", i));
-        obj.push_back(Pair("value", coin.getPublicCoin().getValue().GetHex()));
-        obj.push_back(Pair("randomness", coin.getRandomness().GetHex()));
-        obj.push_back(Pair("serial", coin.getSerialNumber().GetHex()));
-        arrRet.push_back(obj);
-    }
-
-    return arrRet;
-}
-
->>>>>>> 64dc32ab
 UniValue dxionstate(const UniValue& params, bool fHelp) {
     if (fHelp || params.size() != 0)
         throw runtime_error(
