// Copyright (c) 2010 Satoshi Nakamoto
// Copyright (c) 2009-2015 The Bitcoin Core developers
// Copyright (c) 2014-2017 The Dash Core developers
// Distributed under the MIT software license, see the accompanying
// file COPYING or http://www.opensource.org/licenses/mit-license.php.

#include "amount.h"
#include "base58.h"
#include "chain.h"
#include "core_io.h"
#include "init.h"
#include "instantx.h"
#include "net.h"
#include "policy/rbf.h"
#include "rpc/server.h"
#include "timedata.h"
#include "util.h"
#include "utilmoneystr.h"
#include "validation.h"
#include "wallet.h"
#include "walletdb.h"
#include "keepass.h"

#include <stdint.h>

#include <boost/assign/list_of.hpp>

#include <univalue.h>

using namespace std;

int64_t nWalletUnlockTime;
static CCriticalSection cs_nWalletUnlockTime;

std::string HelpRequiringPassphrase()
{
    return pwalletMain && pwalletMain->IsCrypted()
        ? "\nRequires wallet passphrase to be set with walletpassphrase call."
        : "";
}

bool EnsureWalletIsAvailable(bool avoidException)
{
    if (!pwalletMain)
    {
        if (!avoidException)
            throw JSONRPCError(RPC_METHOD_NOT_FOUND, "Method not found (disabled)");
        else
            return false;
    }
    return true;
}

void EnsureWalletIsUnlocked()
{
    if (pwalletMain->IsLocked())
        throw JSONRPCError(RPC_WALLET_UNLOCK_NEEDED, "Error: Please enter the wallet passphrase with walletpassphrase first.");
}

void WalletTxToJSON(const CWalletTx& wtx, UniValue& entry)
{
    int confirms = wtx.GetDepthInMainChain(false);
    bool fLocked = instantsend.IsLockedInstantSendTransaction(wtx.GetHash());
    entry.push_back(Pair("confirmations", confirms));
    entry.push_back(Pair("instantlock", fLocked));
    if (wtx.IsCoinBase())
        entry.push_back(Pair("generated", true));
    if (confirms > 0)
    {
        entry.push_back(Pair("blockhash", wtx.hashBlock.GetHex()));
        entry.push_back(Pair("blockindex", wtx.nIndex));
        entry.push_back(Pair("blocktime", mapBlockIndex[wtx.hashBlock]->GetBlockTime()));
    } else {
        entry.push_back(Pair("trusted", wtx.IsTrusted()));
    }
    uint256 hash = wtx.GetHash();
    entry.push_back(Pair("txid", hash.GetHex()));
    UniValue conflicts(UniValue::VARR);
    BOOST_FOREACH(const uint256& conflict, wtx.GetConflicts())
        conflicts.push_back(conflict.GetHex());
    entry.push_back(Pair("walletconflicts", conflicts));
    entry.push_back(Pair("time", wtx.GetTxTime()));
    entry.push_back(Pair("timereceived", (int64_t)wtx.nTimeReceived));

    // Add opt-in RBF status
    std::string rbfStatus = "no";
    if (confirms <= 0) {
        LOCK(mempool.cs);
        if (!mempool.exists(hash)) {
            if (SignalsOptInRBF(wtx)) {
                rbfStatus = "yes";
            } else {
                rbfStatus = "unknown";
            }
        } else if (IsRBFOptIn(*mempool.mapTx.find(hash), mempool)) {
            rbfStatus = "yes";
        }
    }
    entry.push_back(Pair("bip125-replaceable", rbfStatus));

    BOOST_FOREACH(const PAIRTYPE(string,string)& item, wtx.mapValue)
        entry.push_back(Pair(item.first, item.second));
}

string AccountFromValue(const UniValue& value)
{
    string strAccount = value.get_str();
    if (strAccount == "*")
        throw JSONRPCError(RPC_WALLET_INVALID_ACCOUNT_NAME, "Invalid account name");
    return strAccount;
}

UniValue getnewaddress(const UniValue& params, bool fHelp)
{
    if (!EnsureWalletIsAvailable(fHelp))
        return NullUniValue;

    if (fHelp || params.size() > 1)
        throw runtime_error(
            "getnewaddress ( \"account\" )\n"
            "\nReturns a new Energi address for receiving payments.\n"
            "If 'account' is specified (DEPRECATED), it is added to the address book \n"
            "so payments received with the address will be credited to 'account'.\n"
            "\nArguments:\n"
            "1. \"account\"        (string, optional) DEPRECATED. The account name for the address to be linked to. If not provided, the default account \"\" is used. It can also be set to the empty string \"\" to represent the default account. The account does not need to exist, it will be created if there is no account by the given name.\n"
            "\nResult:\n"
            "\"energiaddress\"    (string) The new energi address\n"
            "\nExamples:\n"
            + HelpExampleCli("getnewaddress", "")
            + HelpExampleRpc("getnewaddress", "")
        );

    LOCK2(cs_main, pwalletMain->cs_wallet);

    // Parse the account first so we don't generate a key if there's an error
    string strAccount;
    if (params.size() > 0)
        strAccount = AccountFromValue(params[0]);

    if (!pwalletMain->IsLocked(true))
        pwalletMain->TopUpKeyPool();

    // Generate a new key that is added to wallet
    CPubKey newKey;
    if (!pwalletMain->GetKeyFromPool(newKey, false))
        throw JSONRPCError(RPC_WALLET_KEYPOOL_RAN_OUT, "Error: Keypool ran out, please call keypoolrefill first");
    CKeyID keyID = newKey.GetID();

    pwalletMain->SetAddressBook(keyID, strAccount, "receive");

    return CBitcoinAddress(keyID).ToString();
}


CBitcoinAddress GetAccountAddress(string strAccount, bool bForceNew=false)
{
    CWalletDB walletdb(pwalletMain->strWalletFile);

    CAccount account;
    walletdb.ReadAccount(strAccount, account);

    bool bKeyUsed = false;

    // Check if the current key has been used
    if (account.vchPubKey.IsValid())
    {
        CScript scriptPubKey = GetScriptForDestination(account.vchPubKey.GetID());
        for (map<uint256, CWalletTx>::iterator it = pwalletMain->mapWallet.begin();
             it != pwalletMain->mapWallet.end() && account.vchPubKey.IsValid();
             ++it)
        {
            const CWalletTx& wtx = (*it).second;
            BOOST_FOREACH(const CTxOut& txout, wtx.vout)
                if (txout.scriptPubKey == scriptPubKey)
                    bKeyUsed = true;
        }
    }

    // Generate a new key
    if (!account.vchPubKey.IsValid() || bForceNew || bKeyUsed)
    {
        if (!pwalletMain->GetKeyFromPool(account.vchPubKey, false))
            throw JSONRPCError(RPC_WALLET_KEYPOOL_RAN_OUT, "Error: Keypool ran out, please call keypoolrefill first");

        pwalletMain->SetAddressBook(account.vchPubKey.GetID(), strAccount, "receive");
        walletdb.WriteAccount(strAccount, account);
    }

    return CBitcoinAddress(account.vchPubKey.GetID());
}

UniValue getaccountaddress(const UniValue& params, bool fHelp)
{
    if (!EnsureWalletIsAvailable(fHelp))
        return NullUniValue;

    if (fHelp || params.size() != 1)
        throw runtime_error(
            "getaccountaddress \"account\"\n"
            "\nDEPRECATED. Returns the current Energi address for receiving payments to this account.\n"
            "\nArguments:\n"
            "1. \"account\"       (string, required) The account name for the address. It can also be set to the empty string \"\" to represent the default account. The account does not need to exist, it will be created and a new address created  if there is no account by the given name.\n"
            "\nResult:\n"
            "\"energiaddress\"   (string) The account energi address\n"
            "\nExamples:\n"
            + HelpExampleCli("getaccountaddress", "")
            + HelpExampleCli("getaccountaddress", "\"\"")
            + HelpExampleCli("getaccountaddress", "\"myaccount\"")
            + HelpExampleRpc("getaccountaddress", "\"myaccount\"")
        );

    LOCK2(cs_main, pwalletMain->cs_wallet);

    // Parse the account first so we don't generate a key if there's an error
    string strAccount = AccountFromValue(params[0]);

    UniValue ret(UniValue::VSTR);

    ret = GetAccountAddress(strAccount).ToString();
    return ret;
}


UniValue getrawchangeaddress(const UniValue& params, bool fHelp)
{
    if (!EnsureWalletIsAvailable(fHelp))
        return NullUniValue;

    if (fHelp || params.size() > 1)
        throw runtime_error(
            "getrawchangeaddress\n"
            "\nReturns a new Energi address, for receiving change.\n"
            "This is for use with raw transactions, NOT normal use.\n"
            "\nResult:\n"
            "\"address\"    (string) The address\n"
            "\nExamples:\n"
            + HelpExampleCli("getrawchangeaddress", "")
            + HelpExampleRpc("getrawchangeaddress", "")
       );

    LOCK2(cs_main, pwalletMain->cs_wallet);

    if (!pwalletMain->IsLocked(true))
        pwalletMain->TopUpKeyPool();

    CReserveKey reservekey(pwalletMain);
    CPubKey vchPubKey;
    if (!reservekey.GetReservedKey(vchPubKey, true))
        throw JSONRPCError(RPC_WALLET_KEYPOOL_RAN_OUT, "Error: Keypool ran out, please call keypoolrefill first");

    reservekey.KeepKey();

    CKeyID keyID = vchPubKey.GetID();

    return CBitcoinAddress(keyID).ToString();
}


UniValue setaccount(const UniValue& params, bool fHelp)
{
    if (!EnsureWalletIsAvailable(fHelp))
        return NullUniValue;

    if (fHelp || params.size() < 1 || params.size() > 2)
        throw runtime_error(
            "setaccount \"energiaddress\" \"account\"\n"
            "\nDEPRECATED. Sets the account associated with the given address.\n"
            "\nArguments:\n"
            "1. \"energiaddress\"  (string, required) The energi address to be associated with an account.\n"
            "2. \"account\"         (string, required) The account to assign the address to.\n"
            "\nExamples:\n"
            + HelpExampleCli("setaccount", "\"XwnLY9Tf7Zsef8gMGL2fhWA9ZmMjt4KPwg\" \"tabby\"")
            + HelpExampleRpc("setaccount", "\"XwnLY9Tf7Zsef8gMGL2fhWA9ZmMjt4KPwg\", \"tabby\"")
        );

    LOCK2(cs_main, pwalletMain->cs_wallet);

    CBitcoinAddress address(params[0].get_str());
    if (!address.IsValid())
        throw JSONRPCError(RPC_INVALID_ADDRESS_OR_KEY, "Invalid Energi address");

    string strAccount;
    if (params.size() > 1)
        strAccount = AccountFromValue(params[1]);

    // Only add the account if the address is yours.
    if (IsMine(*pwalletMain, address.Get()))
    {
        // Detect when changing the account of an address that is the 'unused current key' of another account:
        if (pwalletMain->mapAddressBook.count(address.Get()))
        {
            string strOldAccount = pwalletMain->mapAddressBook[address.Get()].name;
            if (address == GetAccountAddress(strOldAccount))
                GetAccountAddress(strOldAccount, true);
        }
        pwalletMain->SetAddressBook(address.Get(), strAccount, "receive");
    }
    else
        throw JSONRPCError(RPC_MISC_ERROR, "setaccount can only be used with own address");

    return NullUniValue;
}


UniValue getaccount(const UniValue& params, bool fHelp)
{
    if (!EnsureWalletIsAvailable(fHelp))
        return NullUniValue;

    if (fHelp || params.size() != 1)
        throw runtime_error(
            "getaccount \"energiaddress\"\n"
            "\nDEPRECATED. Returns the account associated with the given address.\n"
            "\nArguments:\n"
            "1. \"energiaddress\"  (string, required) The energi address for account lookup.\n"
            "\nResult:\n"
            "\"accountname\"        (string) the account address\n"
            "\nExamples:\n"
            + HelpExampleCli("getaccount", "\"XwnLY9Tf7Zsef8gMGL2fhWA9ZmMjt4KPwg\"")
            + HelpExampleRpc("getaccount", "\"XwnLY9Tf7Zsef8gMGL2fhWA9ZmMjt4KPwg\"")
        );

    LOCK2(cs_main, pwalletMain->cs_wallet);

    CBitcoinAddress address(params[0].get_str());
    if (!address.IsValid())
        throw JSONRPCError(RPC_INVALID_ADDRESS_OR_KEY, "Invalid Energi address");

    string strAccount;
    map<CTxDestination, CAddressBookData>::iterator mi = pwalletMain->mapAddressBook.find(address.Get());
    if (mi != pwalletMain->mapAddressBook.end() && !(*mi).second.name.empty())
        strAccount = (*mi).second.name;
    return strAccount;
}


UniValue getaddressesbyaccount(const UniValue& params, bool fHelp)
{
    if (!EnsureWalletIsAvailable(fHelp))
        return NullUniValue;

    if (fHelp || params.size() != 1)
        throw runtime_error(
            "getaddressesbyaccount \"account\"\n"
            "\nDEPRECATED. Returns the list of addresses for the given account.\n"
            "\nArguments:\n"
            "1. \"account\"  (string, required) The account name.\n"
            "\nResult:\n"
            "[                     (json array of string)\n"
            "  \"energiaddress\"  (string) a energi address associated with the given account\n"
            "  ,...\n"
            "]\n"
            "\nExamples:\n"
            + HelpExampleCli("getaddressesbyaccount", "\"tabby\"")
            + HelpExampleRpc("getaddressesbyaccount", "\"tabby\"")
        );

    LOCK2(cs_main, pwalletMain->cs_wallet);

    string strAccount = AccountFromValue(params[0]);

    // Find all addresses that have the given account
    UniValue ret(UniValue::VARR);
    BOOST_FOREACH(const PAIRTYPE(CBitcoinAddress, CAddressBookData)& item, pwalletMain->mapAddressBook)
    {
        const CBitcoinAddress& address = item.first;
        const string& strName = item.second.name;
        if (strName == strAccount)
            ret.push_back(address.ToString());
    }
    return ret;
}

static void SendMoney(const CTxDestination &address, CAmount nValue, bool fSubtractFeeFromAmount, CWalletTx& wtxNew, bool fUseInstantSend=false, bool fUsePrivateSend=false)
{
    CAmount curBalance = pwalletMain->GetBalance();

    // Check amount
    if (nValue <= 0)
        throw JSONRPCError(RPC_INVALID_PARAMETER, "Invalid amount");

    if (nValue > curBalance)
        throw JSONRPCError(RPC_WALLET_INSUFFICIENT_FUNDS, "Insufficient funds");

<<<<<<< HEAD
    // Parse energi address
=======
    if (pwalletMain->GetBroadcastTransactions() && !g_connman)
        throw JSONRPCError(RPC_CLIENT_P2P_DISABLED, "Error: Peer-to-peer functionality missing or disabled");

    // Parse Dash address
>>>>>>> 20bacfab
    CScript scriptPubKey = GetScriptForDestination(address);

    // Create and send the transaction
    CReserveKey reservekey(pwalletMain);
    CAmount nFeeRequired;
    std::string strError;
    vector<CRecipient> vecSend;
    int nChangePosRet = -1;
    CRecipient recipient = {scriptPubKey, nValue, fSubtractFeeFromAmount};
    vecSend.push_back(recipient);
    if (!pwalletMain->CreateTransaction(vecSend, wtxNew, reservekey, nFeeRequired, nChangePosRet,
                                         strError, NULL, true, fUsePrivateSend ? ONLY_DENOMINATED : ALL_COINS, fUseInstantSend)) {
        if (!fSubtractFeeFromAmount && nValue + nFeeRequired > pwalletMain->GetBalance())
            strError = strprintf("Error: This transaction requires a transaction fee of at least %s because of its amount, complexity, or use of recently received funds!", FormatMoney(nFeeRequired));
        throw JSONRPCError(RPC_WALLET_ERROR, strError);
    }
    if (!pwalletMain->CommitTransaction(wtxNew, reservekey, g_connman.get(), fUseInstantSend ? NetMsgType::TXLOCKREQUEST : NetMsgType::TX))
        throw JSONRPCError(RPC_WALLET_ERROR, "Error: The transaction was rejected! This might happen if some of the coins in your wallet were already spent, such as if you used a copy of wallet.dat and coins were spent in the copy but not marked as spent here.");
}

UniValue sendtoaddress(const UniValue& params, bool fHelp)
{
    if (!EnsureWalletIsAvailable(fHelp))
        return NullUniValue;

    if (fHelp || params.size() < 2 || params.size() > 7)
        throw runtime_error(
            "sendtoaddress \"energiaddress\" amount ( \"comment\" \"comment-to\" subtractfeefromamount use_is use_ps )\n"
            "\nSend an amount to a given address.\n"
            + HelpRequiringPassphrase() +
            "\nArguments:\n"
<<<<<<< HEAD
            "1. \"energiaddress\"  (string, required) The energi address to send to.\n"
=======
            "1. \"dashaddress\" (string, required) The dash address to send to.\n"
>>>>>>> 20bacfab
            "2. \"amount\"      (numeric or string, required) The amount in " + CURRENCY_UNIT + " to send. eg 0.1\n"
            "3. \"comment\"     (string, optional) A comment used to store what the transaction is for. \n"
            "                             This is not part of the transaction, just kept in your wallet.\n"
            "4. \"comment-to\"  (string, optional) A comment to store the name of the person or organization \n"
            "                             to which you're sending the transaction. This is not part of the \n"
            "                             transaction, just kept in your wallet.\n"
            "5. subtractfeefromamount  (boolean, optional, default=false) The fee will be deducted from the amount being sent.\n"
            "                             The recipient will receive less amount of Energi than you enter in the amount field.\n"
            "6. \"use_is\"      (bool, optional) Send this transaction as InstantSend (default: false)\n"
            "7. \"use_ps\"      (bool, optional) Use anonymized funds only (default: false)\n"
            "\nResult:\n"
            "\"transactionid\"  (string) The transaction id.\n"
            "\nExamples:\n"
            + HelpExampleCli("sendtoaddress", "\"XwnLY9Tf7Zsef8gMGL2fhWA9ZmMjt4KPwg\" 0.1")
            + HelpExampleCli("sendtoaddress", "\"XwnLY9Tf7Zsef8gMGL2fhWA9ZmMjt4KPwg\" 0.1 \"donation\" \"seans outpost\"")
            + HelpExampleCli("sendtoaddress", "\"XwnLY9Tf7Zsef8gMGL2fhWA9ZmMjt4KPwg\" 0.1 \"\" \"\" true")
            + HelpExampleRpc("sendtoaddress", "\"XwnLY9Tf7Zsef8gMGL2fhWA9ZmMjt4KPwg\", 0.1, \"donation\", \"seans outpost\"")
        );

    LOCK2(cs_main, pwalletMain->cs_wallet);

    CBitcoinAddress address(params[0].get_str());
    if (!address.IsValid())
        throw JSONRPCError(RPC_INVALID_ADDRESS_OR_KEY, "Invalid Energi address");

    // Amount
    CAmount nAmount = AmountFromValue(params[1]);
    if (nAmount <= 0)
        throw JSONRPCError(RPC_TYPE_ERROR, "Invalid amount for send");

    // Wallet comments
    CWalletTx wtx;
    if (params.size() > 2 && !params[2].isNull() && !params[2].get_str().empty())
        wtx.mapValue["comment"] = params[2].get_str();
    if (params.size() > 3 && !params[3].isNull() && !params[3].get_str().empty())
        wtx.mapValue["to"]      = params[3].get_str();

    bool fSubtractFeeFromAmount = false;
    if (params.size() > 4)
        fSubtractFeeFromAmount = params[4].get_bool();

    bool fUseInstantSend = false;
    bool fUsePrivateSend = false;
    if (params.size() > 5)
        fUseInstantSend = params[5].get_bool();
    if (params.size() > 6)
        fUsePrivateSend = params[6].get_bool();

    EnsureWalletIsUnlocked();

    SendMoney(address.Get(), nAmount, fSubtractFeeFromAmount, wtx, fUseInstantSend, fUsePrivateSend);

    return wtx.GetHash().GetHex();
}

UniValue instantsendtoaddress(const UniValue& params, bool fHelp)
{
    if (!EnsureWalletIsAvailable(fHelp))
        return NullUniValue;

    if (fHelp || params.size() < 2 || params.size() > 5)
        throw runtime_error(
            "instantsendtoaddress \"energiaddress\" amount ( \"comment\" \"comment-to\" subtractfeefromamount )\n"
            "\nSend an amount to a given address. The amount is a real and is rounded to the nearest 0.00000001\n"
            + HelpRequiringPassphrase() +
            "\nArguments:\n"
            "1. \"energiaddress\"  (string, required) The energi address to send to.\n"
            "2. \"amount\"      (numeric, required) The amount in btc to send. eg 0.1\n"
            "3. \"comment\"     (string, optional) A comment used to store what the transaction is for. \n"
            "                             This is not part of the transaction, just kept in your wallet.\n"
            "4. \"comment-to\"  (string, optional) A comment to store the name of the person or organization \n"
            "                             to which you're sending the transaction. This is not part of the \n"
            "                             transaction, just kept in your wallet.\n"
            "5. subtractfeefromamount  (boolean, optional, default=false) The fee will be deducted from the amount being sent.\n"
            "                             The recipient will receive less amount of Energi than you enter in the amount field.\n"
            "\nResult:\n"
            "\"transactionid\"  (string) The transaction id.\n"
            "\nExamples:\n"
            + HelpExampleCli("instantsendtoaddress", "\"XwnLY9Tf7Zsef8gMGL2fhWA9ZmMjt4KPwg\" 0.1")
            + HelpExampleCli("instantsendtoaddress", "\"XwnLY9Tf7Zsef8gMGL2fhWA9ZmMjt4KPwg\" 0.1 \"donation\" \"seans outpost\"")
            + HelpExampleCli("instantsendtoaddress", "\"XwnLY9Tf7Zsef8gMGL2fhWA9ZmMjt4KPwg\" 0.1 \"\" \"\" true")
            + HelpExampleRpc("instantsendtoaddress", "\"XwnLY9Tf7Zsef8gMGL2fhWA9ZmMjt4KPwg\", 0.1, \"donation\", \"seans outpost\"")
        );

    LOCK2(cs_main, pwalletMain->cs_wallet);

    CBitcoinAddress address(params[0].get_str());
    if (!address.IsValid())
        throw JSONRPCError(RPC_INVALID_ADDRESS_OR_KEY, "Invalid Energi address");

    // Amount
    CAmount nAmount = AmountFromValue(params[1]);
    if (nAmount <= 0)
        throw JSONRPCError(RPC_TYPE_ERROR, "Invalid amount for send");

    // Wallet comments
    CWalletTx wtx;
    if (params.size() > 2 && !params[2].isNull() && !params[2].get_str().empty())
        wtx.mapValue["comment"] = params[2].get_str();
    if (params.size() > 3 && !params[3].isNull() && !params[3].get_str().empty())
        wtx.mapValue["to"]      = params[3].get_str();

    bool fSubtractFeeFromAmount = false;
    if (params.size() > 4)
        fSubtractFeeFromAmount = params[4].get_bool();

    EnsureWalletIsUnlocked();

    SendMoney(address.Get(), nAmount, fSubtractFeeFromAmount, wtx, true);

    return wtx.GetHash().GetHex();
}

UniValue listaddressgroupings(const UniValue& params, bool fHelp)
{
    if (!EnsureWalletIsAvailable(fHelp))
        return NullUniValue;

    if (fHelp)
        throw runtime_error(
            "listaddressgroupings\n"
            "\nLists groups of addresses which have had their common ownership\n"
            "made public by common use as inputs or as the resulting change\n"
            "in past transactions\n"
            "\nResult:\n"
            "[\n"
            "  [\n"
            "    [\n"
            "      \"energiaddress\",     (string) The energi address\n"
            "      amount,                 (numeric) The amount in " + CURRENCY_UNIT + "\n"
            "      \"account\"             (string, optional) The account (DEPRECATED)\n"
            "    ]\n"
            "    ,...\n"
            "  ]\n"
            "  ,...\n"
            "]\n"
            "\nExamples:\n"
            + HelpExampleCli("listaddressgroupings", "")
            + HelpExampleRpc("listaddressgroupings", "")
        );

    LOCK2(cs_main, pwalletMain->cs_wallet);

    UniValue jsonGroupings(UniValue::VARR);
    map<CTxDestination, CAmount> balances = pwalletMain->GetAddressBalances();
    BOOST_FOREACH(set<CTxDestination> grouping, pwalletMain->GetAddressGroupings())
    {
        UniValue jsonGrouping(UniValue::VARR);
        BOOST_FOREACH(CTxDestination address, grouping)
        {
            UniValue addressInfo(UniValue::VARR);
            addressInfo.push_back(CBitcoinAddress(address).ToString());
            addressInfo.push_back(ValueFromAmount(balances[address]));
            {
                if (pwalletMain->mapAddressBook.find(CBitcoinAddress(address).Get()) != pwalletMain->mapAddressBook.end())
                    addressInfo.push_back(pwalletMain->mapAddressBook.find(CBitcoinAddress(address).Get())->second.name);
            }
            jsonGrouping.push_back(addressInfo);
        }
        jsonGroupings.push_back(jsonGrouping);
    }
    return jsonGroupings;
}

UniValue signmessage(const UniValue& params, bool fHelp)
{
    if (!EnsureWalletIsAvailable(fHelp))
        return NullUniValue;

    if (fHelp || params.size() != 2)
        throw runtime_error(
            "signmessage \"energiaddress\" \"message\"\n"
            "\nSign a message with the private key of an address"
            + HelpRequiringPassphrase() + "\n"
            "\nArguments:\n"
            "1. \"energiaddress\"  (string, required) The energi address to use for the private key.\n"
            "2. \"message\"         (string, required) The message to create a signature of.\n"
            "\nResult:\n"
            "\"signature\"          (string) The signature of the message encoded in base 64\n"
            "\nExamples:\n"
            "\nUnlock the wallet for 30 seconds\n"
            + HelpExampleCli("walletpassphrase", "\"mypassphrase\" 30") +
            "\nCreate the signature\n"
            + HelpExampleCli("signmessage", "\"XwnLY9Tf7Zsef8gMGL2fhWA9ZmMjt4KPwg\" \"my message\"") +
            "\nVerify the signature\n"
            + HelpExampleCli("verifymessage", "\"XwnLY9Tf7Zsef8gMGL2fhWA9ZmMjt4KPwg\" \"signature\" \"my message\"") +
            "\nAs json rpc\n"
            + HelpExampleRpc("signmessage", "\"XwnLY9Tf7Zsef8gMGL2fhWA9ZmMjt4KPwg\", \"my message\"")
        );

    LOCK2(cs_main, pwalletMain->cs_wallet);

    EnsureWalletIsUnlocked();

    string strAddress = params[0].get_str();
    string strMessage = params[1].get_str();

    CBitcoinAddress addr(strAddress);
    if (!addr.IsValid())
        throw JSONRPCError(RPC_TYPE_ERROR, "Invalid address");

    CKeyID keyID;
    if (!addr.GetKeyID(keyID))
        throw JSONRPCError(RPC_TYPE_ERROR, "Address does not refer to key");

    CKey key;
    if (!pwalletMain->GetKey(keyID, key))
        throw JSONRPCError(RPC_WALLET_ERROR, "Private key not available");

    CHashWriter ss(SER_GETHASH, 0);
    ss << strMessageMagic;
    ss << strMessage;

    vector<unsigned char> vchSig;
    if (!key.SignCompact(ss.GetHash(), vchSig))
        throw JSONRPCError(RPC_INVALID_ADDRESS_OR_KEY, "Sign failed");

    return EncodeBase64(&vchSig[0], vchSig.size());
}

UniValue getreceivedbyaddress(const UniValue& params, bool fHelp)
{
    if (!EnsureWalletIsAvailable(fHelp))
        return NullUniValue;

    if (fHelp || params.size() < 1 || params.size() > 3)
        throw runtime_error(
<<<<<<< HEAD
            "getreceivedbyaddress \"energiaddress\" ( minconf )\n"
            "\nReturns the total amount received by the given energiaddress in transactions with at least minconf confirmations.\n"
            "\nArguments:\n"
            "1. \"energiaddress\"  (string, required) The energi address for transactions.\n"
            "2. minconf             (numeric, optional, default=1) Only include transactions confirmed at least this many times.\n"
=======
            "getreceivedbyaddress \"dashaddress\" ( minconf addlockconf )\n"
            "\nReturns the total amount received by the given dashaddress in transactions with specified minimum number of confirmations.\n"
            "\nArguments:\n"
            "1. \"dashaddress\"  (string, required) The dash address for transactions.\n"
            "2. minconf        (numeric, optional, default=1) Only include transactions confirmed at least this many times.\n"
            "3. addlockconf    (bool, optional, default=false) Whether to add " + std::to_string(nInstantSendDepth) + " confirmations to transactions locked via InstantSend.\n"
>>>>>>> 20bacfab
            "\nResult:\n"
            "amount            (numeric) The total amount in " + CURRENCY_UNIT + " received at this address.\n"
            "\nExamples:\n"
            "\nThe amount from transactions with at least 1 confirmation\n"
            + HelpExampleCli("getreceivedbyaddress", "\"XwnLY9Tf7Zsef8gMGL2fhWA9ZmMjt4KPwg\"") +
            "\nThe amount including unconfirmed transactions, zero confirmations\n"
            + HelpExampleCli("getreceivedbyaddress", "\"XwnLY9Tf7Zsef8gMGL2fhWA9ZmMjt4KPwg\" 0") +
            "\nThe amount with at least 6 confirmation, very safe\n"
            + HelpExampleCli("getreceivedbyaddress", "\"XwnLY9Tf7Zsef8gMGL2fhWA9ZmMjt4KPwg\" 6") +
            "\nAs a json rpc call\n"
            + HelpExampleRpc("getreceivedbyaddress", "\"XwnLY9Tf7Zsef8gMGL2fhWA9ZmMjt4KPwg\", 6")
       );

    LOCK2(cs_main, pwalletMain->cs_wallet);

    // Energi address
    CBitcoinAddress address = CBitcoinAddress(params[0].get_str());
    if (!address.IsValid())
        throw JSONRPCError(RPC_INVALID_ADDRESS_OR_KEY, "Invalid Energi address");
    CScript scriptPubKey = GetScriptForDestination(address.Get());
    if (!IsMine(*pwalletMain, scriptPubKey))
        return ValueFromAmount(0);

    // Minimum confirmations
    int nMinDepth = 1;
    if (params.size() > 1)
        nMinDepth = params[1].get_int();
    bool fAddLockConf = (params.size() > 2 && params[2].get_bool());

    // Tally
    CAmount nAmount = 0;
    for (map<uint256, CWalletTx>::iterator it = pwalletMain->mapWallet.begin(); it != pwalletMain->mapWallet.end(); ++it)
    {
        const CWalletTx& wtx = (*it).second;
        if (wtx.IsCoinBase() || !CheckFinalTx(wtx))
            continue;

        BOOST_FOREACH(const CTxOut& txout, wtx.vout)
            if (txout.scriptPubKey == scriptPubKey)
                if (wtx.GetDepthInMainChain(fAddLockConf) >= nMinDepth)
                    nAmount += txout.nValue;
    }

    return  ValueFromAmount(nAmount);
}


UniValue getreceivedbyaccount(const UniValue& params, bool fHelp)
{
    if (!EnsureWalletIsAvailable(fHelp))
        return NullUniValue;

    if (fHelp || params.size() < 1 || params.size() > 3)
        throw runtime_error(
            "getreceivedbyaccount \"account\" ( minconf addlockconf )\n"
            "\nDEPRECATED. Returns the total amount received by addresses with <account> in transactions with specified minimum number of confirmations.\n"
            "\nArguments:\n"
            "1. \"account\"      (string, required) The selected account, may be the default account using \"\".\n"
            "2. minconf        (numeric, optional, default=1) Only include transactions confirmed at least this many times.\n"
            "3. addlockconf    (bool, optional, default=false) Whether to add " + std::to_string(nInstantSendDepth) + " confirmations to transactions locked via InstantSend.\n"
            "\nResult:\n"
            "amount            (numeric) The total amount in " + CURRENCY_UNIT + " received for this account.\n"
            "\nExamples:\n"
            "\nAmount received by the default account with at least 1 confirmation\n"
            + HelpExampleCli("getreceivedbyaccount", "\"\"") +
            "\nAmount received at the tabby account including unconfirmed amounts with zero confirmations\n"
            + HelpExampleCli("getreceivedbyaccount", "\"tabby\" 0") +
            "\nThe amount with at least 6 confirmation, very safe\n"
            + HelpExampleCli("getreceivedbyaccount", "\"tabby\" 6") +
            "\nAs a json rpc call\n"
            + HelpExampleRpc("getreceivedbyaccount", "\"tabby\", 6")
        );

    LOCK2(cs_main, pwalletMain->cs_wallet);

    // Minimum confirmations
    int nMinDepth = 1;
    if (params.size() > 1)
        nMinDepth = params[1].get_int();
    bool fAddLockConf = (params.size() > 2 && params[2].get_bool());

    // Get the set of pub keys assigned to account
    string strAccount = AccountFromValue(params[0]);
    set<CTxDestination> setAddress = pwalletMain->GetAccountAddresses(strAccount);

    // Tally
    CAmount nAmount = 0;
    for (map<uint256, CWalletTx>::iterator it = pwalletMain->mapWallet.begin(); it != pwalletMain->mapWallet.end(); ++it)
    {
        const CWalletTx& wtx = (*it).second;
        if (wtx.IsCoinBase() || !CheckFinalTx(wtx))
            continue;

        BOOST_FOREACH(const CTxOut& txout, wtx.vout)
        {
            CTxDestination address;
            if (ExtractDestination(txout.scriptPubKey, address) && IsMine(*pwalletMain, address) && setAddress.count(address))
                if (wtx.GetDepthInMainChain(fAddLockConf) >= nMinDepth)
                    nAmount += txout.nValue;
        }
    }

    return ValueFromAmount(nAmount);
}


CAmount GetAccountBalance(CWalletDB& walletdb, const string& strAccount, int nMinDepth, const isminefilter& filter, bool fAddLockConf)
{
    CAmount nBalance = 0;

    // Tally wallet transactions
    for (map<uint256, CWalletTx>::iterator it = pwalletMain->mapWallet.begin(); it != pwalletMain->mapWallet.end(); ++it)
    {
        const CWalletTx& wtx = (*it).second;
        if (!CheckFinalTx(wtx) || wtx.GetBlocksToMaturity() > 0 || wtx.GetDepthInMainChain(fAddLockConf) < 0)
            continue;

        CAmount nReceived, nSent, nFee;
        wtx.GetAccountAmounts(strAccount, nReceived, nSent, nFee, filter);

        if (nReceived != 0 && wtx.GetDepthInMainChain(fAddLockConf) >= nMinDepth)
            nBalance += nReceived;
        nBalance -= nSent + nFee;
    }

    // Tally internal accounting entries
    nBalance += walletdb.GetAccountCreditDebit(strAccount);

    return nBalance;
}

CAmount GetAccountBalance(const string& strAccount, int nMinDepth, const isminefilter& filter, bool fAddLockConf)
{
    CWalletDB walletdb(pwalletMain->strWalletFile);
    return GetAccountBalance(walletdb, strAccount, nMinDepth, filter, fAddLockConf);
}


UniValue getbalance(const UniValue& params, bool fHelp)
{
    if (!EnsureWalletIsAvailable(fHelp))
        return NullUniValue;

    if (fHelp || params.size() > 4)
        throw runtime_error(
            "getbalance ( \"account\" minconf addlockconf includeWatchonly )\n"
            "\nIf account is not specified, returns the server's total available balance.\n"
            "If account is specified (DEPRECATED), returns the balance in the account.\n"
            "Note that the account \"\" is not the same as leaving the parameter out.\n"
            "The server total may be different to the balance in the default \"\" account.\n"
            "\nArguments:\n"
            "1. \"account\"        (string, optional) DEPRECATED. The selected account, or \"*\" for entire wallet. It may be the default account using \"\".\n"
            "2. minconf          (numeric, optional, default=1) Only include transactions confirmed at least this many times.\n"
            "3. addlockconf      (bool, optional, default=false) Whether to add " + std::to_string(nInstantSendDepth) + " confirmations to transactions locked via InstantSend.\n"
            "4. includeWatchonly (bool, optional, default=false) Also include balance in watchonly addresses (see 'importaddress')\n"
            "\nResult:\n"
            "amount              (numeric) The total amount in " + CURRENCY_UNIT + " received for this account.\n"
            "\nExamples:\n"
            "\nThe total amount in the wallet\n"
            + HelpExampleCli("getbalance", "") +
            "\nThe total amount in the wallet at least 5 blocks confirmed\n"
            + HelpExampleCli("getbalance", "\"*\" 6") +
            "\nAs a json rpc call\n"
            + HelpExampleRpc("getbalance", "\"*\", 6")
        );

    LOCK2(cs_main, pwalletMain->cs_wallet);

    if (params.size() == 0)
        return  ValueFromAmount(pwalletMain->GetBalance());

    int nMinDepth = 1;
    if (params.size() > 1)
        nMinDepth = params[1].get_int();
    bool fAddLockConf = (params.size() > 2 && params[2].get_bool());
    isminefilter filter = ISMINE_SPENDABLE;
    if(params.size() > 3)
        if(params[3].get_bool())
            filter = filter | ISMINE_WATCH_ONLY;

    if (params[0].get_str() == "*") {
        // Calculate total balance a different way from GetBalance()
        // (GetBalance() sums up all unspent TxOuts)
        // getbalance and "getbalance * 1 true" should return the same number
        CAmount nBalance = 0;
        for (map<uint256, CWalletTx>::iterator it = pwalletMain->mapWallet.begin(); it != pwalletMain->mapWallet.end(); ++it)
        {
            const CWalletTx& wtx = (*it).second;
            if (!CheckFinalTx(wtx) || wtx.GetBlocksToMaturity() > 0 || wtx.GetDepthInMainChain() < 0)
                continue;

            CAmount allFee;
            string strSentAccount;
            list<COutputEntry> listReceived;
            list<COutputEntry> listSent;
            wtx.GetAmounts(listReceived, listSent, allFee, strSentAccount, filter);
            if (wtx.GetDepthInMainChain(fAddLockConf) >= nMinDepth)
            {
                BOOST_FOREACH(const COutputEntry& r, listReceived)
                    nBalance += r.amount;
            }
            BOOST_FOREACH(const COutputEntry& s, listSent)
                nBalance -= s.amount;
            nBalance -= allFee;
        }
        return  ValueFromAmount(nBalance);
    }

    string strAccount = AccountFromValue(params[0]);

    CAmount nBalance = GetAccountBalance(strAccount, nMinDepth, filter, fAddLockConf);

    return ValueFromAmount(nBalance);
}

UniValue getunconfirmedbalance(const UniValue &params, bool fHelp)
{
    if (!EnsureWalletIsAvailable(fHelp))
        return NullUniValue;

    if (fHelp || params.size() > 0)
        throw runtime_error(
                "getunconfirmedbalance\n"
                "Returns the server's total unconfirmed balance\n");

    LOCK2(cs_main, pwalletMain->cs_wallet);

    return ValueFromAmount(pwalletMain->GetUnconfirmedBalance());
}


UniValue movecmd(const UniValue& params, bool fHelp)
{
    if (!EnsureWalletIsAvailable(fHelp))
        return NullUniValue;

    if (fHelp || params.size() < 3 || params.size() > 5)
        throw runtime_error(
            "move \"fromaccount\" \"toaccount\" amount ( minconf \"comment\" )\n"
            "\nDEPRECATED. Move a specified amount from one account in your wallet to another.\n"
            "\nArguments:\n"
            "1. \"fromaccount\"    (string, required) The name of the account to move funds from. May be the default account using \"\".\n"
            "2. \"toaccount\"      (string, required) The name of the account to move funds to. May be the default account using \"\".\n"
            "3. amount           (numeric) Quantity of " + CURRENCY_UNIT + " to move between accounts.\n"
            "4. minconf          (numeric, optional, default=1) Only use funds with at least this many confirmations.\n"
            "5. \"comment\"        (string, optional) An optional comment, stored in the wallet only.\n"
            "\nResult:\n"
            "true|false          (boolean) true if successful.\n"
            "\nExamples:\n"
            "\nMove 0.01 " + CURRENCY_UNIT + " from the default account to the account named tabby\n"
            + HelpExampleCli("move", "\"\" \"tabby\" 0.01") +
            "\nMove 0.01 " + CURRENCY_UNIT + " timotei to akiko with a comment and funds have 6 confirmations\n"
            + HelpExampleCli("move", "\"timotei\" \"akiko\" 0.01 6 \"happy birthday!\"") +
            "\nAs a json rpc call\n"
            + HelpExampleRpc("move", "\"timotei\", \"akiko\", 0.01, 6, \"happy birthday!\"")
        );

    LOCK2(cs_main, pwalletMain->cs_wallet);

    string strFrom = AccountFromValue(params[0]);
    string strTo = AccountFromValue(params[1]);
    CAmount nAmount = AmountFromValue(params[2]);
    if (nAmount <= 0)
        throw JSONRPCError(RPC_TYPE_ERROR, "Invalid amount for send");
    if (params.size() > 3)
        // unused parameter, used to be nMinDepth, keep type-checking it though
        (void)params[3].get_int();
    string strComment;
    if (params.size() > 4)
        strComment = params[4].get_str();

    CWalletDB walletdb(pwalletMain->strWalletFile);
    if (!walletdb.TxnBegin())
        throw JSONRPCError(RPC_DATABASE_ERROR, "database error");

    int64_t nNow = GetAdjustedTime();

    // Debit
    CAccountingEntry debit;
    debit.nOrderPos = pwalletMain->IncOrderPosNext(&walletdb);
    debit.strAccount = strFrom;
    debit.nCreditDebit = -nAmount;
    debit.nTime = nNow;
    debit.strOtherAccount = strTo;
    debit.strComment = strComment;
    pwalletMain->AddAccountingEntry(debit, walletdb);

    // Credit
    CAccountingEntry credit;
    credit.nOrderPos = pwalletMain->IncOrderPosNext(&walletdb);
    credit.strAccount = strTo;
    credit.nCreditDebit = nAmount;
    credit.nTime = nNow;
    credit.strOtherAccount = strFrom;
    credit.strComment = strComment;
    pwalletMain->AddAccountingEntry(credit, walletdb);

    if (!walletdb.TxnCommit())
        throw JSONRPCError(RPC_DATABASE_ERROR, "database error");

    return true;
}


UniValue sendfrom(const UniValue& params, bool fHelp)
{
    if (!EnsureWalletIsAvailable(fHelp))
        return NullUniValue;

    if (fHelp || params.size() < 3 || params.size() > 7)
        throw runtime_error(
<<<<<<< HEAD
            "sendfrom \"fromaccount\" \"toenergiaddress\" amount ( minconf \"comment\" \"comment-to\" )\n"
            "\nDEPRECATED (use sendtoaddress). Sent an amount from an account to a energi address."
            + HelpRequiringPassphrase() + "\n"
            "\nArguments:\n"
            "1. \"fromaccount\"       (string, required) The name of the account to send funds from. May be the default account using \"\".\n"
            "2. \"toenergiaddress\"  (string, required) The energi address to send funds to.\n"
            "3. amount                (numeric or string, required) The amount in " + CURRENCY_UNIT + " (transaction fee is added on top).\n"
            "4. minconf               (numeric, optional, default=1) Only use funds with at least this many confirmations.\n"
            "5. \"comment\"           (string, optional) A comment used to store what the transaction is for. \n"
=======
            "sendfrom \"fromaccount\" \"todashaddress\" amount ( minconf addlockconf \"comment\" \"comment-to\" )\n"
            "\nDEPRECATED (use sendtoaddress). Sent an amount from an account to a dash address."
            + HelpRequiringPassphrase() + "\n"
            "\nArguments:\n"
            "1. \"fromaccount\"    (string, required) The name of the account to send funds from. May be the default account using \"\".\n"
            "2. \"todashaddress\"  (string, required) The dash address to send funds to.\n"
            "3. amount           (numeric or string, required) The amount in " + CURRENCY_UNIT + " (transaction fee is added on top).\n"
            "4. minconf          (numeric, optional, default=1) Only use funds with at least this many confirmations.\n"
            "5. addlockconf      (bool, optional, default=false) Whether to add " + std::to_string(nInstantSendDepth) + " confirmations to transactions locked via InstantSend.\n"
            "6. \"comment\"        (string, optional) A comment used to store what the transaction is for. \n"
>>>>>>> 20bacfab
            "                                     This is not part of the transaction, just kept in your wallet.\n"
            "7. \"comment-to\"     (string, optional) An optional comment to store the name of the person or organization \n"
            "                                     to which you're sending the transaction. This is not part of the transaction, \n"
            "                                     it is just kept in your wallet.\n"
            "\nResult:\n"
            "\"transactionid\"     (string) The transaction id.\n"
            "\nExamples:\n"
            "\nSend 0.01 " + CURRENCY_UNIT + " from the default account to the address, must have at least 1 confirmation\n"
            + HelpExampleCli("sendfrom", "\"\" \"XwnLY9Tf7Zsef8gMGL2fhWA9ZmMjt4KPwg\" 0.01") +
            "\nSend 0.01 from the tabby account to the given address, funds must have at least 6 confirmations\n"
            + HelpExampleCli("sendfrom", "\"tabby\" \"XwnLY9Tf7Zsef8gMGL2fhWA9ZmMjt4KPwg\" 0.01 6 false \"donation\" \"seans outpost\"") +
            "\nAs a json rpc call\n"
            + HelpExampleRpc("sendfrom", "\"tabby\", \"XwnLY9Tf7Zsef8gMGL2fhWA9ZmMjt4KPwg\", 0.01, 6, false, \"donation\", \"seans outpost\"")
        );

    LOCK2(cs_main, pwalletMain->cs_wallet);

    string strAccount = AccountFromValue(params[0]);
    CBitcoinAddress address(params[1].get_str());
    if (!address.IsValid())
        throw JSONRPCError(RPC_INVALID_ADDRESS_OR_KEY, "Invalid Energi address");
    CAmount nAmount = AmountFromValue(params[2]);
    if (nAmount <= 0)
        throw JSONRPCError(RPC_TYPE_ERROR, "Invalid amount for send");
    int nMinDepth = 1;
    if (params.size() > 3)
        nMinDepth = params[3].get_int();
    bool fAddLockConf = (params.size() > 4 && params[4].get_bool());

    CWalletTx wtx;
    wtx.strFromAccount = strAccount;
    if (params.size() > 5 && !params[5].isNull() && !params[5].get_str().empty())
        wtx.mapValue["comment"] = params[5].get_str();
    if (params.size() > 6 && !params[6].isNull() && !params[6].get_str().empty())
        wtx.mapValue["to"]      = params[6].get_str();

    EnsureWalletIsUnlocked();

    // Check funds
    CAmount nBalance = GetAccountBalance(strAccount, nMinDepth, ISMINE_SPENDABLE, fAddLockConf);
    if (nAmount > nBalance)
        throw JSONRPCError(RPC_WALLET_INSUFFICIENT_FUNDS, "Account has insufficient funds");

    SendMoney(address.Get(), nAmount, false, wtx);

    return wtx.GetHash().GetHex();
}


UniValue sendmany(const UniValue& params, bool fHelp)
{
    if (!EnsureWalletIsAvailable(fHelp))
        return NullUniValue;

    if (fHelp || params.size() < 2 || params.size() > 8)
        throw runtime_error(
            "sendmany \"fromaccount\" {\"address\":amount,...} ( minconf addlockconf \"comment\" [\"address\",...] subtractfeefromamount use_is use_ps )\n"
            "\nSend multiple times. Amounts are double-precision floating point numbers."
            + HelpRequiringPassphrase() + "\n"
            "\nArguments:\n"
            "1. \"fromaccount\"           (string, required) DEPRECATED. The account to send the funds from. Should be \"\" for the default account\n"
            "2. \"amounts\"               (string, required) A json object with addresses and amounts\n"
            "    {\n"
<<<<<<< HEAD
            "      \"address\":amount   (numeric or string) The energi address is the key, the numeric amount (can be string) in " + CURRENCY_UNIT + " is the value\n"
=======
            "      \"address\":amount     (numeric or string) The dash address is the key, the numeric amount (can be string) in " + CURRENCY_UNIT + " is the value\n"
>>>>>>> 20bacfab
            "      ,...\n"
            "    }\n"
            "3. minconf                 (numeric, optional, default=1) Only use the balance confirmed at least this many times.\n"
            "4. addlockconf             (bool, optional, default=false) Whether to add " + std::to_string(nInstantSendDepth) + " confirmations to transactions locked via InstantSend.\n"
            "5. \"comment\"               (string, optional) A comment\n"
            "6. subtractfeefromamount   (string, optional) A json array with addresses.\n"
            "                           The fee will be equally deducted from the amount of each selected address.\n"
            "                           Those recipients will receive less energis than you enter in their corresponding amount field.\n"
            "                           If no addresses are specified here, the sender pays the fee.\n"
            "    [\n"
            "      \"address\"            (string) Subtract fee from this address\n"
            "      ,...\n"
            "    ]\n"
            "7. \"use_is\"                (bool, optional) Send this transaction as InstantSend (default: false)\n"
            "8. \"use_ps\"                (bool, optional) Use anonymized funds only (default: false)\n"
            "\nResult:\n"
            "\"transactionid\"            (string) The transaction id for the send. Only 1 transaction is created regardless of \n"
            "                                    the number of addresses.\n"
            "\nExamples:\n"
            "\nSend two amounts to two different addresses:\n"
            + HelpExampleCli("sendmany", "\"tabby\" \"{\\\"XwnLY9Tf7Zsef8gMGL2fhWA9ZmMjt4KPwg\\\":0.01,\\\"XuQQkwA4FYkq2XERzMY2CiAZhJTEDAbtcg\\\":0.02}\"") +
            "\nSend two amounts to two different addresses setting the confirmation and comment:\n"
            + HelpExampleCli("sendmany", "\"tabby\" \"{\\\"XwnLY9Tf7Zsef8gMGL2fhWA9ZmMjt4KPwg\\\":0.01,\\\"XuQQkwA4FYkq2XERzMY2CiAZhJTEDAbtcg\\\":0.02}\" 6 false \"testing\"") +
            "\nAs a json rpc call\n"
            + HelpExampleRpc("sendmany", "\"tabby\", \"{\\\"XwnLY9Tf7Zsef8gMGL2fhWA9ZmMjt4KPwg\\\":0.01,\\\"XuQQkwA4FYkq2XERzMY2CiAZhJTEDAbtcg\\\":0.02}\", 6, false, \"testing\"")
        );

    LOCK2(cs_main, pwalletMain->cs_wallet);

    if (pwalletMain->GetBroadcastTransactions() && !g_connman)
        throw JSONRPCError(RPC_CLIENT_P2P_DISABLED, "Error: Peer-to-peer functionality missing or disabled");

    string strAccount = AccountFromValue(params[0]);
    UniValue sendTo = params[1].get_obj();
    int nMinDepth = 1;
    if (params.size() > 2)
        nMinDepth = params[2].get_int();
    bool fAddLockConf = (params.size() > 3 && params[3].get_bool());

    CWalletTx wtx;
    wtx.strFromAccount = strAccount;
    if (params.size() > 4 && !params[4].isNull() && !params[4].get_str().empty())
        wtx.mapValue["comment"] = params[4].get_str();

    UniValue subtractFeeFromAmount(UniValue::VARR);
    if (params.size() > 5)
        subtractFeeFromAmount = params[5].get_array();

    set<CBitcoinAddress> setAddress;
    vector<CRecipient> vecSend;

    CAmount totalAmount = 0;
    vector<string> keys = sendTo.getKeys();
    BOOST_FOREACH(const string& name_, keys)
    {
        CBitcoinAddress address(name_);
        if (!address.IsValid())
            throw JSONRPCError(RPC_INVALID_ADDRESS_OR_KEY, string("Invalid Energi address: ")+name_);

        if (setAddress.count(address))
            throw JSONRPCError(RPC_INVALID_PARAMETER, string("Invalid parameter, duplicated address: ")+name_);
        setAddress.insert(address);

        CScript scriptPubKey = GetScriptForDestination(address.Get());
        CAmount nAmount = AmountFromValue(sendTo[name_]);
        if (nAmount <= 0)
            throw JSONRPCError(RPC_TYPE_ERROR, "Invalid amount for send");
        totalAmount += nAmount;

        bool fSubtractFeeFromAmount = false;
        for (unsigned int idx = 0; idx < subtractFeeFromAmount.size(); idx++) {
            const UniValue& addr = subtractFeeFromAmount[idx];
            if (addr.get_str() == name_)
                fSubtractFeeFromAmount = true;
        }

        CRecipient recipient = {scriptPubKey, nAmount, fSubtractFeeFromAmount};
        vecSend.push_back(recipient);
    }

    EnsureWalletIsUnlocked();

    // Check funds
    CAmount nBalance = GetAccountBalance(strAccount, nMinDepth, ISMINE_SPENDABLE, fAddLockConf);
    if (totalAmount > nBalance)
        throw JSONRPCError(RPC_WALLET_INSUFFICIENT_FUNDS, "Account has insufficient funds");

    // Send
    CReserveKey keyChange(pwalletMain);
    CAmount nFeeRequired = 0;
    int nChangePosRet = -1;
    string strFailReason;
    bool fUseInstantSend = false;
    bool fUsePrivateSend = false;
    if (params.size() > 6)
        fUseInstantSend = params[6].get_bool();
    if (params.size() > 7)
        fUsePrivateSend = params[7].get_bool();

    bool fCreated = pwalletMain->CreateTransaction(vecSend, wtx, keyChange, nFeeRequired, nChangePosRet, strFailReason,
                                                   NULL, true, fUsePrivateSend ? ONLY_DENOMINATED : ALL_COINS, fUseInstantSend);
    if (!fCreated)
        throw JSONRPCError(RPC_WALLET_INSUFFICIENT_FUNDS, strFailReason);
    if (!pwalletMain->CommitTransaction(wtx, keyChange, g_connman.get(), fUseInstantSend ? NetMsgType::TXLOCKREQUEST : NetMsgType::TX))
        throw JSONRPCError(RPC_WALLET_ERROR, "Transaction commit failed");

    return wtx.GetHash().GetHex();
}

// Defined in rpc/misc.cpp
extern CScript _createmultisig_redeemScript(const UniValue& params);

UniValue addmultisigaddress(const UniValue& params, bool fHelp)
{
    if (!EnsureWalletIsAvailable(fHelp))
        return NullUniValue;

    if (fHelp || params.size() < 2 || params.size() > 3)
    {
        string msg = "addmultisigaddress nrequired [\"key\",...] ( \"account\" )\n"
            "\nAdd a nrequired-to-sign multisignature address to the wallet.\n"
            "Each key is an Energi address or hex-encoded public key.\n"
            "If 'account' is specified (DEPRECATED), assign address to that account.\n"

            "\nArguments:\n"
            "1. nrequired        (numeric, required) The number of required signatures out of the n keys or addresses.\n"
            "2. \"keysobject\"   (string, required) A json array of energi addresses or hex-encoded public keys\n"
            "     [\n"
            "       \"address\"  (string) energi address or hex-encoded public key\n"
            "       ...,\n"
            "     ]\n"
            "3. \"account\"      (string, optional) DEPRECATED. An account to assign the addresses to.\n"

            "\nResult:\n"
            "\"energiaddress\"  (string) A energi address associated with the keys.\n"

            "\nExamples:\n"
            "\nAdd a multisig address from 2 addresses\n"
            + HelpExampleCli("addmultisigaddress", "2 \"[\\\"Xt4qk9uKvQYAonVGSZNXqxeDmtjaEWgfrs\\\",\\\"XoSoWQkpgLpppPoyyzbUFh1fq2RBvW6UK1\\\"]\"") +
            "\nAs json rpc call\n"
            + HelpExampleRpc("addmultisigaddress", "2, \"[\\\"Xt4qk9uKvQYAonVGSZNXqxeDmtjaEWgfrs\\\",\\\"XoSoWQkpgLpppPoyyzbUFh1fq2RBvW6UK1\\\"]\"")
        ;
        throw runtime_error(msg);
    }

    LOCK2(cs_main, pwalletMain->cs_wallet);

    string strAccount;
    if (params.size() > 2)
        strAccount = AccountFromValue(params[2]);

    // Construct using pay-to-script-hash:
    CScript inner = _createmultisig_redeemScript(params);
    CScriptID innerID(inner);
    pwalletMain->AddCScript(inner);

    pwalletMain->SetAddressBook(innerID, strAccount, "send");
    return CBitcoinAddress(innerID).ToString();
}


struct tallyitem
{
    CAmount nAmount;
    int nConf;
    vector<uint256> txids;
    bool fIsWatchonly;
    tallyitem()
    {
        nAmount = 0;
        nConf = std::numeric_limits<int>::max();
        fIsWatchonly = false;
    }
};

UniValue ListReceived(const UniValue& params, bool fByAccounts)
{
    // Minimum confirmations
    int nMinDepth = 1;
    if (params.size() > 0)
        nMinDepth = params[0].get_int();
    bool fAddLockConf = (params.size() > 1 && params[1].get_bool());

    // Whether to include empty accounts
    bool fIncludeEmpty = false;
    if (params.size() > 2)
        fIncludeEmpty = params[2].get_bool();

    isminefilter filter = ISMINE_SPENDABLE;
    if(params.size() > 3)
        if(params[3].get_bool())
            filter = filter | ISMINE_WATCH_ONLY;

    // Tally
    map<CBitcoinAddress, tallyitem> mapTally;
    for (map<uint256, CWalletTx>::iterator it = pwalletMain->mapWallet.begin(); it != pwalletMain->mapWallet.end(); ++it)
    {
        const CWalletTx& wtx = (*it).second;

        if (wtx.IsCoinBase() || !CheckFinalTx(wtx))
            continue;

        int nDepth = wtx.GetDepthInMainChain(fAddLockConf);
        if (nDepth < nMinDepth)
            continue;

        BOOST_FOREACH(const CTxOut& txout, wtx.vout)
        {
            CTxDestination address;
            if (!ExtractDestination(txout.scriptPubKey, address))
                continue;

            isminefilter mine = IsMine(*pwalletMain, address);
            if(!(mine & filter))
                continue;

            tallyitem& item = mapTally[address];
            item.nAmount += txout.nValue;
            item.nConf = min(item.nConf, nDepth);
            item.txids.push_back(wtx.GetHash());
            if (mine & ISMINE_WATCH_ONLY)
                item.fIsWatchonly = true;
        }
    }

    // Reply
    UniValue ret(UniValue::VARR);
    map<string, tallyitem> mapAccountTally;
    BOOST_FOREACH(const PAIRTYPE(CBitcoinAddress, CAddressBookData)& item, pwalletMain->mapAddressBook)
    {
        const CBitcoinAddress& address = item.first;
        const string& strAccount = item.second.name;
        map<CBitcoinAddress, tallyitem>::iterator it = mapTally.find(address);
        if (it == mapTally.end() && !fIncludeEmpty)
            continue;

        isminefilter mine = IsMine(*pwalletMain, address.Get());
        if(!(mine & filter))
            continue;

        CAmount nAmount = 0;
        int nConf = std::numeric_limits<int>::max();
        bool fIsWatchonly = false;
        if (it != mapTally.end())
        {
            nAmount = (*it).second.nAmount;
            nConf = (*it).second.nConf;
            fIsWatchonly = (*it).second.fIsWatchonly;
        }

        if (fByAccounts)
        {
            tallyitem& item = mapAccountTally[strAccount];
            item.nAmount += nAmount;
            item.nConf = min(item.nConf, nConf);
            item.fIsWatchonly = fIsWatchonly;
        }
        else
        {
            UniValue obj(UniValue::VOBJ);
            if(fIsWatchonly)
                obj.push_back(Pair("involvesWatchonly", true));
            obj.push_back(Pair("address",       address.ToString()));
            obj.push_back(Pair("account",       strAccount));
            obj.push_back(Pair("amount",        ValueFromAmount(nAmount)));
            obj.push_back(Pair("confirmations", (nConf == std::numeric_limits<int>::max() ? 0 : nConf)));
            if (!fByAccounts)
                obj.push_back(Pair("label", strAccount));
            UniValue transactions(UniValue::VARR);
            if (it != mapTally.end())
            {
                BOOST_FOREACH(const uint256& item, (*it).second.txids)
                {
                    transactions.push_back(item.GetHex());
                }
            }
            obj.push_back(Pair("txids", transactions));
            ret.push_back(obj);
        }
    }

    if (fByAccounts)
    {
        for (map<string, tallyitem>::iterator it = mapAccountTally.begin(); it != mapAccountTally.end(); ++it)
        {
            CAmount nAmount = (*it).second.nAmount;
            int nConf = (*it).second.nConf;
            UniValue obj(UniValue::VOBJ);
            if((*it).second.fIsWatchonly)
                obj.push_back(Pair("involvesWatchonly", true));
            obj.push_back(Pair("account",       (*it).first));
            obj.push_back(Pair("amount",        ValueFromAmount(nAmount)));
            obj.push_back(Pair("confirmations", (nConf == std::numeric_limits<int>::max() ? 0 : nConf)));
            ret.push_back(obj);
        }
    }

    return ret;
}

UniValue listreceivedbyaddress(const UniValue& params, bool fHelp)
{
    if (!EnsureWalletIsAvailable(fHelp))
        return NullUniValue;

    if (fHelp || params.size() > 4)
        throw runtime_error(
            "listreceivedbyaddress ( minconf addlockconf includeempty includeWatchonly)\n"
            "\nList balances by receiving address.\n"
            "\nArguments:\n"
            "1. minconf          (numeric, optional, default=1) The minimum number of confirmations before payments are included.\n"
            "2. addlockconf      (bool, optional, default=false) Whether to add " + std::to_string(nInstantSendDepth) + " confirmations to transactions locked via InstantSend.\n"
            "3. includeempty     (bool, optional, default=false) Whether to include addresses that haven't received any payments.\n"
            "4. includeWatchonly (bool, optional, default=false) Whether to include watchonly addresses (see 'importaddress').\n"

            "\nResult:\n"
            "[\n"
            "  {\n"
            "    \"involvesWatchonly\" : true,        (bool) Only returned if imported addresses were involved in transaction\n"
            "    \"address\" : \"receivingaddress\",    (string) The receiving address\n"
            "    \"account\" : \"accountname\",         (string) DEPRECATED. The account of the receiving address. The default account is \"\".\n"
            "    \"amount\" : x.xxx,                  (numeric) The total amount in " + CURRENCY_UNIT + " received by the address\n"
            "    \"confirmations\" : n                (numeric) The number of confirmations of the most recent transaction included.\n"
            "                                                 If 'addlockconf' is true, the minimum number of confirmations is calculated\n"
            "                                                 including additional " + std::to_string(nInstantSendDepth) + " confirmations for transactions locked via InstantSend\n"
            "    \"label\" : \"label\"                  (string) A comment for the address/transaction, if any\n"
            "  }\n"
            "  ,...\n"
            "]\n"

            "\nExamples:\n"
            + HelpExampleCli("listreceivedbyaddress", "")
            + HelpExampleCli("listreceivedbyaddress", "6 false true")
            + HelpExampleRpc("listreceivedbyaddress", "6, false, true, true")
        );

    LOCK2(cs_main, pwalletMain->cs_wallet);

    return ListReceived(params, false);
}

UniValue listreceivedbyaccount(const UniValue& params, bool fHelp)
{
    if (!EnsureWalletIsAvailable(fHelp))
        return NullUniValue;

    if (fHelp || params.size() > 4)
        throw runtime_error(
            "listreceivedbyaccount ( minconf addlockconf includeempty includeWatchonly)\n"
            "\nDEPRECATED. List balances by account.\n"
            "\nArguments:\n"
            "1. minconf           (numeric, optional, default=1) The minimum number of confirmations before payments are included.\n"
            "2. addlockconf      (bool, optional, default=false) Whether to add " + std::to_string(nInstantSendDepth) + " confirmations to transactions locked via InstantSend.\n"
            "3. includeempty      (bool, optional, default=false) Whether to include accounts that haven't received any payments.\n"
            "4. includeWatchonly  (bool, optional, default=false) Whether to include watchonly addresses (see 'importaddress').\n"

            "\nResult:\n"
            "[\n"
            "  {\n"
            "    \"involvesWatchonly\" : true,   (bool) Only returned if imported addresses were involved in transaction\n"
            "    \"account\" : \"accountname\",    (string) The account name of the receiving account\n"
            "    \"amount\" : x.xxx,             (numeric) The total amount received by addresses with this account\n"
            "    \"confirmations\" : n           (numeric) The number of blockchain confirmations of the most recent transaction included\n"
            "    \"label\" : \"label\"             (string) A comment for the address/transaction, if any\n"
            "  }\n"
            "  ,...\n"
            "]\n"

            "\nExamples:\n"
            + HelpExampleCli("listreceivedbyaccount", "")
            + HelpExampleCli("listreceivedbyaccount", "6 false true")
            + HelpExampleRpc("listreceivedbyaccount", "6, false, true, true")
        );

    LOCK2(cs_main, pwalletMain->cs_wallet);

    return ListReceived(params, true);
}

static void MaybePushAddress(UniValue & entry, const CTxDestination &dest)
{
    CBitcoinAddress addr;
    if (addr.Set(dest))
        entry.push_back(Pair("address", addr.ToString()));
}

void ListTransactions(const CWalletTx& wtx, const string& strAccount, int nMinDepth, bool fLong, UniValue& ret, const isminefilter& filter)
{
    CAmount nFee;
    string strSentAccount;
    list<COutputEntry> listReceived;
    list<COutputEntry> listSent;

    wtx.GetAmounts(listReceived, listSent, nFee, strSentAccount, filter);

    bool fAllAccounts = (strAccount == string("*"));
    bool involvesWatchonly = wtx.IsFromMe(ISMINE_WATCH_ONLY);

    // Sent
    if ((!listSent.empty() || nFee != 0) && (fAllAccounts || strAccount == strSentAccount))
    {
        BOOST_FOREACH(const COutputEntry& s, listSent)
        {
            UniValue entry(UniValue::VOBJ);
            if(involvesWatchonly || (::IsMine(*pwalletMain, s.destination) & ISMINE_WATCH_ONLY))
                entry.push_back(Pair("involvesWatchonly", true));
            entry.push_back(Pair("account", strSentAccount));
            MaybePushAddress(entry, s.destination);
            std::map<std::string, std::string>::const_iterator it = wtx.mapValue.find("DS");
            entry.push_back(Pair("category", (it != wtx.mapValue.end() && it->second == "1") ? "privatesend" : "send"));
            entry.push_back(Pair("amount", ValueFromAmount(-s.amount)));
            if (pwalletMain->mapAddressBook.count(s.destination))
                entry.push_back(Pair("label", pwalletMain->mapAddressBook[s.destination].name));
            entry.push_back(Pair("vout", s.vout));
            entry.push_back(Pair("fee", ValueFromAmount(-nFee)));
            if (fLong)
                WalletTxToJSON(wtx, entry);
            entry.push_back(Pair("abandoned", wtx.isAbandoned()));
            ret.push_back(entry);
        }
    }

    // Received
    if (listReceived.size() > 0 && wtx.GetDepthInMainChain() >= nMinDepth)
    {
        BOOST_FOREACH(const COutputEntry& r, listReceived)
        {
            string account;
            if (pwalletMain->mapAddressBook.count(r.destination))
                account = pwalletMain->mapAddressBook[r.destination].name;
            if (fAllAccounts || (account == strAccount))
            {
                UniValue entry(UniValue::VOBJ);
                if(involvesWatchonly || (::IsMine(*pwalletMain, r.destination) & ISMINE_WATCH_ONLY))
                    entry.push_back(Pair("involvesWatchonly", true));
                entry.push_back(Pair("account", account));
                MaybePushAddress(entry, r.destination);
                if (wtx.IsCoinBase())
                {
                    if (wtx.GetDepthInMainChain() < 1)
                        entry.push_back(Pair("category", "orphan"));
                    else if (wtx.GetBlocksToMaturity() > 0)
                        entry.push_back(Pair("category", "immature"));
                    else
                        entry.push_back(Pair("category", "generate"));
                }
                else
                {
                    entry.push_back(Pair("category", "receive"));
                }
                entry.push_back(Pair("amount", ValueFromAmount(r.amount)));
                if (pwalletMain->mapAddressBook.count(r.destination))
                    entry.push_back(Pair("label", account));
                entry.push_back(Pair("vout", r.vout));
                if (fLong)
                    WalletTxToJSON(wtx, entry);
                ret.push_back(entry);
            }
        }
    }
}

void AcentryToJSON(const CAccountingEntry& acentry, const string& strAccount, UniValue& ret)
{
    bool fAllAccounts = (strAccount == string("*"));

    if (fAllAccounts || acentry.strAccount == strAccount)
    {
        UniValue entry(UniValue::VOBJ);
        entry.push_back(Pair("account", acentry.strAccount));
        entry.push_back(Pair("category", "move"));
        entry.push_back(Pair("time", acentry.nTime));
        entry.push_back(Pair("amount", ValueFromAmount(acentry.nCreditDebit)));
        entry.push_back(Pair("otheraccount", acentry.strOtherAccount));
        entry.push_back(Pair("comment", acentry.strComment));
        ret.push_back(entry);
    }
}

UniValue listtransactions(const UniValue& params, bool fHelp)
{
    if (!EnsureWalletIsAvailable(fHelp))
        return NullUniValue;

    if (fHelp || params.size() > 4)
        throw runtime_error(
            "listtransactions    ( \"account\" count from includeWatchonly)\n"
            "\nReturns up to 'count' most recent transactions skipping the first 'from' transactions for account 'account'.\n"
            "\nArguments:\n"
            "1. \"account\"        (string, optional) DEPRECATED. The account name. Should be \"*\".\n"
            "2. count            (numeric, optional, default=10) The number of transactions to return\n"
            "3. from             (numeric, optional, default=0) The number of transactions to skip\n"
            "4. includeWatchonly (bool, optional, default=false) Include transactions to watchonly addresses (see 'importaddress')\n"
            "\nResult:\n"
            "[\n"
            "  {\n"
            "    \"account\":\"accountname\",  (string) DEPRECATED. The account name associated with the transaction. \n"
            "                                                It will be \"\" for the default account.\n"
<<<<<<< HEAD
            "    \"address\":\"energiaddress\",    (string) The energi address of the transaction. Not present for \n"
=======
            "    \"address\":\"dashaddress\",  (string) The dash address of the transaction. Not present for \n"
>>>>>>> 20bacfab
            "                                                move transactions (category = move).\n"
            "    \"category\":\"send|receive|move\", (string) The transaction category. 'move' is a local (off blockchain)\n"
            "                                                transaction between accounts, and not associated with an address,\n"
            "                                                transaction id or block. 'send' and 'receive' transactions are \n"
            "                                                associated with an address, transaction id and block details\n"
            "    \"amount\": x.xxx,          (numeric) The amount in " + CURRENCY_UNIT + ". This is negative for the 'send' category, and for the\n"
            "                                         'move' category for moves outbound. It is positive for the 'receive' category,\n"
            "                                         and for the 'move' category for inbound funds.\n"
            "    \"vout\": n,                (numeric) the vout value\n"
            "    \"fee\": x.xxx,             (numeric) The amount of the fee in " + CURRENCY_UNIT + ". This is negative and only available for the \n"
            "                                         'send' category of transactions.\n"
            "    \"instantlock\" : true|false, (bool) Current transaction lock state. Available for 'send' and 'receive' category of transactions.\n"
            "    \"confirmations\": n,       (numeric) The number of blockchain confirmations for the transaction. Available for 'send' and \n"
            "                                         'receive' category of transactions. Negative confirmations indicate the\n"
            "                                         transation conflicts with the block chain\n"
            "    \"trusted\": xxx            (bool) Whether we consider the outputs of this unconfirmed transaction safe to spend.\n"
            "    \"blockhash\": \"hashvalue\", (string) The block hash containing the transaction. Available for 'send' and 'receive'\n"
            "                                          category of transactions.\n"
            "    \"blockindex\": n,          (numeric) The index of the transaction in the block that includes it. Available for 'send' and 'receive'\n"
            "                                          category of transactions.\n"
            "    \"blocktime\": xxx,         (numeric) The block time in seconds since epoch (1 Jan 1970 GMT).\n"
            "    \"txid\": \"transactionid\",  (string) The transaction id. Available for 'send' and 'receive' category of transactions.\n"
            "    \"time\": xxx,              (numeric) The transaction time in seconds since epoch (midnight Jan 1 1970 GMT).\n"
            "    \"timereceived\": xxx,      (numeric) The time received in seconds since epoch (midnight Jan 1 1970 GMT). Available \n"
            "                                          for 'send' and 'receive' category of transactions.\n"
            "    \"comment\": \"...\",         (string) If a comment is associated with the transaction.\n"
            "    \"label\": \"label\"          (string) A comment for the address/transaction, if any\n"
            "    \"otheraccount\": \"accountname\",  (string) For the 'move' category of transactions, the account the funds came \n"
            "                                          from (for receiving funds, positive amounts), or went to (for sending funds,\n"
            "                                          negative amounts).\n"
            "    \"bip125-replaceable\": \"yes|no|unknown\"  (string) Whether this transaction could be replaced due to BIP125 (replace-by-fee);\n"
            "                                                     may be unknown for unconfirmed transactions not in the mempool\n"
            "  }\n"
            "]\n"

            "\nExamples:\n"
            "\nList the most recent 10 transactions in the systems\n"
            + HelpExampleCli("listtransactions", "") +
            "\nList transactions 100 to 120\n"
            + HelpExampleCli("listtransactions", "\"*\" 20 100") +
            "\nAs a json rpc call\n"
            + HelpExampleRpc("listtransactions", "\"*\", 20, 100")
        );

    LOCK2(cs_main, pwalletMain->cs_wallet);

    string strAccount = "*";
    if (params.size() > 0)
        strAccount = params[0].get_str();
    int nCount = 10;
    if (params.size() > 1)
        nCount = params[1].get_int();
    int nFrom = 0;
    if (params.size() > 2)
        nFrom = params[2].get_int();
    isminefilter filter = ISMINE_SPENDABLE;
    if(params.size() > 3)
        if(params[3].get_bool())
            filter = filter | ISMINE_WATCH_ONLY;

    if (nCount < 0)
        throw JSONRPCError(RPC_INVALID_PARAMETER, "Negative count");
    if (nFrom < 0)
        throw JSONRPCError(RPC_INVALID_PARAMETER, "Negative from");

    UniValue ret(UniValue::VARR);

    const CWallet::TxItems & txOrdered = pwalletMain->wtxOrdered;

    // iterate backwards until we have nCount items to return:
    for (CWallet::TxItems::const_reverse_iterator it = txOrdered.rbegin(); it != txOrdered.rend(); ++it)
    {
        CWalletTx *const pwtx = (*it).second.first;
        if (pwtx != 0)
            ListTransactions(*pwtx, strAccount, 0, true, ret, filter);
        CAccountingEntry *const pacentry = (*it).second.second;
        if (pacentry != 0)
            AcentryToJSON(*pacentry, strAccount, ret);

        if ((int)ret.size() >= (nCount+nFrom)) break;
    }
    // ret is newest to oldest

    if (nFrom > (int)ret.size())
        nFrom = ret.size();
    if ((nFrom + nCount) > (int)ret.size())
        nCount = ret.size() - nFrom;

    vector<UniValue> arrTmp = ret.getValues();

    vector<UniValue>::iterator first = arrTmp.begin();
    std::advance(first, nFrom);
    vector<UniValue>::iterator last = arrTmp.begin();
    std::advance(last, nFrom+nCount);

    if (last != arrTmp.end()) arrTmp.erase(last, arrTmp.end());
    if (first != arrTmp.begin()) arrTmp.erase(arrTmp.begin(), first);

    std::reverse(arrTmp.begin(), arrTmp.end()); // Return oldest to newest

    ret.clear();
    ret.setArray();
    ret.push_backV(arrTmp);

    return ret;
}

UniValue listaccounts(const UniValue& params, bool fHelp)
{
    if (!EnsureWalletIsAvailable(fHelp))
        return NullUniValue;

    if (fHelp || params.size() > 3)
        throw runtime_error(
            "listaccounts ( minconf addlockconf includeWatchonly)\n"
            "\nDEPRECATED. Returns Object that has account names as keys, account balances as values.\n"
            "\nArguments:\n"
            "1. minconf           (numeric, optional, default=1) Only include transactions with at least this many confirmations\n"
            "2. addlockconf       (bool, optional, default=false) Whether to add " + std::to_string(nInstantSendDepth) + " confirmations to transactions locked via InstantSend.\n"
            "3. includeWatchonly  (bool, optional, default=false) Include balances in watchonly addresses (see 'importaddress')\n"
            "\nResult:\n"
            "{                    (json object where keys are account names, and values are numeric balances\n"
            "  \"account\": x.xxx,  (numeric) The property name is the account name, and the value is the total balance for the account.\n"
            "  ...\n"
            "}\n"
            "\nExamples:\n"
            "\nList account balances where there at least 1 confirmation\n"
            + HelpExampleCli("listaccounts", "") +
            "\nList account balances including zero confirmation transactions\n"
            + HelpExampleCli("listaccounts", "0") +
            "\nList account balances for 6 or more confirmations\n"
            + HelpExampleCli("listaccounts", "6") +
            "\nAs json rpc call\n"
            + HelpExampleRpc("listaccounts", "6")
        );

    LOCK2(cs_main, pwalletMain->cs_wallet);

    int nMinDepth = 1;
    if (params.size() > 0)
        nMinDepth = params[0].get_int();
    bool fAddLockConf = (params.size() > 1 && params[1].get_bool());
    isminefilter includeWatchonly = ISMINE_SPENDABLE;
    if(params.size() > 2)
        if(params[2].get_bool())
            includeWatchonly = includeWatchonly | ISMINE_WATCH_ONLY;

    map<string, CAmount> mapAccountBalances;
    BOOST_FOREACH(const PAIRTYPE(CTxDestination, CAddressBookData)& entry, pwalletMain->mapAddressBook) {
        if (IsMine(*pwalletMain, entry.first) & includeWatchonly) // This address belongs to me
            mapAccountBalances[entry.second.name] = 0;
    }

    for (map<uint256, CWalletTx>::iterator it = pwalletMain->mapWallet.begin(); it != pwalletMain->mapWallet.end(); ++it)
    {
        const CWalletTx& wtx = (*it).second;
        CAmount nFee;
        string strSentAccount;
        list<COutputEntry> listReceived;
        list<COutputEntry> listSent;
        int nDepth = wtx.GetDepthInMainChain(fAddLockConf);
        if (wtx.GetBlocksToMaturity() > 0 || nDepth < 0)
            continue;
        wtx.GetAmounts(listReceived, listSent, nFee, strSentAccount, includeWatchonly);
        mapAccountBalances[strSentAccount] -= nFee;
        BOOST_FOREACH(const COutputEntry& s, listSent)
            mapAccountBalances[strSentAccount] -= s.amount;
        if (nDepth >= nMinDepth)
        {
            BOOST_FOREACH(const COutputEntry& r, listReceived)
                if (pwalletMain->mapAddressBook.count(r.destination))
                    mapAccountBalances[pwalletMain->mapAddressBook[r.destination].name] += r.amount;
                else
                    mapAccountBalances[""] += r.amount;
        }
    }

    const list<CAccountingEntry> & acentries = pwalletMain->laccentries;
    BOOST_FOREACH(const CAccountingEntry& entry, acentries)
        mapAccountBalances[entry.strAccount] += entry.nCreditDebit;

    UniValue ret(UniValue::VOBJ);
    BOOST_FOREACH(const PAIRTYPE(string, CAmount)& accountBalance, mapAccountBalances) {
        ret.push_back(Pair(accountBalance.first, ValueFromAmount(accountBalance.second)));
    }
    return ret;
}

UniValue listsinceblock(const UniValue& params, bool fHelp)
{
    if (!EnsureWalletIsAvailable(fHelp))
        return NullUniValue;

    if (fHelp)
        throw runtime_error(
            "listsinceblock ( \"blockhash\" target-confirmations includeWatchonly)\n"
            "\nGet all transactions in blocks since block [blockhash], or all transactions if omitted\n"
            "\nArguments:\n"
            "1. \"blockhash\"              (string, optional) The block hash to list transactions since\n"
            "2. target-confirmations:    (numeric, optional) The confirmations required, must be 1 or more\n"
            "3. includeWatchonly:        (bool, optional, default=false) Include transactions to watchonly addresses (see 'importaddress')"
            "\nResult:\n"
            "{\n"
            "  \"transactions\": [\n"
<<<<<<< HEAD
            "    \"account\":\"accountname\",       (string) DEPRECATED. The account name associated with the transaction. Will be \"\" for the default account.\n"
            "    \"address\":\"energiaddress\",    (string) The energi address of the transaction. Not present for move transactions (category = move).\n"
            "    \"category\":\"send|receive\",     (string) The transaction category. 'send' has negative amounts, 'receive' has positive amounts.\n"
=======
            "    \"account\":\"accountname\",  (string) DEPRECATED. The account name associated with the transaction. Will be \"\" for the default account.\n"
            "    \"address\":\"dashaddress\",  (string) The dash address of the transaction. Not present for move transactions (category = move).\n"
            "    \"category\":\"send|receive\",  (string) The transaction category. 'send' has negative amounts, 'receive' has positive amounts.\n"
>>>>>>> 20bacfab
            "    \"amount\": x.xxx,          (numeric) The amount in " + CURRENCY_UNIT + ". This is negative for the 'send' category, and for the 'move' category for moves \n"
            "                                          outbound. It is positive for the 'receive' category, and for the 'move' category for inbound funds.\n"
            "    \"vout\" : n,               (numeric) the vout value\n"
            "    \"fee\": x.xxx,             (numeric) The amount of the fee in " + CURRENCY_UNIT + ". This is negative and only available for the 'send' category of transactions.\n"
            "    \"instantlock\" : true|false, (bool) Current transaction lock state. Available for 'send' and 'receive' category of transactions.\n"
            "    \"confirmations\" : n,      (numeric) The number of blockchain confirmations for the transaction. Available for 'send' and 'receive' category of transactions.\n"
            "    \"blockhash\": \"hashvalue\", (string) The block hash containing the transaction. Available for 'send' and 'receive' category of transactions.\n"
            "    \"blockindex\": n,          (numeric) The index of the transaction in the block that includes it. Available for 'send' and 'receive' category of transactions.\n"
            "    \"blocktime\": xxx,         (numeric) The block time in seconds since epoch (1 Jan 1970 GMT).\n"
            "    \"txid\": \"transactionid\",  (string) The transaction id. Available for 'send' and 'receive' category of transactions.\n"
            "    \"time\": xxx,              (numeric) The transaction time in seconds since epoch (Jan 1 1970 GMT).\n"
            "    \"timereceived\": xxx,      (numeric) The time received in seconds since epoch (Jan 1 1970 GMT). Available for 'send' and 'receive' category of transactions.\n"
            "    \"comment\": \"...\",         (string) If a comment is associated with the transaction.\n"
            "    \"label\" : \"label\"         (string) A comment for the address/transaction, if any\n"
            "    \"to\": \"...\",              (string) If a comment to is associated with the transaction.\n"
             "  ],\n"
            "  \"lastblock\": \"lastblockhash\"  (string) The hash of the last block\n"
            "}\n"
            "\nExamples:\n"
            + HelpExampleCli("listsinceblock", "")
            + HelpExampleCli("listsinceblock", "\"000000000000000bacf66f7497b7dc45ef753ee9a7d38571037cdb1a57f663ad\" 6")
            + HelpExampleRpc("listsinceblock", "\"000000000000000bacf66f7497b7dc45ef753ee9a7d38571037cdb1a57f663ad\", 6")
        );

    LOCK2(cs_main, pwalletMain->cs_wallet);

    CBlockIndex *pindex = NULL;
    int target_confirms = 1;
    isminefilter filter = ISMINE_SPENDABLE;

    if (params.size() > 0)
    {
        uint256 blockId;

        blockId.SetHex(params[0].get_str());
        BlockMap::iterator it = mapBlockIndex.find(blockId);
        if (it != mapBlockIndex.end())
            pindex = it->second;
        else
            throw JSONRPCError(RPC_INVALID_PARAMETER, "Invalid blockhash");
    }

    if (params.size() > 1)
    {
        target_confirms = params[1].get_int();

        if (target_confirms < 1)
            throw JSONRPCError(RPC_INVALID_PARAMETER, "Invalid parameter");
    }

    if(params.size() > 2)
        if(params[2].get_bool())
            filter = filter | ISMINE_WATCH_ONLY;

    int depth = pindex ? (1 + chainActive.Height() - pindex->nHeight) : -1;

    UniValue transactions(UniValue::VARR);

    for (map<uint256, CWalletTx>::iterator it = pwalletMain->mapWallet.begin(); it != pwalletMain->mapWallet.end(); it++)
    {
        CWalletTx tx = (*it).second;

        if (depth == -1 || tx.GetDepthInMainChain(false) < depth)
            ListTransactions(tx, "*", 0, true, transactions, filter);
    }

    CBlockIndex *pblockLast = chainActive[chainActive.Height() + 1 - target_confirms];
    uint256 lastblock = pblockLast ? pblockLast->GetBlockHash() : uint256();

    UniValue ret(UniValue::VOBJ);
    ret.push_back(Pair("transactions", transactions));
    ret.push_back(Pair("lastblock", lastblock.GetHex()));

    return ret;
}

UniValue gettransaction(const UniValue& params, bool fHelp)
{
    if (!EnsureWalletIsAvailable(fHelp))
        return NullUniValue;

    if (fHelp || params.size() < 1 || params.size() > 2)
        throw runtime_error(
            "gettransaction \"txid\" ( includeWatchonly )\n"
            "\nGet detailed information about in-wallet transaction <txid>\n"
            "\nArguments:\n"
            "1. \"txid\"                (string, required) The transaction id\n"
            "2. \"includeWatchonly\"    (bool, optional, default=false) Whether to include watchonly addresses in balance calculation and details[]\n"
            "\nResult:\n"
            "{\n"
            "  \"amount\" : x.xxx,        (numeric) The transaction amount in " + CURRENCY_UNIT + "\n"
            "  \"instantlock\" : true|false, (bool) Current transaction lock state\n"
            "  \"confirmations\" : n,     (numeric) The number of blockchain confirmations\n"
            "  \"blockhash\" : \"hash\",    (string) The block hash\n"
            "  \"blockindex\" : xx,       (numeric) The index of the transaction in the block that includes it\n"
            "  \"blocktime\" : ttt,       (numeric) The time in seconds since epoch (1 Jan 1970 GMT)\n"
            "  \"txid\" : \"transactionid\",   (string) The transaction id.\n"
            "  \"time\" : ttt,            (numeric) The transaction time in seconds since epoch (1 Jan 1970 GMT)\n"
            "  \"timereceived\" : ttt,    (numeric) The time received in seconds since epoch (1 Jan 1970 GMT)\n"
            "  \"bip125-replaceable\": \"yes|no|unknown\"  (string) Whether this transaction could be replaced due to BIP125 (replace-by-fee);\n"
            "                                                   may be unknown for unconfirmed transactions not in the mempool\n"
            "  \"details\" : [\n"
            "    {\n"
<<<<<<< HEAD
            "      \"account\" : \"accountname\",  (string) DEPRECATED. The account name involved in the transaction, can be \"\" for the default account.\n"
            "      \"address\" : \"energiaddress\",   (string) The energi address involved in the transaction\n"
=======
            "      \"account\" : \"accountname\",      (string) DEPRECATED. The account name involved in the transaction, can be \"\" for the default account.\n"
            "      \"address\" : \"dashaddress\",      (string) The dash address involved in the transaction\n"
>>>>>>> 20bacfab
            "      \"category\" : \"send|receive\",    (string) The category, either 'send' or 'receive'\n"
            "      \"amount\" : x.xxx,               (numeric) The amount in " + CURRENCY_UNIT + "\n"
            "      \"label\" : \"label\",              (string) A comment for the address/transaction, if any\n"
            "      \"vout\" : n,                     (numeric) the vout value\n"
            "    }\n"
            "    ,...\n"
            "  ],\n"
            "  \"hex\" : \"data\"                      (string) Raw data for transaction\n"
            "}\n"

            "\nExamples:\n"
            + HelpExampleCli("gettransaction", "\"1075db55d416d3ca199f55b6084e2115b9345e16c5cf302fc80e9d5fbf5d48d\"")
            + HelpExampleCli("gettransaction", "\"1075db55d416d3ca199f55b6084e2115b9345e16c5cf302fc80e9d5fbf5d48d\" true")
            + HelpExampleRpc("gettransaction", "\"1075db55d416d3ca199f55b6084e2115b9345e16c5cf302fc80e9d5fbf5d48d\"")
        );

    LOCK2(cs_main, pwalletMain->cs_wallet);

    uint256 hash;
    hash.SetHex(params[0].get_str());

    isminefilter filter = ISMINE_SPENDABLE;
    if(params.size() > 1)
        if(params[1].get_bool())
            filter = filter | ISMINE_WATCH_ONLY;

    UniValue entry(UniValue::VOBJ);
    if (!pwalletMain->mapWallet.count(hash))
        throw JSONRPCError(RPC_INVALID_ADDRESS_OR_KEY, "Invalid or non-wallet transaction id");
    const CWalletTx& wtx = pwalletMain->mapWallet[hash];

    CAmount nCredit = wtx.GetCredit(filter);
    CAmount nDebit = wtx.GetDebit(filter);
    CAmount nNet = nCredit - nDebit;
    CAmount nFee = (wtx.IsFromMe(filter) ? wtx.GetValueOut() - nDebit : 0);

    entry.push_back(Pair("amount", ValueFromAmount(nNet - nFee)));
    if (wtx.IsFromMe(filter))
        entry.push_back(Pair("fee", ValueFromAmount(nFee)));

    WalletTxToJSON(wtx, entry);

    UniValue details(UniValue::VARR);
    ListTransactions(wtx, "*", 0, false, details, filter);
    entry.push_back(Pair("details", details));

    string strHex = EncodeHexTx(static_cast<CTransaction>(wtx));
    entry.push_back(Pair("hex", strHex));

    return entry;
}

UniValue abandontransaction(const UniValue& params, bool fHelp)
{
    if (!EnsureWalletIsAvailable(fHelp))
        return NullUniValue;

    if (fHelp || params.size() != 1)
        throw runtime_error(
            "abandontransaction \"txid\"\n"
            "\nMark in-wallet transaction <txid> as abandoned\n"
            "This will mark this transaction and all its in-wallet descendants as abandoned which will allow\n"
            "for their inputs to be respent.  It can be used to replace \"stuck\" or evicted transactions.\n"
            "It only works on transactions which are not included in a block and are not currently in the mempool.\n"
            "It has no effect on transactions which are already conflicted or abandoned.\n"
            "\nArguments:\n"
            "1. \"txid\"    (string, required) The transaction id\n"
            "\nResult:\n"
            "\nExamples:\n"
            + HelpExampleCli("abandontransaction", "\"1075db55d416d3ca199f55b6084e2115b9345e16c5cf302fc80e9d5fbf5d48d\"")
            + HelpExampleRpc("abandontransaction", "\"1075db55d416d3ca199f55b6084e2115b9345e16c5cf302fc80e9d5fbf5d48d\"")
        );

    LOCK2(cs_main, pwalletMain->cs_wallet);

    uint256 hash;
    hash.SetHex(params[0].get_str());

    if (!pwalletMain->mapWallet.count(hash))
        throw JSONRPCError(RPC_INVALID_ADDRESS_OR_KEY, "Invalid or non-wallet transaction id");
    if (!pwalletMain->AbandonTransaction(hash))
        throw JSONRPCError(RPC_INVALID_ADDRESS_OR_KEY, "Transaction not eligible for abandonment");

    return NullUniValue;
}


UniValue backupwallet(const UniValue& params, bool fHelp)
{
    if (!EnsureWalletIsAvailable(fHelp))
        return NullUniValue;

    if (fHelp || params.size() != 1)
        throw runtime_error(
            "backupwallet \"destination\"\n"
            "\nSafely copies wallet.dat to destination, which can be a directory or a path with filename.\n"
            "\nArguments:\n"
            "1. \"destination\"   (string) The destination directory or file\n"
            "\nExamples:\n"
            + HelpExampleCli("backupwallet", "\"backup.dat\"")
            + HelpExampleRpc("backupwallet", "\"backup.dat\"")
        );

    LOCK2(cs_main, pwalletMain->cs_wallet);

    string strDest = params[0].get_str();
    if (!BackupWallet(*pwalletMain, strDest))
        throw JSONRPCError(RPC_WALLET_ERROR, "Error: Wallet backup failed!");

    return NullUniValue;
}


UniValue keypoolrefill(const UniValue& params, bool fHelp)
{
    if (!EnsureWalletIsAvailable(fHelp))
        return NullUniValue;

    if (fHelp || params.size() > 1)
        throw runtime_error(
            "keypoolrefill ( newsize )\n"
            "\nFills the keypool."
            + HelpRequiringPassphrase() + "\n"
            "\nArguments\n"
            "1. newsize     (numeric, optional, default=" + itostr(DEFAULT_KEYPOOL_SIZE) + ") The new keypool size\n"
            "\nExamples:\n"
            + HelpExampleCli("keypoolrefill", "")
            + HelpExampleRpc("keypoolrefill", "")
        );

    LOCK2(cs_main, pwalletMain->cs_wallet);

    // 0 is interpreted by TopUpKeyPool() as the default keypool size given by -keypool
    unsigned int kpSize = 0;
    if (params.size() > 0) {
        if (params[0].get_int() < 0)
            throw JSONRPCError(RPC_INVALID_PARAMETER, "Invalid parameter, expected valid size.");
        kpSize = (unsigned int)params[0].get_int();
    }

    EnsureWalletIsUnlocked();
    pwalletMain->TopUpKeyPool(kpSize);

    if (pwalletMain->GetKeyPoolSize() < (pwalletMain->IsHDEnabled() ? kpSize * 2 : kpSize))
        throw JSONRPCError(RPC_WALLET_ERROR, "Error refreshing keypool.");

    return NullUniValue;
}


static void LockWallet(CWallet* pWallet)
{
    LOCK(cs_nWalletUnlockTime);
    nWalletUnlockTime = 0;
    pWallet->Lock();
}

UniValue walletpassphrase(const UniValue& params, bool fHelp)
{
    if (!EnsureWalletIsAvailable(fHelp))
        return NullUniValue;

    if (pwalletMain->IsCrypted() && (fHelp || params.size() < 2 || params.size() > 3))
        throw runtime_error(
            "walletpassphrase \"passphrase\" timeout ( mixingonly )\n"
            "\nStores the wallet decryption key in memory for 'timeout' seconds.\n"
            "This is needed prior to performing transactions related to private keys such as sending energis\n"
            "\nArguments:\n"
            "1. \"passphrase\"        (string, required) The wallet passphrase\n"
            "2. timeout             (numeric, required) The time to keep the decryption key in seconds.\n"
            "3. mixingonly          (boolean, optional, default=false) If is true sending functions are disabled."
            "\nNote:\n"
            "Issuing the walletpassphrase command while the wallet is already unlocked will set a new unlock\n"
            "time that overrides the old one.\n"
            "\nExamples:\n"
            "\nUnlock the wallet for 60 seconds\n"
            + HelpExampleCli("walletpassphrase", "\"my pass phrase\" 60") +
            "\nUnlock the wallet for 60 seconds but allow PrivateSend mixing only\n"
            + HelpExampleCli("walletpassphrase", "\"my pass phrase\" 60 true") +
            "\nLock the wallet again (before 60 seconds)\n"
            + HelpExampleCli("walletlock", "") +
            "\nAs json rpc call\n"
            + HelpExampleRpc("walletpassphrase", "\"my pass phrase\", 60")
        );

    LOCK2(cs_main, pwalletMain->cs_wallet);

    if (fHelp)
        return true;
    if (!pwalletMain->IsCrypted())
        throw JSONRPCError(RPC_WALLET_WRONG_ENC_STATE, "Error: running with an unencrypted wallet, but walletpassphrase was called.");

    // Note that the walletpassphrase is stored in params[0] which is not mlock()ed
    SecureString strWalletPass;
    strWalletPass.reserve(100);
    // TODO: get rid of this .c_str() by implementing SecureString::operator=(std::string)
    // Alternately, find a way to make params[0] mlock()'d to begin with.
    strWalletPass = params[0].get_str().c_str();

    int64_t nSleepTime = params[1].get_int64();

    bool fForMixingOnly = false;
    if (params.size() >= 3)
        fForMixingOnly = params[2].get_bool();

    if (fForMixingOnly && !pwalletMain->IsLocked(true) && pwalletMain->IsLocked())
        throw JSONRPCError(RPC_WALLET_ALREADY_UNLOCKED, "Error: Wallet is already unlocked for mixing only.");

    if (!pwalletMain->IsLocked())
        throw JSONRPCError(RPC_WALLET_ALREADY_UNLOCKED, "Error: Wallet is already fully unlocked.");

    if (!pwalletMain->Unlock(strWalletPass, fForMixingOnly))
        throw JSONRPCError(RPC_WALLET_PASSPHRASE_INCORRECT, "Error: The wallet passphrase entered was incorrect.");

    pwalletMain->TopUpKeyPool();

    LOCK(cs_nWalletUnlockTime);
    nWalletUnlockTime = GetTime() + nSleepTime;
    RPCRunLater("lockwallet", boost::bind(LockWallet, pwalletMain), nSleepTime);

    return NullUniValue;
}


UniValue walletpassphrasechange(const UniValue& params, bool fHelp)
{
    if (!EnsureWalletIsAvailable(fHelp))
        return NullUniValue;

    if (pwalletMain->IsCrypted() && (fHelp || params.size() != 2))
        throw runtime_error(
            "walletpassphrasechange \"oldpassphrase\" \"newpassphrase\"\n"
            "\nChanges the wallet passphrase from 'oldpassphrase' to 'newpassphrase'.\n"
            "\nArguments:\n"
            "1. \"oldpassphrase\"      (string) The current passphrase\n"
            "2. \"newpassphrase\"      (string) The new passphrase\n"
            "\nExamples:\n"
            + HelpExampleCli("walletpassphrasechange", "\"old one\" \"new one\"")
            + HelpExampleRpc("walletpassphrasechange", "\"old one\", \"new one\"")
        );

    LOCK2(cs_main, pwalletMain->cs_wallet);

    if (fHelp)
        return true;
    if (!pwalletMain->IsCrypted())
        throw JSONRPCError(RPC_WALLET_WRONG_ENC_STATE, "Error: running with an unencrypted wallet, but walletpassphrasechange was called.");

    // TODO: get rid of these .c_str() calls by implementing SecureString::operator=(std::string)
    // Alternately, find a way to make params[0] mlock()'d to begin with.
    SecureString strOldWalletPass;
    strOldWalletPass.reserve(100);
    strOldWalletPass = params[0].get_str().c_str();

    SecureString strNewWalletPass;
    strNewWalletPass.reserve(100);
    strNewWalletPass = params[1].get_str().c_str();

    if (strOldWalletPass.length() < 1 || strNewWalletPass.length() < 1)
        throw runtime_error(
            "walletpassphrasechange <oldpassphrase> <newpassphrase>\n"
            "Changes the wallet passphrase from <oldpassphrase> to <newpassphrase>.");

    if (!pwalletMain->ChangeWalletPassphrase(strOldWalletPass, strNewWalletPass))
        throw JSONRPCError(RPC_WALLET_PASSPHRASE_INCORRECT, "Error: The wallet passphrase entered was incorrect.");

    return NullUniValue;
}


UniValue walletlock(const UniValue& params, bool fHelp)
{
    if (!EnsureWalletIsAvailable(fHelp))
        return NullUniValue;

    if (pwalletMain->IsCrypted() && (fHelp || params.size() != 0))
        throw runtime_error(
            "walletlock\n"
            "\nRemoves the wallet encryption key from memory, locking the wallet.\n"
            "After calling this method, you will need to call walletpassphrase again\n"
            "before being able to call any methods which require the wallet to be unlocked.\n"
            "\nExamples:\n"
            "\nSet the passphrase for 2 minutes to perform a transaction\n"
            + HelpExampleCli("walletpassphrase", "\"my pass phrase\" 120") +
            "\nPerform a send (requires passphrase set)\n"
            + HelpExampleCli("sendtoaddress", "\"XwnLY9Tf7Zsef8gMGL2fhWA9ZmMjt4KPwg\" 1.0") +
            "\nClear the passphrase since we are done before 2 minutes is up\n"
            + HelpExampleCli("walletlock", "") +
            "\nAs json rpc call\n"
            + HelpExampleRpc("walletlock", "")
        );

    LOCK2(cs_main, pwalletMain->cs_wallet);

    if (fHelp)
        return true;
    if (!pwalletMain->IsCrypted())
        throw JSONRPCError(RPC_WALLET_WRONG_ENC_STATE, "Error: running with an unencrypted wallet, but walletlock was called.");

    {
        LOCK(cs_nWalletUnlockTime);
        pwalletMain->Lock();
        nWalletUnlockTime = 0;
    }

    return NullUniValue;
}


UniValue encryptwallet(const UniValue& params, bool fHelp)
{
    if (!EnsureWalletIsAvailable(fHelp))
        return NullUniValue;

    if (!pwalletMain->IsCrypted() && (fHelp || params.size() != 1))
        throw runtime_error(
            "encryptwallet \"passphrase\"\n"
            "\nEncrypts the wallet with 'passphrase'. This is for first time encryption.\n"
            "After this, any calls that interact with private keys such as sending or signing \n"
            "will require the passphrase to be set prior the making these calls.\n"
            "Use the walletpassphrase call for this, and then walletlock call.\n"
            "If the wallet is already encrypted, use the walletpassphrasechange call.\n"
            "Note that this will shutdown the server.\n"
            "\nArguments:\n"
            "1. \"passphrase\"    (string) The pass phrase to encrypt the wallet with. It must be at least 1 character, but should be long.\n"
            "\nExamples:\n"
            "\nEncrypt you wallet\n"
            + HelpExampleCli("encryptwallet", "\"my pass phrase\"") +
            "\nNow set the passphrase to use the wallet, such as for signing or sending energi\n"
            + HelpExampleCli("walletpassphrase", "\"my pass phrase\"") +
            "\nNow we can so something like sign\n"
            + HelpExampleCli("signmessage", "\"energiaddress\" \"test message\"") +
            "\nNow lock the wallet again by removing the passphrase\n"
            + HelpExampleCli("walletlock", "") +
            "\nAs a json rpc call\n"
            + HelpExampleRpc("encryptwallet", "\"my pass phrase\"")
        );

    LOCK2(cs_main, pwalletMain->cs_wallet);

    if (fHelp)
        return true;
    if (pwalletMain->IsCrypted())
        throw JSONRPCError(RPC_WALLET_WRONG_ENC_STATE, "Error: running with an encrypted wallet, but encryptwallet was called.");

    // TODO: get rid of this .c_str() by implementing SecureString::operator=(std::string)
    // Alternately, find a way to make params[0] mlock()'d to begin with.
    SecureString strWalletPass;
    strWalletPass.reserve(100);
    strWalletPass = params[0].get_str().c_str();

    if (strWalletPass.length() < 1)
        throw runtime_error(
            "encryptwallet <passphrase>\n"
            "Encrypts the wallet with <passphrase>.");

    if (!pwalletMain->EncryptWallet(strWalletPass))
        throw JSONRPCError(RPC_WALLET_ENCRYPTION_FAILED, "Error: Failed to encrypt the wallet.");

    // BDB seems to have a bad habit of writing old data into
    // slack space in .dat files; that is bad if the old data is
    // unencrypted private keys. So:
    StartShutdown();
    return "Wallet encrypted; Energi Core server stopping, restart to run with encrypted wallet. The keypool has been flushed, you need to make a new backup.";
}

UniValue lockunspent(const UniValue& params, bool fHelp)
{
    if (!EnsureWalletIsAvailable(fHelp))
        return NullUniValue;

    if (fHelp || params.size() < 1 || params.size() > 2)
        throw runtime_error(
            "lockunspent unlock [{\"txid\":\"txid\",\"vout\":n},...]\n"
            "\nUpdates list of temporarily unspendable outputs.\n"
            "Temporarily lock (unlock=false) or unlock (unlock=true) specified transaction outputs.\n"
            "A locked transaction output will not be chosen by automatic coin selection, when spending energis.\n"
            "Locks are stored in memory only. Nodes start with zero locked outputs, and the locked output list\n"
            "is always cleared (by virtue of process exit) when a node stops or fails.\n"
            "Also see the listunspent call\n"
            "\nArguments:\n"
            "1. unlock            (boolean, required) Whether to unlock (true) or lock (false) the specified transactions\n"
            "2. \"transactions\"  (string, required) A json array of objects. Each object the txid (string) vout (numeric)\n"
            "     [           (json array of json objects)\n"
            "       {\n"
            "         \"txid\":\"id\",    (string) The transaction id\n"
            "         \"vout\": n         (numeric) The output number\n"
            "       }\n"
            "       ,...\n"
            "     ]\n"

            "\nResult:\n"
            "true|false    (boolean) Whether the command was successful or not\n"

            "\nExamples:\n"
            "\nList the unspent transactions\n"
            + HelpExampleCli("listunspent", "") +
            "\nLock an unspent transaction\n"
            + HelpExampleCli("lockunspent", "false \"[{\\\"txid\\\":\\\"a08e6907dbbd3d809776dbfc5d82e371b764ed838b5655e72f463568df1aadf0\\\",\\\"vout\\\":1}]\"") +
            "\nList the locked transactions\n"
            + HelpExampleCli("listlockunspent", "") +
            "\nUnlock the transaction again\n"
            + HelpExampleCli("lockunspent", "true \"[{\\\"txid\\\":\\\"a08e6907dbbd3d809776dbfc5d82e371b764ed838b5655e72f463568df1aadf0\\\",\\\"vout\\\":1}]\"") +
            "\nAs a json rpc call\n"
            + HelpExampleRpc("lockunspent", "false, \"[{\\\"txid\\\":\\\"a08e6907dbbd3d809776dbfc5d82e371b764ed838b5655e72f463568df1aadf0\\\",\\\"vout\\\":1}]\"")
        );

    LOCK2(cs_main, pwalletMain->cs_wallet);

    if (params.size() == 1)
        RPCTypeCheck(params, boost::assign::list_of(UniValue::VBOOL));
    else
        RPCTypeCheck(params, boost::assign::list_of(UniValue::VBOOL)(UniValue::VARR));

    bool fUnlock = params[0].get_bool();

    if (params.size() == 1) {
        if (fUnlock)
            pwalletMain->UnlockAllCoins();
        return true;
    }

    UniValue outputs = params[1].get_array();
    for (unsigned int idx = 0; idx < outputs.size(); idx++) {
        const UniValue& output = outputs[idx];
        if (!output.isObject())
            throw JSONRPCError(RPC_INVALID_PARAMETER, "Invalid parameter, expected object");
        const UniValue& o = output.get_obj();

        RPCTypeCheckObj(o, boost::assign::map_list_of("txid", UniValue::VSTR)("vout", UniValue::VNUM));

        string txid = find_value(o, "txid").get_str();
        if (!IsHex(txid))
            throw JSONRPCError(RPC_INVALID_PARAMETER, "Invalid parameter, expected hex txid");

        int nOutput = find_value(o, "vout").get_int();
        if (nOutput < 0)
            throw JSONRPCError(RPC_INVALID_PARAMETER, "Invalid parameter, vout must be positive");

        COutPoint outpt(uint256S(txid), nOutput);

        if (fUnlock)
            pwalletMain->UnlockCoin(outpt);
        else
            pwalletMain->LockCoin(outpt);
    }

    return true;
}

UniValue listlockunspent(const UniValue& params, bool fHelp)
{
    if (!EnsureWalletIsAvailable(fHelp))
        return NullUniValue;

    if (fHelp || params.size() > 0)
        throw runtime_error(
            "listlockunspent\n"
            "\nReturns list of temporarily unspendable outputs.\n"
            "See the lockunspent call to lock and unlock transactions for spending.\n"
            "\nResult:\n"
            "[\n"
            "  {\n"
            "    \"txid\" : \"transactionid\",     (string) The transaction id locked\n"
            "    \"vout\" : n                      (numeric) The vout value\n"
            "  }\n"
            "  ,...\n"
            "]\n"
            "\nExamples:\n"
            "\nList the unspent transactions\n"
            + HelpExampleCli("listunspent", "") +
            "\nLock an unspent transaction\n"
            + HelpExampleCli("lockunspent", "false \"[{\\\"txid\\\":\\\"a08e6907dbbd3d809776dbfc5d82e371b764ed838b5655e72f463568df1aadf0\\\",\\\"vout\\\":1}]\"") +
            "\nList the locked transactions\n"
            + HelpExampleCli("listlockunspent", "") +
            "\nUnlock the transaction again\n"
            + HelpExampleCli("lockunspent", "true \"[{\\\"txid\\\":\\\"a08e6907dbbd3d809776dbfc5d82e371b764ed838b5655e72f463568df1aadf0\\\",\\\"vout\\\":1}]\"") +
            "\nAs a json rpc call\n"
            + HelpExampleRpc("listlockunspent", "")
        );

    LOCK2(cs_main, pwalletMain->cs_wallet);

    vector<COutPoint> vOutpts;
    pwalletMain->ListLockedCoins(vOutpts);

    UniValue ret(UniValue::VARR);

    BOOST_FOREACH(COutPoint &outpt, vOutpts) {
        UniValue o(UniValue::VOBJ);

        o.push_back(Pair("txid", outpt.hash.GetHex()));
        o.push_back(Pair("vout", (int)outpt.n));
        ret.push_back(o);
    }

    return ret;
}

UniValue settxfee(const UniValue& params, bool fHelp)
{
    if (!EnsureWalletIsAvailable(fHelp))
        return NullUniValue;

    if (fHelp || params.size() < 1 || params.size() > 1)
        throw runtime_error(
            "settxfee amount\n"
            "\nSet the transaction fee per kB. Overwrites the paytxfee parameter.\n"
            "\nArguments:\n"
            "1. amount         (numeric or sting, required) The transaction fee in " + CURRENCY_UNIT + "/kB\n"
            "\nResult\n"
            "true|false        (boolean) Returns true if successful\n"
            "\nExamples:\n"
            + HelpExampleCli("settxfee", "0.00001")
            + HelpExampleRpc("settxfee", "0.00001")
        );

    LOCK2(cs_main, pwalletMain->cs_wallet);

    // Amount
    CAmount nAmount = AmountFromValue(params[0]);

    payTxFee = CFeeRate(nAmount, 1000);
    return true;
}

UniValue getwalletinfo(const UniValue& params, bool fHelp)
{
    if (!EnsureWalletIsAvailable(fHelp))
        return NullUniValue;

    if (fHelp || params.size() != 0)
        throw runtime_error(
            "getwalletinfo\n"
            "Returns an object containing various wallet state info.\n"
            "\nResult:\n"
            "{\n"
            "  \"walletversion\": xxxxx,     (numeric) the wallet version\n"
            "  \"balance\": xxxxxxx,         (numeric) the total confirmed balance of the wallet in " + CURRENCY_UNIT + "\n"
            "  \"unconfirmed_balance\": xxx, (numeric) the total unconfirmed balance of the wallet in " + CURRENCY_UNIT + "\n"
            "  \"immature_balance\": xxxxxx, (numeric) the total immature balance of the wallet in " + CURRENCY_UNIT + "\n"
            "  \"txcount\": xxxxxxx,         (numeric) the total number of transactions in the wallet\n"
            "  \"keypoololdest\": xxxxxx,    (numeric) the timestamp (seconds since GMT epoch) of the oldest pre-generated key in the key pool\n"
            "  \"keypoolsize\": xxxx,        (numeric) how many new keys are pre-generated (only counts external keys)\n"
            "  \"keypoolsize_hd_internal\": xxxx, (numeric) how many new keys are pre-generated for internal use (used for change outputs, only appears if the wallet is using this feature, otherwise external keys are used)\n"
            "  \"keys_left\": xxxx,          (numeric) how many new keys are left since last automatic backup\n"
            "  \"unlocked_until\": ttt,      (numeric) the timestamp in seconds since epoch (midnight Jan 1 1970 GMT) that the wallet is unlocked for transfers, or 0 if the wallet is locked\n"
            "  \"paytxfee\": x.xxxx,         (numeric) the transaction fee configuration, set in " + CURRENCY_UNIT + "/kB\n"
            "  \"hdchainid\": \"<hash>\",      (string) the ID of the HD chain\n"
            "  \"hdaccountcount\": xxx,      (numeric) how many accounts of the HD chain are in this wallet\n"
            "    [\n"
            "      {\n"
            "      \"hdaccountindex\": xxx,         (numeric) the index of the account\n"
            "      \"hdexternalkeyindex\": xxxx,    (numeric) current external childkey index\n"
            "      \"hdinternalkeyindex\": xxxx,    (numeric) current internal childkey index\n"
            "      }\n"
            "      ,...\n"
            "    ]\n"
            "}\n"
            "\nExamples:\n"
            + HelpExampleCli("getwalletinfo", "")
            + HelpExampleRpc("getwalletinfo", "")
        );

    LOCK2(cs_main, pwalletMain->cs_wallet);

    CHDChain hdChainCurrent;
    bool fHDEnabled = pwalletMain->GetHDChain(hdChainCurrent);
    UniValue obj(UniValue::VOBJ);
    obj.push_back(Pair("walletversion", pwalletMain->GetVersion()));
    obj.push_back(Pair("balance",       ValueFromAmount(pwalletMain->GetBalance())));
    obj.push_back(Pair("unconfirmed_balance", ValueFromAmount(pwalletMain->GetUnconfirmedBalance())));
    obj.push_back(Pair("immature_balance",    ValueFromAmount(pwalletMain->GetImmatureBalance())));
    obj.push_back(Pair("txcount",       (int)pwalletMain->mapWallet.size()));
    obj.push_back(Pair("keypoololdest", pwalletMain->GetOldestKeyPoolTime()));
    obj.push_back(Pair("keypoolsize",   (int64_t)pwalletMain->KeypoolCountExternalKeys()));
    if (fHDEnabled) {
        obj.push_back(Pair("keypoolsize_hd_internal",   (int64_t)(pwalletMain->KeypoolCountInternalKeys())));
    }
    obj.push_back(Pair("keys_left",     pwalletMain->nKeysLeftSinceAutoBackup));
    if (pwalletMain->IsCrypted())
        obj.push_back(Pair("unlocked_until", nWalletUnlockTime));
    obj.push_back(Pair("paytxfee",      ValueFromAmount(payTxFee.GetFeePerK())));
    if (fHDEnabled) {
        obj.push_back(Pair("hdchainid", hdChainCurrent.GetID().GetHex()));
        obj.push_back(Pair("hdaccountcount", (int64_t)hdChainCurrent.CountAccounts()));
        UniValue accounts(UniValue::VARR);
        for (size_t i = 0; i < hdChainCurrent.CountAccounts(); ++i)
        {
            CHDAccount acc;
            UniValue account(UniValue::VOBJ);
            account.push_back(Pair("hdaccountindex", (int64_t)i));
            if(hdChainCurrent.GetAccount(i, acc)) {
                account.push_back(Pair("hdexternalkeyindex", (int64_t)acc.nExternalChainCounter));
                account.push_back(Pair("hdinternalkeyindex", (int64_t)acc.nInternalChainCounter));
            } else {
                account.push_back(Pair("error", strprintf("account %d is missing", i)));
            }
            accounts.push_back(account);
        }
        obj.push_back(Pair("hdaccounts", accounts));
    }
    return obj;
}

UniValue keepass(const UniValue& params, bool fHelp) {
    string strCommand;

    if (params.size() >= 1)
        strCommand = params[0].get_str();

    if (fHelp  ||
        (strCommand != "genkey" && strCommand != "init" && strCommand != "setpassphrase"))
        throw runtime_error(
            "keepass <genkey|init|setpassphrase>\n");

    if (strCommand == "genkey")
    {
        SecureString sResult;
        // Generate RSA key
        SecureString sKey = CKeePassIntegrator::generateKeePassKey();
        sResult = "Generated Key: ";
        sResult += sKey;
        return sResult.c_str();
    }
    else if(strCommand == "init")
    {
        // Generate base64 encoded 256 bit RSA key and associate with KeePassHttp
        SecureString sResult;
        SecureString sKey;
        std::string strId;
        keePassInt.rpcAssociate(strId, sKey);
        sResult = "Association successful. Id: ";
        sResult += strId.c_str();
        sResult += " - Key: ";
        sResult += sKey.c_str();
        return sResult.c_str();
    }
    else if(strCommand == "setpassphrase")
    {
        if(params.size() != 2) {
            return "setlogin: invalid number of parameters. Requires a passphrase";
        }

        SecureString sPassphrase = SecureString(params[1].get_str().c_str());

        keePassInt.updatePassphrase(sPassphrase);

        return "setlogin: Updated credentials.";
    }

    return "Invalid command";

}

UniValue resendwallettransactions(const UniValue& params, bool fHelp)
{
    if (!EnsureWalletIsAvailable(fHelp))
        return NullUniValue;

    if (fHelp || params.size() != 0)
        throw runtime_error(
            "resendwallettransactions\n"
            "Immediately re-broadcast unconfirmed wallet transactions to all peers.\n"
            "Intended only for testing; the wallet code periodically re-broadcasts\n"
            "automatically.\n"
            "Returns array of transaction ids that were re-broadcast.\n"
            );

    if (!g_connman)
        throw JSONRPCError(RPC_CLIENT_P2P_DISABLED, "Error: Peer-to-peer functionality missing or disabled");

    LOCK2(cs_main, pwalletMain->cs_wallet);

    std::vector<uint256> txids = pwalletMain->ResendWalletTransactionsBefore(GetTime(), g_connman.get());
    UniValue result(UniValue::VARR);
    BOOST_FOREACH(const uint256& txid, txids)
    {
        result.push_back(txid.ToString());
    }
    return result;
}

UniValue listunspent(const UniValue& params, bool fHelp)
{
    if (!EnsureWalletIsAvailable(fHelp))
        return NullUniValue;

    if (fHelp || params.size() > 3)
        throw runtime_error(
            "listunspent ( minconf maxconf [\"address\",...] )\n"
            "\nReturns array of unspent transaction outputs\n"
            "with between minconf and maxconf (inclusive) confirmations.\n"
            "Optionally filter to only include txouts paid to specified addresses.\n"
            "Results are an array of Objects, each of which has:\n"
            "{txid, vout, scriptPubKey, amount, confirmations}\n"
            "\nArguments:\n"
            "1. minconf          (numeric, optional, default=1) The minimum confirmations to filter\n"
            "2. maxconf          (numeric, optional, default=9999999) The maximum confirmations to filter\n"
<<<<<<< HEAD
            "3. \"addresses\"    (string) A json array of energi addresses to filter\n"
            "    [\n"
            "      \"address\"   (string) energi address\n"
=======
            "3. \"addresses\"      (string) A json array of dash addresses to filter\n"
            "    [\n"
            "      \"address\"     (string) dash address\n"
>>>>>>> 20bacfab
            "      ,...\n"
            "    ]\n"
            "\nResult\n"
            "[                             (array of json object)\n"
            "  {\n"
            "    \"txid\" : \"txid\",          (string) the transaction id \n"
            "    \"vout\" : n,               (numeric) the vout value\n"
<<<<<<< HEAD
            "    \"address\" : \"address\",  (string) the energi address\n"
            "    \"account\" : \"account\",  (string) DEPRECATED. The associated account, or \"\" for the default account\n"
            "    \"scriptPubKey\" : \"key\", (string) the script key\n"
=======
            "    \"address\" : \"address\",    (string) the dash address\n"
            "    \"account\" : \"account\",    (string) DEPRECATED. The associated account, or \"\" for the default account\n"
            "    \"scriptPubKey\" : \"key\",   (string) the script key\n"
>>>>>>> 20bacfab
            "    \"amount\" : x.xxx,         (numeric) the transaction amount in " + CURRENCY_UNIT + "\n"
            "    \"confirmations\" : n       (numeric) The number of confirmations\n"
            "    \"ps_rounds\" : n           (numeric) The number of PS round\n"
            "    \"spendable\" : xxx,        (bool) Whether we have the private keys to spend this output\n"
            "    \"solvable\" : xxx          (bool) Whether we know how to spend this output, ignoring the lack of keys\n"
            "  }\n"
            "  ,...\n"
            "]\n"

            "\nExamples\n"
            + HelpExampleCli("listunspent", "")
            + HelpExampleCli("listunspent", "6 9999999 \"[\\\"XwnLY9Tf7Zsef8gMGL2fhWA9ZmMjt4KPwg\\\",\\\"XuQQkwA4FYkq2XERzMY2CiAZhJTEDAbtcg\\\"]\"")
            + HelpExampleRpc("listunspent", "6, 9999999 \"[\\\"XwnLY9Tf7Zsef8gMGL2fhWA9ZmMjt4KPwg\\\",\\\"XuQQkwA4FYkq2XERzMY2CiAZhJTEDAbtcg\\\"]\"")
        );

    RPCTypeCheck(params, boost::assign::list_of(UniValue::VNUM)(UniValue::VNUM)(UniValue::VARR));

    int nMinDepth = 1;
    if (params.size() > 0)
        nMinDepth = params[0].get_int();

    int nMaxDepth = 9999999;
    if (params.size() > 1)
        nMaxDepth = params[1].get_int();

    set<CBitcoinAddress> setAddress;
    if (params.size() > 2) {
        UniValue inputs = params[2].get_array();
        for (unsigned int idx = 0; idx < inputs.size(); idx++) {
            const UniValue& input = inputs[idx];
            CBitcoinAddress address(input.get_str());
            if (!address.IsValid())
                throw JSONRPCError(RPC_INVALID_ADDRESS_OR_KEY, string("Invalid Energi address: ")+input.get_str());
            if (setAddress.count(address))
                throw JSONRPCError(RPC_INVALID_PARAMETER, string("Invalid parameter, duplicated address: ")+input.get_str());
           setAddress.insert(address);
        }
    }

    UniValue results(UniValue::VARR);
    vector<COutput> vecOutputs;
    assert(pwalletMain != NULL);
    LOCK2(cs_main, pwalletMain->cs_wallet);
    pwalletMain->AvailableCoins(vecOutputs, false, NULL, true);
    BOOST_FOREACH(const COutput& out, vecOutputs) {
        if (out.nDepth < nMinDepth || out.nDepth > nMaxDepth)
            continue;

        if (setAddress.size()) {
            CTxDestination address;
            if (!ExtractDestination(out.tx->vout[out.i].scriptPubKey, address))
                continue;

            if (!setAddress.count(address))
                continue;
        }

        CAmount nValue = out.tx->vout[out.i].nValue;
        const CScript& pk = out.tx->vout[out.i].scriptPubKey;
        UniValue entry(UniValue::VOBJ);
        entry.push_back(Pair("txid", out.tx->GetHash().GetHex()));
        entry.push_back(Pair("vout", out.i));
        CTxDestination address;
        if (ExtractDestination(out.tx->vout[out.i].scriptPubKey, address)) {
            entry.push_back(Pair("address", CBitcoinAddress(address).ToString()));
            if (pwalletMain->mapAddressBook.count(address))
                entry.push_back(Pair("account", pwalletMain->mapAddressBook[address].name));
        }
        entry.push_back(Pair("scriptPubKey", HexStr(pk.begin(), pk.end())));
        if (pk.IsPayToScriptHash()) {
            CTxDestination address;
            if (ExtractDestination(pk, address)) {
                const CScriptID& hash = boost::get<CScriptID>(address);
                CScript redeemScript;
                if (pwalletMain->GetCScript(hash, redeemScript))
                    entry.push_back(Pair("redeemScript", HexStr(redeemScript.begin(), redeemScript.end())));
            }
        }
        entry.push_back(Pair("amount",ValueFromAmount(nValue)));
        entry.push_back(Pair("confirmations",out.nDepth));
        entry.push_back(Pair("ps_rounds", pwalletMain->GetOutpointPrivateSendRounds(COutPoint(out.tx->GetHash(), out.i))));
        entry.push_back(Pair("spendable", out.fSpendable));
        entry.push_back(Pair("solvable", out.fSolvable));
        results.push_back(entry);
    }

    return results;
}

UniValue fundrawtransaction(const UniValue& params, bool fHelp)
{
    if (!EnsureWalletIsAvailable(fHelp))
        return NullUniValue;

    if (fHelp || params.size() < 1 || params.size() > 2)
        throw runtime_error(
                            "fundrawtransaction \"hexstring\" includeWatching\n"
                            "\nAdd inputs to a transaction until it has enough in value to meet its out value.\n"
                            "This will not modify existing inputs, and will add one change output to the outputs.\n"
                            "Note that inputs which were signed may need to be resigned after completion since in/outputs have been added.\n"
                            "The inputs added will not be signed, use signrawtransaction for that.\n"
                            "Note that all existing inputs must have their previous output transaction be in the wallet.\n"
                            "Note that all inputs selected must be of standard form and P2SH scripts must be"
                            "in the wallet using importaddress or addmultisigaddress (to calculate fees).\n"
                            "You can see whether this is the case by checking the \"solvable\" field in the listunspent output.\n"
                            "Only pay-to-pubkey, multisig, and P2SH versions thereof are currently supported for watch-only\n"
                            "\nArguments:\n"
                            "1. \"hexstring\"     (string, required) The hex string of the raw transaction\n"
                            "2. includeWatching (boolean, optional, default false) Also select inputs which are watch only\n"
                            "\nResult:\n"
                            "{\n"
                            "  \"hex\":       \"value\", (string)  The resulting raw transaction (hex-encoded string)\n"
                            "  \"fee\":       n,         (numeric) Fee the resulting transaction pays\n"
                            "  \"changepos\": n          (numeric) The position of the added change output, or -1\n"
                            "}\n"
                            "\"hex\"             \n"
                            "\nExamples:\n"
                            "\nCreate a transaction with no inputs\n"
                            + HelpExampleCli("createrawtransaction", "\"[]\" \"{\\\"myaddress\\\":0.01}\"") +
                            "\nAdd sufficient unsigned inputs to meet the output value\n"
                            + HelpExampleCli("fundrawtransaction", "\"rawtransactionhex\"") +
                            "\nSign the transaction\n"
                            + HelpExampleCli("signrawtransaction", "\"fundedtransactionhex\"") +
                            "\nSend the transaction\n"
                            + HelpExampleCli("sendrawtransaction", "\"signedtransactionhex\"")
                            );

    RPCTypeCheck(params, boost::assign::list_of(UniValue::VSTR)(UniValue::VBOOL));

    // parse hex string from parameter
    CTransaction origTx;
    if (!DecodeHexTx(origTx, params[0].get_str()))
        throw JSONRPCError(RPC_DESERIALIZATION_ERROR, "TX decode failed");

    if (origTx.vout.size() == 0)
        throw JSONRPCError(RPC_INVALID_PARAMETER, "TX must have at least one output");

    bool includeWatching = false;
    if (params.size() > 1)
        includeWatching = params[1].get_bool();

    CMutableTransaction tx(origTx);
    CAmount nFee;
    string strFailReason;
    int nChangePos = -1;
    if(!pwalletMain->FundTransaction(tx, nFee, nChangePos, strFailReason, includeWatching))
        throw JSONRPCError(RPC_INTERNAL_ERROR, strFailReason);

    UniValue result(UniValue::VOBJ);
    result.push_back(Pair("hex", EncodeHexTx(tx)));
    result.push_back(Pair("changepos", nChangePos));
    result.push_back(Pair("fee", ValueFromAmount(nFee)));

    return result;
}<|MERGE_RESOLUTION|>--- conflicted
+++ resolved
@@ -382,14 +382,10 @@
     if (nValue > curBalance)
         throw JSONRPCError(RPC_WALLET_INSUFFICIENT_FUNDS, "Insufficient funds");
 
-<<<<<<< HEAD
-    // Parse energi address
-=======
     if (pwalletMain->GetBroadcastTransactions() && !g_connman)
         throw JSONRPCError(RPC_CLIENT_P2P_DISABLED, "Error: Peer-to-peer functionality missing or disabled");
 
-    // Parse Dash address
->>>>>>> 20bacfab
+    // Parse Energi address
     CScript scriptPubKey = GetScriptForDestination(address);
 
     // Create and send the transaction
@@ -421,11 +417,7 @@
             "\nSend an amount to a given address.\n"
             + HelpRequiringPassphrase() +
             "\nArguments:\n"
-<<<<<<< HEAD
-            "1. \"energiaddress\"  (string, required) The energi address to send to.\n"
-=======
-            "1. \"dashaddress\" (string, required) The dash address to send to.\n"
->>>>>>> 20bacfab
+            "1. \"energiaddress\" (string, required) The energi address to send to.\n"
             "2. \"amount\"      (numeric or string, required) The amount in " + CURRENCY_UNIT + " to send. eg 0.1\n"
             "3. \"comment\"     (string, optional) A comment used to store what the transaction is for. \n"
             "                             This is not part of the transaction, just kept in your wallet.\n"
@@ -653,20 +645,12 @@
 
     if (fHelp || params.size() < 1 || params.size() > 3)
         throw runtime_error(
-<<<<<<< HEAD
-            "getreceivedbyaddress \"energiaddress\" ( minconf )\n"
-            "\nReturns the total amount received by the given energiaddress in transactions with at least minconf confirmations.\n"
+            "getreceivedbyaddress \"energiaddress\" ( minconf addlockconf )\n"
+            "\nReturns the total amount received by the given dashaddress in transactions with specified minimum number of confirmations.\n"
             "\nArguments:\n"
             "1. \"energiaddress\"  (string, required) The energi address for transactions.\n"
-            "2. minconf             (numeric, optional, default=1) Only include transactions confirmed at least this many times.\n"
-=======
-            "getreceivedbyaddress \"dashaddress\" ( minconf addlockconf )\n"
-            "\nReturns the total amount received by the given dashaddress in transactions with specified minimum number of confirmations.\n"
-            "\nArguments:\n"
-            "1. \"dashaddress\"  (string, required) The dash address for transactions.\n"
             "2. minconf        (numeric, optional, default=1) Only include transactions confirmed at least this many times.\n"
             "3. addlockconf    (bool, optional, default=false) Whether to add " + std::to_string(nInstantSendDepth) + " confirmations to transactions locked via InstantSend.\n"
->>>>>>> 20bacfab
             "\nResult:\n"
             "amount            (numeric) The total amount in " + CURRENCY_UNIT + " received at this address.\n"
             "\nExamples:\n"
@@ -978,28 +962,16 @@
 
     if (fHelp || params.size() < 3 || params.size() > 7)
         throw runtime_error(
-<<<<<<< HEAD
-            "sendfrom \"fromaccount\" \"toenergiaddress\" amount ( minconf \"comment\" \"comment-to\" )\n"
-            "\nDEPRECATED (use sendtoaddress). Sent an amount from an account to a energi address."
+            "sendfrom \"fromaccount\" \"toenergiaddress\" amount ( minconf addlockconf \"comment\" \"comment-to\" )\n"
+            "\nDEPRECATED (use sendtoaddress). Sent an amount from an account to an energi address."
             + HelpRequiringPassphrase() + "\n"
             "\nArguments:\n"
-            "1. \"fromaccount\"       (string, required) The name of the account to send funds from. May be the default account using \"\".\n"
+            "1. \"fromaccount\"    (string, required) The name of the account to send funds from. May be the default account using \"\".\n"
             "2. \"toenergiaddress\"  (string, required) The energi address to send funds to.\n"
-            "3. amount                (numeric or string, required) The amount in " + CURRENCY_UNIT + " (transaction fee is added on top).\n"
-            "4. minconf               (numeric, optional, default=1) Only use funds with at least this many confirmations.\n"
-            "5. \"comment\"           (string, optional) A comment used to store what the transaction is for. \n"
-=======
-            "sendfrom \"fromaccount\" \"todashaddress\" amount ( minconf addlockconf \"comment\" \"comment-to\" )\n"
-            "\nDEPRECATED (use sendtoaddress). Sent an amount from an account to a dash address."
-            + HelpRequiringPassphrase() + "\n"
-            "\nArguments:\n"
-            "1. \"fromaccount\"    (string, required) The name of the account to send funds from. May be the default account using \"\".\n"
-            "2. \"todashaddress\"  (string, required) The dash address to send funds to.\n"
             "3. amount           (numeric or string, required) The amount in " + CURRENCY_UNIT + " (transaction fee is added on top).\n"
             "4. minconf          (numeric, optional, default=1) Only use funds with at least this many confirmations.\n"
             "5. addlockconf      (bool, optional, default=false) Whether to add " + std::to_string(nInstantSendDepth) + " confirmations to transactions locked via InstantSend.\n"
             "6. \"comment\"        (string, optional) A comment used to store what the transaction is for. \n"
->>>>>>> 20bacfab
             "                                     This is not part of the transaction, just kept in your wallet.\n"
             "7. \"comment-to\"     (string, optional) An optional comment to store the name of the person or organization \n"
             "                                     to which you're sending the transaction. This is not part of the transaction, \n"
@@ -1063,11 +1035,7 @@
             "1. \"fromaccount\"           (string, required) DEPRECATED. The account to send the funds from. Should be \"\" for the default account\n"
             "2. \"amounts\"               (string, required) A json object with addresses and amounts\n"
             "    {\n"
-<<<<<<< HEAD
-            "      \"address\":amount   (numeric or string) The energi address is the key, the numeric amount (can be string) in " + CURRENCY_UNIT + " is the value\n"
-=======
-            "      \"address\":amount     (numeric or string) The dash address is the key, the numeric amount (can be string) in " + CURRENCY_UNIT + " is the value\n"
->>>>>>> 20bacfab
+            "      \"address\":amount     (numeric or string) The energi address is the key, the numeric amount (can be string) in " + CURRENCY_UNIT + " is the value\n"
             "      ,...\n"
             "    }\n"
             "3. minconf                 (numeric, optional, default=1) Only use the balance confirmed at least this many times.\n"
@@ -1566,11 +1534,7 @@
             "  {\n"
             "    \"account\":\"accountname\",  (string) DEPRECATED. The account name associated with the transaction. \n"
             "                                                It will be \"\" for the default account.\n"
-<<<<<<< HEAD
-            "    \"address\":\"energiaddress\",    (string) The energi address of the transaction. Not present for \n"
-=======
-            "    \"address\":\"dashaddress\",  (string) The dash address of the transaction. Not present for \n"
->>>>>>> 20bacfab
+            "    \"address\":\"energiaddress\",  (string) The energi address of the transaction. Not present for \n"
             "                                                move transactions (category = move).\n"
             "    \"category\":\"send|receive|move\", (string) The transaction category. 'move' is a local (off blockchain)\n"
             "                                                transaction between accounts, and not associated with an address,\n"
@@ -1775,15 +1739,9 @@
             "\nResult:\n"
             "{\n"
             "  \"transactions\": [\n"
-<<<<<<< HEAD
-            "    \"account\":\"accountname\",       (string) DEPRECATED. The account name associated with the transaction. Will be \"\" for the default account.\n"
-            "    \"address\":\"energiaddress\",    (string) The energi address of the transaction. Not present for move transactions (category = move).\n"
-            "    \"category\":\"send|receive\",     (string) The transaction category. 'send' has negative amounts, 'receive' has positive amounts.\n"
-=======
             "    \"account\":\"accountname\",  (string) DEPRECATED. The account name associated with the transaction. Will be \"\" for the default account.\n"
-            "    \"address\":\"dashaddress\",  (string) The dash address of the transaction. Not present for move transactions (category = move).\n"
+            "    \"address\":\"energiaddress\",  (string) The energi address of the transaction. Not present for move transactions (category = move).\n"
             "    \"category\":\"send|receive\",  (string) The transaction category. 'send' has negative amounts, 'receive' has positive amounts.\n"
->>>>>>> 20bacfab
             "    \"amount\": x.xxx,          (numeric) The amount in " + CURRENCY_UNIT + ". This is negative for the 'send' category, and for the 'move' category for moves \n"
             "                                          outbound. It is positive for the 'receive' category, and for the 'move' category for inbound funds.\n"
             "    \"vout\" : n,               (numeric) the vout value\n"
@@ -1887,13 +1845,8 @@
             "                                                   may be unknown for unconfirmed transactions not in the mempool\n"
             "  \"details\" : [\n"
             "    {\n"
-<<<<<<< HEAD
-            "      \"account\" : \"accountname\",  (string) DEPRECATED. The account name involved in the transaction, can be \"\" for the default account.\n"
-            "      \"address\" : \"energiaddress\",   (string) The energi address involved in the transaction\n"
-=======
             "      \"account\" : \"accountname\",      (string) DEPRECATED. The account name involved in the transaction, can be \"\" for the default account.\n"
-            "      \"address\" : \"dashaddress\",      (string) The dash address involved in the transaction\n"
->>>>>>> 20bacfab
+            "      \"address\" : \"energiaddress\",      (string) The energi address involved in the transaction\n"
             "      \"category\" : \"send|receive\",    (string) The category, either 'send' or 'receive'\n"
             "      \"amount\" : x.xxx,               (numeric) The amount in " + CURRENCY_UNIT + "\n"
             "      \"label\" : \"label\",              (string) A comment for the address/transaction, if any\n"
@@ -2593,15 +2546,9 @@
             "\nArguments:\n"
             "1. minconf          (numeric, optional, default=1) The minimum confirmations to filter\n"
             "2. maxconf          (numeric, optional, default=9999999) The maximum confirmations to filter\n"
-<<<<<<< HEAD
             "3. \"addresses\"    (string) A json array of energi addresses to filter\n"
             "    [\n"
             "      \"address\"   (string) energi address\n"
-=======
-            "3. \"addresses\"      (string) A json array of dash addresses to filter\n"
-            "    [\n"
-            "      \"address\"     (string) dash address\n"
->>>>>>> 20bacfab
             "      ,...\n"
             "    ]\n"
             "\nResult\n"
@@ -2609,15 +2556,9 @@
             "  {\n"
             "    \"txid\" : \"txid\",          (string) the transaction id \n"
             "    \"vout\" : n,               (numeric) the vout value\n"
-<<<<<<< HEAD
             "    \"address\" : \"address\",  (string) the energi address\n"
             "    \"account\" : \"account\",  (string) DEPRECATED. The associated account, or \"\" for the default account\n"
             "    \"scriptPubKey\" : \"key\", (string) the script key\n"
-=======
-            "    \"address\" : \"address\",    (string) the dash address\n"
-            "    \"account\" : \"account\",    (string) DEPRECATED. The associated account, or \"\" for the default account\n"
-            "    \"scriptPubKey\" : \"key\",   (string) the script key\n"
->>>>>>> 20bacfab
             "    \"amount\" : x.xxx,         (numeric) the transaction amount in " + CURRENCY_UNIT + "\n"
             "    \"confirmations\" : n       (numeric) The number of confirmations\n"
             "    \"ps_rounds\" : n           (numeric) The number of PS round\n"
