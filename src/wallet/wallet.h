--- conflicted
+++ resolved
@@ -819,11 +819,7 @@
     bool HasCollateralInputs(bool fOnlyConfirmed = true) const;
     int  CountInputsWithAmount(CAmount nInputAmount);
 
-<<<<<<< HEAD
-    // get the PrivateSend chain depth for a given input
-=======
 	// get the PrivateSend chain depth for a given input
->>>>>>> 72944f17
     int GetRealOutpointPrivateSendRounds(const COutPoint& outpoint, int nRounds = 0) const;
     // respect current settings
     int GetCappedOutpointPrivateSendRounds(const COutPoint& outpoint) const;
