--- conflicted
+++ resolved
@@ -3293,15 +3293,7 @@
                         strFailReason += " " + _("PrivateSend uses exact denominated amounts to send funds, you might simply need to anonymize some more coins.");
                     } else if (nValueIn < nValueToSelect) {
                         strFailReason = _("Insufficient funds.");
-<<<<<<< HEAD
-                    }
-                    if (fUseInstantSend) {
-                        if (nValueIn > sporkManager.GetSporkValue(SPORK_5_INSTANTSEND_MAX_VALUE)*COIN) {
-                            strFailReason += " " + strprintf(_("InstantSend doesn't support sending values that high yet. Transactions are currently limited to %1 EGI."), sporkManager.GetSporkValue(SPORK_5_INSTANTSEND_MAX_VALUE));
-                        } else {
-=======
                         if (fUseInstantSend) {
->>>>>>> 20bacfab
                             // could be not true but most likely that's the reason
                             strFailReason += " " + strprintf(_("InstantSend requires inputs with at least %d confirmations, you might need to wait a few minutes and try again."), INSTANTSEND_CONFIRMATIONS_REQUIRED);
                         }
