--- conflicted
+++ resolved
@@ -1418,7 +1418,7 @@
     int64 nValueMin = 0.1*COIN + 1; // select at least one smallest denom
     int64 nValueIn = 0;
     int minRounds = -2; //non denominated funds are rounds of less than 0
-<<<<<<< HEAD
+    int maxRounds = -2;
     int64 balance = pwalletMain->GetBalance();
     int64 balanceNeedsDenominated = nAnonymizeDarkcoinAmount*COIN; // set target value on init
     int64 balanceNeedsAnonymized = nAnonymizeDarkcoinAmount*COIN; // set target value on init
@@ -1434,7 +1434,10 @@
 
     // is there anything left to do?
     // if no more denomination needed do not select non-denom inputs
-    if(balanceNeedsDenominated <= 0) minRounds = 0;
+    if(balanceNeedsDenominated <= 0) {
+        minRounds = 0;
+        maxRounds = nDarksendRounds;
+    }
 
     // is amount to anonymize still higher then pool allows?
     if(balanceNeedsAnonymized > DARKSEND_POOL_MAX) balanceNeedsAnonymized = DARKSEND_POOL_MAX;
@@ -1442,52 +1445,23 @@
     // if there is nothing more to anonymize
     if(balanceNeedsAnonymized <= 1*COIN){
         LogPrintf("DoAutomaticDenominating : No funds detected in need of anonymizing \n");
-=======
-    int maxRounds = 2;
-    int maxAmount = DARKSEND_POOL_MAX/COIN;
-    bool hasFeeInput = false;
-
-    // if we have more denominated funds (of any maturity) than the nAnonymizeDarkcoinAmount, we should use use those
-    if(pwalletMain->GetDenominatedBalance(true) >= nAnonymizeDarkcoinAmount*COIN ||
-        pwalletMain->GetDenominatedBalance(true) >= pwalletMain->GetBalance()*.9) {
-        minRounds = 0;
-        maxRounds = nDarksendRounds;
-    }
-    //if we're set to less than a thousand, don't submit for than that to the pool
-    if(nAnonymizeDarkcoinAmount < DARKSEND_POOL_MAX/COIN) maxAmount = nAnonymizeDarkcoinAmount;
-
-    int64 balanceNeedsAnonymized = pwalletMain->GetBalance() - pwalletMain->GetAnonymizedBalance();
-    if(balanceNeedsAnonymized > maxAmount*COIN) balanceNeedsAnonymized= maxAmount*COIN;
-    if(balanceNeedsAnonymized < COIN*2.5 || 
-        (vecDisabledDenominations.size() > 0 && balanceNeedsAnonymized < COIN*12.5)){
-        LogPrintf("DoAutomaticDenominating : No funds detected in need of denominating \n");
->>>>>>> 37aad07e
         return false;
     }
 
 
     // select coins that should be given to the pool
-<<<<<<< HEAD
-    if (!pwalletMain->SelectCoinsDark(nValueMin, balanceNeedsAnonymized, vCoins, nValueIn, minRounds, nDarksendRounds, hasFeeInput))
+    if (!pwalletMain->SelectCoinsDark(nValueMin, balanceNeedsAnonymized, vCoins, nValueIn, minRounds, maxRounds, hasFeeInput))
     {
         // fall back to non-denom
         minRounds = -2;
-        if (!pwalletMain->SelectCoinsDark(nValueMin, balanceNeedsAnonymized, vCoins, nValueIn, minRounds, nDarksendRounds, hasFeeInput))
-=======
-    if (!pwalletMain->SelectCoinsDark(nValueMin, maxAmount*COIN, vCoins, nValueIn, minRounds, maxRounds, hasFeeInput))
-    {
-        nValueIn = 0;
-        vCoins.clear();
-
-        // look for inputs larger than the max amount, if we find anything we need to split it up
-        if (pwalletMain->SelectCoinsDark(maxAmount*COIN, 9999999*COIN, vCoins, nValueIn, minRounds, maxRounds, hasFeeInput))
->>>>>>> 37aad07e
+        maxRounds = -2;
+        if (!pwalletMain->SelectCoinsDark(nValueMin, balanceNeedsAnonymized, vCoins, nValueIn, minRounds, maxRounds, hasFeeInput))
         {
             nValueIn = 0;
             vCoins.clear();
 
             // look for inputs larger than the max amount, if we find anything we need to split it up
-            if (pwalletMain->SelectCoinsDark(balanceNeedsAnonymized, 9999999*COIN, vCoins, nValueIn, minRounds, nDarksendRounds, hasFeeInput))
+            if (pwalletMain->SelectCoinsDark(balanceNeedsAnonymized, 9999999*COIN, vCoins, nValueIn, minRounds, maxRounds, hasFeeInput))
             {
                 if(!fDryRun) SplitUpMoney();
                 return true;
@@ -1506,37 +1480,20 @@
         }
     }
 
-<<<<<<< HEAD
     if(vecDisabledDenominations.size() == 0){
         //if we have 20x 0.1DRk and 1DRK inputs, we can start just anonymizing 10DRK and 100DRK inputs only.
         if(pwalletMain->CountInputsWithAmount((1     * COIN)+1) >= 20 &&
             pwalletMain->CountInputsWithAmount((.1     * COIN)+1) >= 20){
             vecDisabledDenominations.push_back((1     * COIN)+1);
             vecDisabledDenominations.push_back((.1     * COIN)+1);
-=======
-    // the darksend pool can only take 2.5DRK minimum
-    if(nValueIn < COIN*2.5 || 
-        (vecDisabledDenominations.size() > 0 && nValueIn < COIN*12.5)
-    ){
-        //simply look for non-denominated coins
-        if (pwalletMain->SelectCoinsDark(maxAmount*COIN, 9999999*COIN, vCoins, nValueIn, minRounds, maxRounds, hasFeeInput))
-        {
-            if(!fDryRun) SplitUpMoney();
-            return true;
->>>>>>> 37aad07e
-        }
-    }
-
-<<<<<<< HEAD
+        }
+    }
+
     // but if we tried to split last time and didn't find anything
     // then this time we'll fall back to 1s and 0.1s to complete anonymization
     if(nValueIn < 10*COIN){
         vecDisabledDenominations.clear();
         LogPrintf("DoAutomaticDenominating : falling back to 0.1s and 1s\n");
-=======
-        LogPrintf("DoAutomaticDenominating : Too little to denominate \n");
-        return false;
->>>>>>> 37aad07e
     }
 
     //check to see if we have the fee sized inputs, it requires these
