--- conflicted
+++ resolved
@@ -32,12 +32,7 @@
 public:
     CBaseMainParams()
     {
-<<<<<<< HEAD
-        networkID = CBaseChainParams::MAIN;
         nRPCPort = 9998;
-=======
-        nRPCPort = 8332;
->>>>>>> 86755bc8
     }
 };
 static CBaseMainParams mainParams;
@@ -50,12 +45,7 @@
 public:
     CBaseTestNetParams()
     {
-<<<<<<< HEAD
-        networkID = CBaseChainParams::TESTNET;
         nRPCPort = 19998;
-=======
-        nRPCPort = 18332;
->>>>>>> 86755bc8
         strDataDir = "testnet3";
     }
 };
