// Copyright (c) 2014-2019 The Dash Core developers
// Distributed under the MIT/X11 software license, see the accompanying
// file COPYING or http://www.opensource.org/licenses/mit-license.php.

#include "activemasternode.h"
#include "consensus/validation.h"
#include "governance-classes.h"
#include "init.h"
#include "masternode-payments.h"
#include "masternode-sync.h"
#include "messagesigner.h"
#include "netfulfilledman.h"
#include "netmessagemaker.h"
#include "spork.h"
#include "util.h"
#include "validation.h"

#include "evo/deterministicmns.h"

#include <string>

CMasternodePayments mnpayments;

bool IsOldBudgetBlockValueValid(const CBlock& block, int nBlockHeight, CAmount blockReward, std::string& strErrorRet) {
    const Consensus::Params& consensusParams = Params().GetConsensus();
    bool isBlockRewardValueMet = (block.vtx[0]->GetValueOut() <= blockReward);

    if (nBlockHeight < consensusParams.nBudgetPaymentsStartBlock) {
        strErrorRet = strprintf("Incorrect block %d, old budgets are not activated yet", nBlockHeight);
        return false;
    }

    if (nBlockHeight >= consensusParams.nSuperblockStartBlock) {
        strErrorRet = strprintf("Incorrect block %d, old budgets are no longer active", nBlockHeight);
        return false;
    }

    // we are still using budgets, but we have no data about them anymore,
    // all we know is predefined budget cycle and window

    int nOffset = nBlockHeight % consensusParams.nBudgetPaymentsCycleBlocks;
    if(nBlockHeight >= consensusParams.nBudgetPaymentsStartBlock &&
       nOffset < consensusParams.nBudgetPaymentsWindowBlocks) {
        // NOTE: old budget system is disabled since 12.1
        if(masternodeSync.IsSynced()) {
            // no old budget blocks should be accepted here on mainnet,
            // testnet/devnet/regtest should produce regular blocks only
            LogPrint("gobject", "%s -- WARNING: Client synced but old budget system is disabled, checking block value against block reward\n", __func__);
            if(!isBlockRewardValueMet) {
                strErrorRet = strprintf("coinbase pays too much at height %d (actual=%d vs limit=%d), exceeded block reward, old budgets are disabled",
                                        nBlockHeight, block.vtx[0]->GetValueOut(), blockReward);
            }
            return isBlockRewardValueMet;
        }
        // when not synced, rely on online nodes (all networks)
        LogPrint("gobject", "%s -- WARNING: Skipping old budget block value checks, accepting block\n", __func__);
        return true;
    }
    // LogPrint("gobject", "%s -- Block is not in budget cycle window, checking block value against block reward\n", __func__);
    if(!isBlockRewardValueMet) {
        strErrorRet = strprintf("coinbase pays too much at height %d (actual=%d vs limit=%d), exceeded block reward, block is not in old budget cycle window",
                                nBlockHeight, block.vtx[0]->GetValueOut(), blockReward);
    }
    return isBlockRewardValueMet;
}

/**
* IsBlockValueValid
*
*   Determine if coinbase outgoing created money is the correct value
*
*   Why is this needed?
*   - In Dash some blocks are superblocks, which output much higher amounts of coins
*   - Otherblocks are 10% lower in outgoing value, so in total, no extra coins are created
*   - When non-superblocks are detected, the normal schedule should be maintained
*/

bool IsBlockValueValid(const CBlock& block, int nBlockHeight, CAmount blockReward, std::string& strErrorRet)
{
    const Consensus::Params& consensusParams = Params().GetConsensus();
    bool isBlockRewardValueMet = (block.vtx[0]->GetValueOut() <= blockReward);

    strErrorRet = "";

    if (nBlockHeight < consensusParams.nBudgetPaymentsStartBlock) {
        // old budget system is not activated yet, just make sure we do not exceed the regular block reward
        if(!isBlockRewardValueMet) {
            strErrorRet = strprintf("coinbase pays too much at height %d (actual=%d vs limit=%d), exceeded block reward, old budgets are not activated yet",
                                    nBlockHeight, block.vtx[0]->GetValueOut(), blockReward);
        }
        return isBlockRewardValueMet;
    } else if (nBlockHeight < consensusParams.nSuperblockStartBlock) {
        // superblocks are not enabled yet, check if we can pass old budget rules
        return IsOldBudgetBlockValueValid(block, nBlockHeight, blockReward, strErrorRet);
    }

    if(fDebug) LogPrintf("block.vtx[0]->GetValueOut() %lld <= blockReward %lld\n", block.vtx[0]->GetValueOut(), blockReward);

    CAmount nSuperblockMaxValue =  blockReward + CSuperblock::GetPaymentsLimit(nBlockHeight);
    bool isSuperblockMaxValueMet = (block.vtx[0]->GetValueOut() <= nSuperblockMaxValue);

    LogPrint("gobject", "block.vtx[0]->GetValueOut() %lld <= nSuperblockMaxValue %lld\n", block.vtx[0]->GetValueOut(), nSuperblockMaxValue);

    if (!CSuperblock::IsValidBlockHeight(nBlockHeight)) {
        // can't possibly be a superblock, so lets just check for block reward limits
        if (!isBlockRewardValueMet) {
            strErrorRet = strprintf("coinbase pays too much at height %d (actual=%d vs limit=%d), exceeded block reward, only regular blocks are allowed at this height",
                                    nBlockHeight, block.vtx[0]->GetValueOut(), blockReward);
        }
        return isBlockRewardValueMet;
    }

    // bail out in case superblock limits were exceeded
    if (!isSuperblockMaxValueMet) {
        strErrorRet = strprintf("coinbase pays too much at height %d (actual=%d vs limit=%d), exceeded superblock max value",
                                nBlockHeight, block.vtx[0]->GetValueOut(), nSuperblockMaxValue);
        return false;
    }

    if(!masternodeSync.IsSynced() || fLiteMode) {
        if(fDebug) LogPrintf("%s -- WARNING: Not enough data, checked superblock max bounds only\n", __func__);
        // not enough data for full checks but at least we know that the superblock limits were honored.
        // We rely on the network to have followed the correct chain in this case
        return true;
    }

    // we are synced and possibly on a superblock now

    if (!sporkManager.IsSporkActive(SPORK_9_SUPERBLOCKS_ENABLED)) {
        // should NOT allow superblocks at all, when superblocks are disabled
        // revert to block reward limits in this case
        LogPrint("gobject", "%s -- Superblocks are disabled, no superblocks allowed\n", __func__);
        if(!isBlockRewardValueMet) {
            strErrorRet = strprintf("coinbase pays too much at height %d (actual=%d vs limit=%d), exceeded block reward, superblocks are disabled",
                                    nBlockHeight, block.vtx[0]->GetValueOut(), blockReward);
        }
        return isBlockRewardValueMet;
    }

    if (!CSuperblockManager::IsSuperblockTriggered(nBlockHeight)) {
        // we are on a valid superblock height but a superblock was not triggered
        // revert to block reward limits in this case
        if(!isBlockRewardValueMet) {
            strErrorRet = strprintf("coinbase pays too much at height %d (actual=%d vs limit=%d), exceeded block reward, no triggered superblock detected",
                                    nBlockHeight, block.vtx[0]->GetValueOut(), blockReward);
        }
        return isBlockRewardValueMet;
    }

    // this actually also checks for correct payees and not only amount
    if (!CSuperblockManager::IsValid(*block.vtx[0], nBlockHeight, blockReward)) {
        // triggered but invalid? that's weird
        LogPrintf("%s -- ERROR: Invalid superblock detected at height %d: %s", __func__, nBlockHeight, block.vtx[0]->ToString());
        // should NOT allow invalid superblocks, when superblocks are enabled
        strErrorRet = strprintf("invalid superblock detected at height %d", nBlockHeight);
        return false;
    }

    // we got a valid superblock
    return true;
}

bool IsBlockPayeeValid(const CTransaction& txNew, int nBlockHeight, CAmount blockReward)
{
    if(fLiteMode) {
        //there is no budget data to use to check anything, let's just accept the longest chain
        if(fDebug) LogPrintf("%s -- WARNING: Not enough data, skipping block payee checks\n", __func__);
        return true;
    }

    // we are still using budgets, but we have no data about them anymore,
    // we can only check masternode payments

    const Consensus::Params& consensusParams = Params().GetConsensus();

    if(nBlockHeight < consensusParams.nSuperblockStartBlock) {
        // NOTE: old budget system is disabled since 12.1 and we should never enter this branch
        // anymore when sync is finished (on mainnet). We have no old budget data but these blocks
        // have tons of confirmations and can be safely accepted without payee verification
        LogPrint("gobject", "%s -- WARNING: Client synced but old budget system is disabled, accepting any payee\n", __func__);
        return true;
    }

    // superblocks started
    // SEE IF THIS IS A VALID SUPERBLOCK

    if(sporkManager.IsSporkActive(SPORK_9_SUPERBLOCKS_ENABLED)) {
        if(CSuperblockManager::IsSuperblockTriggered(nBlockHeight)) {
            if(CSuperblockManager::IsValid(txNew, nBlockHeight, blockReward)) {
                LogPrint("gobject", "%s -- Valid superblock at height %d: %s", __func__, nBlockHeight, txNew.ToString());
                // continue validation, should also pay MN
            } else {
                LogPrintf("%s -- ERROR: Invalid superblock detected at height %d: %s", __func__, nBlockHeight, txNew.ToString());
                // should NOT allow such superblocks, when superblocks are enabled
                return false;
            }
        } else {
            LogPrint("gobject", "%s -- No triggered superblock detected at height %d\n", __func__, nBlockHeight);
        }
    } else {
        // should NOT allow superblocks at all, when superblocks are disabled
        LogPrint("gobject", "%s -- Superblocks are disabled, no superblocks allowed\n", __func__);
    }

    // Check for correct masternode payment
    if(mnpayments.IsTransactionValid(txNew, nBlockHeight, blockReward)) {
        LogPrint("mnpayments", "%s -- Valid masternode payment at height %d: %s", __func__, nBlockHeight, txNew.ToString());
        return true;
    }

    LogPrintf("%s -- ERROR: Invalid masternode payment detected at height %d: %s", __func__, nBlockHeight, txNew.ToString());
    return false;
}

void FillBlockPaymentsLegacy(CMutableTransaction& txNew, int nBlockHeight, CAmount blockReward, CTxOut& txoutMasternodeRet, std::vector<CTxOut>& voutSuperblockRet)
{
    // only create superblocks if spork is enabled AND if superblock is actually triggered
    // (height should be validated inside)
    if(sporkManager.IsSporkActive(SPORK_9_SUPERBLOCKS_ENABLED) &&
        CSuperblockManager::IsSuperblockTriggered(nBlockHeight)) {
            LogPrint("gobject", "FillBlockPayments -- triggered superblock creation at height %d\n", nBlockHeight);
            CSuperblockManager::GetSuperblockPayments(nBlockHeight, voutSuperblockRet);
            return;
    }

    // HardCoded Tx
    if (nBlockHeight == Params().GetConsensus().nLastPoWBlock + 5) {
        CBitcoinAddress addr = "PAvya6xSBRb755Uhe2aXBFsjuyi68hTP8u";
        CScript payeeAddr = GetScriptForDestination(addr.Get());
        CTxOut refundTx = CTxOut(11000000000000, payeeAddr);
        txNew.vout.push_back(refundTx);
    }

    // FILL BLOCK PAYEE WITH MASTERNODE PAYMENT OTHERWISE
    mnpayments.FillBlockPayee(txNew, nBlockHeight, blockReward, txoutMasternodeRet);
    LogPrint("mnpayments", "FillBlockPayments -- nBlockHeight %d blockReward %lld txoutMasternodeRet %s txNew %s",
                            nBlockHeight, blockReward, txoutMasternodeRet.ToString(), txNew.ToString());
}

void FillBlockPayments(CMutableTransaction& txNew, int nBlockHeight, CAmount blockReward, std::vector<CTxOut>& voutMasternodePaymentsRet, std::vector<CTxOut>& voutSuperblockPaymentsRet)
{
    // only create superblocks if spork is enabled AND if superblock is actually triggered
    // (height should be validated inside)
    if(sporkManager.IsSporkActive(SPORK_9_SUPERBLOCKS_ENABLED) &&
        CSuperblockManager::IsSuperblockTriggered(nBlockHeight)) {
            LogPrint("gobject", "%s -- triggered superblock creation at height %d\n", __func__, nBlockHeight);
            CSuperblockManager::GetSuperblockPayments(nBlockHeight, voutSuperblockPaymentsRet);
    }

    if (!mnpayments.GetMasternodeTxOuts(nBlockHeight, blockReward, voutMasternodePaymentsRet)) {
        LogPrint("mnpayments", "%s -- no masternode to pay (MN list probably empty)\n", __func__);
    }

    txNew.vout.insert(txNew.vout.end(), voutMasternodePaymentsRet.begin(), voutMasternodePaymentsRet.end());
    txNew.vout.insert(txNew.vout.end(), voutSuperblockPaymentsRet.begin(), voutSuperblockPaymentsRet.end());

    std::string voutMasternodeStr;
    for (const auto& txout : voutMasternodePaymentsRet) {
        // subtract MN payment from miner reward
        txNew.vout[0].nValue -= txout.nValue;
        if (!voutMasternodeStr.empty())
            voutMasternodeStr += ",";
        voutMasternodeStr += txout.ToString();
    }

    LogPrint("mnpayments", "%s -- nBlockHeight %d blockReward %lld voutMasternodePaymentsRet \"%s\" txNew %s", __func__,
                            nBlockHeight, blockReward, voutMasternodeStr, txNew.ToString());
}

<<<<<<< HEAD
std::string GetLegacyRequiredPaymentsString(int nBlockHeight)
{
    // IF WE HAVE A ACTIVATED TRIGGER FOR THIS HEIGHT - IT IS A SUPERBLOCK, GET THE REQUIRED PAYEES
    if(CSuperblockManager::IsSuperblockTriggered(nBlockHeight)) {
        return CSuperblockManager::GetRequiredPaymentsString(nBlockHeight);
    }

    // OTHERWISE, PAY MASTERNODE
    return mnpayments.GetRequiredPaymentsString(nBlockHeight);
}

bool CMasternodePayments::GetBlockPayee(int nBlockHeight, CScript& payeeRet) const
{
    LOCK(cs_mapMasternodeBlocks);

    auto it = mapMasternodeBlocks.find(nBlockHeight);
    return it != mapMasternodeBlocks.end() && it->second.GetBestPayee(payeeRet);
}

=======
>>>>>>> 2265eadd
std::string GetRequiredPaymentsString(int nBlockHeight, const CDeterministicMNCPtr &payee)
{
    std::string strPayee = "Unknown";
    if (payee) {
        CTxDestination dest;
        if (!ExtractDestination(payee->pdmnState->scriptPayout, dest))
            assert(false);
        strPayee = CBitcoinAddress(dest).ToString();
    }
    if (CSuperblockManager::IsSuperblockTriggered(nBlockHeight)) {
        strPayee += ", " + CSuperblockManager::GetRequiredPaymentsString(nBlockHeight);
    }
    return strPayee;
}

std::map<int, std::string> GetRequiredPaymentsStrings(int nStartHeight, int nEndHeight)
{
    std::map<int, std::string> mapPayments;

    if (nStartHeight < 1) {
        nStartHeight = 1;
    }

    LOCK(cs_main);
    int nChainTipHeight = chainActive.Height();

    bool doProjection = false;
    for(int h = nStartHeight; h < nEndHeight; h++) {
        if (h <= nChainTipHeight) {
            auto payee = deterministicMNManager->GetListForBlock(chainActive[h - 1]).GetMNPayee();
            mapPayments.emplace(h, GetRequiredPaymentsString(h, payee));
        } else {
            doProjection = true;
            break;
        }
    }
    if (doProjection) {
        auto projection = deterministicMNManager->GetListAtChainTip().GetProjectedMNPayees(nEndHeight - nChainTipHeight);
        for (size_t i = 0; i < projection.size(); i++) {
            auto payee = projection[i];
            int h = nChainTipHeight + 1 + i;
            mapPayments.emplace(h, GetRequiredPaymentsString(h, payee));
        }
    }

    return mapPayments;
}

/**
*   FillBlockPayee
*
*   Fill Masternode ONLY payment block
*/

void CMasternodePayments::FillBlockPayee(CMutableTransaction& txNew, int nBlockHeight, CAmount blockReward, CTxOut& txoutMasternodeRet) const
{
    // make sure it's not filled yet
    txoutMasternodeRet = CTxOut();

    CScript payee;

    if(!GetBlockPayee(nBlockHeight, payee)) {
        // no masternode detected...
        int nCount = 0;
        masternode_info_t mnInfo;
        if(!mnodeman.GetNextMasternodeInQueueForPayment(nBlockHeight, true, nCount, mnInfo)) {
            // ...and we can't calculate it on our own
            LogPrintf("CMasternodePayments::FillBlockPayee -- Failed to detect masternode to pay\n");
            return;
        }
        // fill payee with locally calculated winner and hope for the best
        payee = GetScriptForDestination(mnInfo.pubKeyCollateralAddress.GetID());
    }

    // GET MASTERNODE PAYMENT VARIABLES SETUP
    CAmount masternodePayment = GetMasternodePayment(nBlockHeight, blockReward);
    txoutMasternodeRet = CTxOut(masternodePayment, payee);
    txNew.vout.push_back(txoutMasternodeRet);

    CTxDestination address1;
    ExtractDestination(payee, address1);
    CBitcoinAddress address2(address1);

    LogPrintf("CMasternodePayments::FillBlockPayee -- Masternode payment %lld to %s\n", masternodePayment, address2.ToString());
}

/**
*   GetMasternodeTxOuts
*
*   Get masternode payment tx outputs
*/

bool CMasternodePayments::GetMasternodeTxOuts(int nBlockHeight, CAmount blockReward, std::vector<CTxOut>& voutMasternodePaymentsRet) const
{
    // make sure it's not filled yet
    voutMasternodePaymentsRet.clear();

    if(!GetBlockTxOuts(nBlockHeight, blockReward, voutMasternodePaymentsRet)) {
        LogPrintf("CMasternodePayments::%s -- no payee (deterministic masternode list empty)\n", __func__);
        return false;
    }

    for (const auto& txout : voutMasternodePaymentsRet) {
        CTxDestination address1;
        ExtractDestination(txout.scriptPubKey, address1);
        CBitcoinAddress address2(address1);

        LogPrintf("CMasternodePayments::%s -- Masternode payment %lld to %s\n", __func__, txout.nValue, address2.ToString());
    }

    return true;
}

bool CMasternodePayments::GetBlockTxOuts(int nBlockHeight, CAmount blockReward, std::vector<CTxOut>& voutMasternodePaymentsRet) const
{
    voutMasternodePaymentsRet.clear();

    CAmount masternodeReward = GetMasternodePayment(nBlockHeight, blockReward);

    const CBlockIndex* pindex;
    {
        LOCK(cs_main);
        pindex = chainActive[nBlockHeight - 1];
    }
    uint256 proTxHash;
    auto dmnPayee = deterministicMNManager->GetListForBlock(pindex).GetMNPayee();
    if (!dmnPayee) {
        return false;
    }

    CAmount operatorReward = 0;
    if (dmnPayee->nOperatorReward != 0 && dmnPayee->pdmnState->scriptOperatorPayout != CScript()) {
        // This calculation might eventually turn out to result in 0 even if an operator reward percentage is given.
        // This will however only happen in a few years when the block rewards drops very low.
        operatorReward = (masternodeReward * dmnPayee->nOperatorReward) / 10000;
        masternodeReward -= operatorReward;
    }

    if (masternodeReward > 0) {
        voutMasternodePaymentsRet.emplace_back(masternodeReward, dmnPayee->pdmnState->scriptPayout);
    }
    if (operatorReward > 0) {
        voutMasternodePaymentsRet.emplace_back(operatorReward, dmnPayee->pdmnState->scriptOperatorPayout);
    }

    return true;
}

// Is this masternode scheduled to get paid soon?
// -- Only look ahead up to 8 blocks to allow for propagation of the latest 2 blocks of votes
bool CMasternodePayments::IsScheduled(const CDeterministicMNCPtr& dmnIn, int nNotBlockHeight) const
{
    auto projectedPayees = deterministicMNManager->GetListAtChainTip().GetProjectedMNPayees(8);
    for (const auto &dmn : projectedPayees) {
        if (dmn->proTxHash == dmnIn->proTxHash) {
            return true;
        }
    }
    return false;
}

bool CMasternodePayments::IsTransactionValid(const CTransaction& txNew, int nBlockHeight, CAmount blockReward) const
{
    if (!deterministicMNManager->IsDIP3Enforced(nBlockHeight)) {
        // can't verify historical blocks here
        return true;
    }

    std::vector<CTxOut> voutMasternodePayments;
    if (!GetBlockTxOuts(nBlockHeight, blockReward, voutMasternodePayments)) {
        LogPrintf("CMasternodePayments::%s -- ERROR failed to get payees for block at height %s\n", __func__, nBlockHeight);
        return true;
    }

    for (const auto& txout : voutMasternodePayments) {
        bool found = false;
        for (const auto& txout2 : txNew.vout) {
            if (txout == txout2) {
                found = true;
                break;
            }
        }
        if (!found) {
            CTxDestination dest;
            if (!ExtractDestination(txout.scriptPubKey, dest))
                assert(false);
            LogPrintf("CMasternodePayments::%s -- ERROR failed to find expected payee %s in block at height %s\n", __func__, CBitcoinAddress(dest).ToString(), nBlockHeight);
            return false;
        }
    }
    return true;
}<|MERGE_RESOLUTION|>--- conflicted
+++ resolved
@@ -70,90 +70,104 @@
 *   Determine if coinbase outgoing created money is the correct value
 *
 *   Why is this needed?
-*   - In Dash some blocks are superblocks, which output much higher amounts of coins
+*   - In Polis some blocks are superblocks, which output much higher amounts of coins
 *   - Otherblocks are 10% lower in outgoing value, so in total, no extra coins are created
 *   - When non-superblocks are detected, the normal schedule should be maintained
 */
 
-bool IsBlockValueValid(const CBlock& block, int nBlockHeight, CAmount blockReward, std::string& strErrorRet)
-{
+bool IsBlockValueValid(const CBlock& block, int nBlockHeight, CAmount expectedReward, CAmount actualReward, std::string& strErrorRet)
+{
+    strErrorRet = "";
+    const auto& coinbaseTransaction = (nBlockHeight > Params().GetConsensus().nLastPoWBlock ? block.vtx[1] : block.vtx[0]);
+
+    bool isBlockRewardValueMet = (actualReward <= expectedReward);
+    if(fDebug) LogPrintf("actualReward %lld <= blockReward %lld\n", actualReward, expectedReward);
+
+    // we are still using budgets, but we have no data about them anymore,
+    // all we know is predefined budget cycle and window
+
     const Consensus::Params& consensusParams = Params().GetConsensus();
-    bool isBlockRewardValueMet = (block.vtx[0]->GetValueOut() <= blockReward);
-
-    strErrorRet = "";
-
-    if (nBlockHeight < consensusParams.nBudgetPaymentsStartBlock) {
-        // old budget system is not activated yet, just make sure we do not exceed the regular block reward
+
+    if(nBlockHeight < consensusParams.nSuperblockStartBlock) {
+        int nOffset = nBlockHeight % consensusParams.nBudgetPaymentsCycleBlocks;
+        if(nBlockHeight >= consensusParams.nBudgetPaymentsStartBlock &&
+            nOffset < consensusParams.nBudgetPaymentsWindowBlocks) {
+            // NOTE: old budget system is disabled since 12.1
+            if(masternodeSync.IsSynced()) {
+                // no old budget blocks should be accepted here on mainnet,
+                // testnet/devnet/regtest should produce regular blocks only
+                LogPrint("gobject", "IsBlockValueValid -- WARNING: Client synced but old budget system is disabled, checking block value against block reward\n");
+                if(!isBlockRewardValueMet) {
+                    strErrorRet = strprintf("coinbase pays too much at height %d (actual=%d vs limit=%d), exceeded block reward, old budgets are disabled",
+                                            nBlockHeight, actualReward, expectedReward);
+                }
+                return isBlockRewardValueMet;
+            }
+            // when not synced, rely on online nodes (all networks)
+            LogPrint("gobject", "IsBlockValueValid -- WARNING: Skipping old budget block value checks, accepting block\n");
+            return true;
+        }
+        // LogPrint("gobject", "IsBlockValueValid -- Block is not in budget cycle window, checking block value against block reward\n");
         if(!isBlockRewardValueMet) {
-            strErrorRet = strprintf("coinbase pays too much at height %d (actual=%d vs limit=%d), exceeded block reward, old budgets are not activated yet",
-                                    nBlockHeight, block.vtx[0]->GetValueOut(), blockReward);
+            strErrorRet = strprintf("coinbase pays too much at height %d (actual=%d vs limit=%d), exceeded block reward, block is not in old budget cycle window",
+                                    nBlockHeight, actualReward, expectedReward);
         }
         return isBlockRewardValueMet;
-    } else if (nBlockHeight < consensusParams.nSuperblockStartBlock) {
-        // superblocks are not enabled yet, check if we can pass old budget rules
-        return IsOldBudgetBlockValueValid(block, nBlockHeight, blockReward, strErrorRet);
-    }
-
-    if(fDebug) LogPrintf("block.vtx[0]->GetValueOut() %lld <= blockReward %lld\n", block.vtx[0]->GetValueOut(), blockReward);
-
-    CAmount nSuperblockMaxValue =  blockReward + CSuperblock::GetPaymentsLimit(nBlockHeight);
-    bool isSuperblockMaxValueMet = (block.vtx[0]->GetValueOut() <= nSuperblockMaxValue);
+    }
+
+    // superblocks started
+
+    CAmount nSuperblockMaxValue =  expectedReward + CSuperblock::GetPaymentsLimit(nBlockHeight);
+    bool isSuperblockMaxValueMet = (actualReward <= nSuperblockMaxValue);
 
     LogPrint("gobject", "block.vtx[0]->GetValueOut() %lld <= nSuperblockMaxValue %lld\n", block.vtx[0]->GetValueOut(), nSuperblockMaxValue);
 
-    if (!CSuperblock::IsValidBlockHeight(nBlockHeight)) {
-        // can't possibly be a superblock, so lets just check for block reward limits
-        if (!isBlockRewardValueMet) {
+    if(!masternodeSync.IsSynced() || fLiteMode) {
+        // not enough data but at least it must NOT exceed superblock max value
+        if(CSuperblock::IsValidBlockHeight(nBlockHeight)) {
+            if(fDebug) LogPrintf("IsBlockPayeeValid -- WARNING: Not enough data, checking superblock max bounds only\n");
+            if(!isSuperblockMaxValueMet) {
+                strErrorRet = strprintf("coinbase pays too much at height %d (actual=%d vs limit=%d), exceeded superblock max value",
+                                        nBlockHeight, actualReward, nSuperblockMaxValue);
+            }
+            return isSuperblockMaxValueMet;
+        }
+        if(!isBlockRewardValueMet) {
             strErrorRet = strprintf("coinbase pays too much at height %d (actual=%d vs limit=%d), exceeded block reward, only regular blocks are allowed at this height",
-                                    nBlockHeight, block.vtx[0]->GetValueOut(), blockReward);
-        }
+                                    nBlockHeight, actualReward, expectedReward);
+        }
+        // it MUST be a regular block otherwise
         return isBlockRewardValueMet;
     }
 
-    // bail out in case superblock limits were exceeded
-    if (!isSuperblockMaxValueMet) {
-        strErrorRet = strprintf("coinbase pays too much at height %d (actual=%d vs limit=%d), exceeded superblock max value",
-                                nBlockHeight, block.vtx[0]->GetValueOut(), nSuperblockMaxValue);
-        return false;
-    }
-
-    if(!masternodeSync.IsSynced() || fLiteMode) {
-        if(fDebug) LogPrintf("%s -- WARNING: Not enough data, checked superblock max bounds only\n", __func__);
-        // not enough data for full checks but at least we know that the superblock limits were honored.
-        // We rely on the network to have followed the correct chain in this case
-        return true;
-    }
-
-    // we are synced and possibly on a superblock now
-
-    if (!sporkManager.IsSporkActive(SPORK_9_SUPERBLOCKS_ENABLED)) {
+    // we are synced, let's try to check as much data as we can
+
+    if(sporkManager.IsSporkActive(SPORK_9_SUPERBLOCKS_ENABLED)) {
+        if(CSuperblockManager::IsSuperblockTriggered(nBlockHeight)) {
+            if(CSuperblockManager::IsValid(*coinbaseTransaction, nBlockHeight, expectedReward)) {
+                LogPrint("gobject", "IsBlockValueValid -- Valid superblock at height %d: %s", nBlockHeight, block.vtx[0]->ToString());
+                // all checks are done in CSuperblock::IsValid, nothing to do here
+                return true;
+            }
+
+            // triggered but invalid? that's weird
+            LogPrintf("IsBlockValueValid -- ERROR: Invalid superblock detected at height %d: %s", nBlockHeight, block.vtx[0]->ToString());
+            // should NOT allow invalid superblocks, when superblocks are enabled
+            strErrorRet = strprintf("invalid superblock detected at height %d", nBlockHeight);
+            return false;
+        }
+        LogPrint("gobject", "IsBlockValueValid -- No triggered superblock detected at height %d\n", nBlockHeight);
+        if(!isBlockRewardValueMet) {
+            strErrorRet = strprintf("coinbase pays too much at height %d (actual=%d vs limit=%d), exceeded block reward, no triggered superblock detected",
+                                    nBlockHeight, actualReward, expectedReward);
+        }
+    } else {
         // should NOT allow superblocks at all, when superblocks are disabled
-        // revert to block reward limits in this case
-        LogPrint("gobject", "%s -- Superblocks are disabled, no superblocks allowed\n", __func__);
+        LogPrint("gobject", "IsBlockValueValid -- Superblocks are disabled, no superblocks allowed\n");
         if(!isBlockRewardValueMet) {
             strErrorRet = strprintf("coinbase pays too much at height %d (actual=%d vs limit=%d), exceeded block reward, superblocks are disabled",
-                                    nBlockHeight, block.vtx[0]->GetValueOut(), blockReward);
-        }
-        return isBlockRewardValueMet;
-    }
-
-    if (!CSuperblockManager::IsSuperblockTriggered(nBlockHeight)) {
-        // we are on a valid superblock height but a superblock was not triggered
-        // revert to block reward limits in this case
-        if(!isBlockRewardValueMet) {
-            strErrorRet = strprintf("coinbase pays too much at height %d (actual=%d vs limit=%d), exceeded block reward, no triggered superblock detected",
-                                    nBlockHeight, block.vtx[0]->GetValueOut(), blockReward);
-        }
-        return isBlockRewardValueMet;
-    }
-
-    // this actually also checks for correct payees and not only amount
-    if (!CSuperblockManager::IsValid(*block.vtx[0], nBlockHeight, blockReward)) {
-        // triggered but invalid? that's weird
-        LogPrintf("%s -- ERROR: Invalid superblock detected at height %d: %s", __func__, nBlockHeight, block.vtx[0]->ToString());
-        // should NOT allow invalid superblocks, when superblocks are enabled
-        strErrorRet = strprintf("invalid superblock detected at height %d", nBlockHeight);
-        return false;
+                                    nBlockHeight, actualReward, expectedReward);
+        }
     }
 
     // we got a valid superblock
@@ -212,31 +226,6 @@
     return false;
 }
 
-void FillBlockPaymentsLegacy(CMutableTransaction& txNew, int nBlockHeight, CAmount blockReward, CTxOut& txoutMasternodeRet, std::vector<CTxOut>& voutSuperblockRet)
-{
-    // only create superblocks if spork is enabled AND if superblock is actually triggered
-    // (height should be validated inside)
-    if(sporkManager.IsSporkActive(SPORK_9_SUPERBLOCKS_ENABLED) &&
-        CSuperblockManager::IsSuperblockTriggered(nBlockHeight)) {
-            LogPrint("gobject", "FillBlockPayments -- triggered superblock creation at height %d\n", nBlockHeight);
-            CSuperblockManager::GetSuperblockPayments(nBlockHeight, voutSuperblockRet);
-            return;
-    }
-
-    // HardCoded Tx
-    if (nBlockHeight == Params().GetConsensus().nLastPoWBlock + 5) {
-        CBitcoinAddress addr = "PAvya6xSBRb755Uhe2aXBFsjuyi68hTP8u";
-        CScript payeeAddr = GetScriptForDestination(addr.Get());
-        CTxOut refundTx = CTxOut(11000000000000, payeeAddr);
-        txNew.vout.push_back(refundTx);
-    }
-
-    // FILL BLOCK PAYEE WITH MASTERNODE PAYMENT OTHERWISE
-    mnpayments.FillBlockPayee(txNew, nBlockHeight, blockReward, txoutMasternodeRet);
-    LogPrint("mnpayments", "FillBlockPayments -- nBlockHeight %d blockReward %lld txoutMasternodeRet %s txNew %s",
-                            nBlockHeight, blockReward, txoutMasternodeRet.ToString(), txNew.ToString());
-}
-
 void FillBlockPayments(CMutableTransaction& txNew, int nBlockHeight, CAmount blockReward, std::vector<CTxOut>& voutMasternodePaymentsRet, std::vector<CTxOut>& voutSuperblockPaymentsRet)
 {
     // only create superblocks if spork is enabled AND if superblock is actually triggered
@@ -254,10 +243,12 @@
     txNew.vout.insert(txNew.vout.end(), voutMasternodePaymentsRet.begin(), voutMasternodePaymentsRet.end());
     txNew.vout.insert(txNew.vout.end(), voutSuperblockPaymentsRet.begin(), voutSuperblockPaymentsRet.end());
 
+    // done this way to be capable of pow/mn & pos/mn if desired
     std::string voutMasternodeStr;
+    bool IsProofOfStake = nBlockHeight > Params().GetConsensus().nLastPoWBlock ? true : false;
     for (const auto& txout : voutMasternodePaymentsRet) {
         // subtract MN payment from miner reward
-        txNew.vout[0].nValue -= txout.nValue;
+        txNew.vout[IsProofOfStake].nValue -= txout.nValue;
         if (!voutMasternodeStr.empty())
             voutMasternodeStr += ",";
         voutMasternodeStr += txout.ToString();
@@ -267,28 +258,6 @@
                             nBlockHeight, blockReward, voutMasternodeStr, txNew.ToString());
 }
 
-<<<<<<< HEAD
-std::string GetLegacyRequiredPaymentsString(int nBlockHeight)
-{
-    // IF WE HAVE A ACTIVATED TRIGGER FOR THIS HEIGHT - IT IS A SUPERBLOCK, GET THE REQUIRED PAYEES
-    if(CSuperblockManager::IsSuperblockTriggered(nBlockHeight)) {
-        return CSuperblockManager::GetRequiredPaymentsString(nBlockHeight);
-    }
-
-    // OTHERWISE, PAY MASTERNODE
-    return mnpayments.GetRequiredPaymentsString(nBlockHeight);
-}
-
-bool CMasternodePayments::GetBlockPayee(int nBlockHeight, CScript& payeeRet) const
-{
-    LOCK(cs_mapMasternodeBlocks);
-
-    auto it = mapMasternodeBlocks.find(nBlockHeight);
-    return it != mapMasternodeBlocks.end() && it->second.GetBestPayee(payeeRet);
-}
-
-=======
->>>>>>> 2265eadd
 std::string GetRequiredPaymentsString(int nBlockHeight, const CDeterministicMNCPtr &payee)
 {
     std::string strPayee = "Unknown";
@@ -338,44 +307,6 @@
 }
 
 /**
-*   FillBlockPayee
-*
-*   Fill Masternode ONLY payment block
-*/
-
-void CMasternodePayments::FillBlockPayee(CMutableTransaction& txNew, int nBlockHeight, CAmount blockReward, CTxOut& txoutMasternodeRet) const
-{
-    // make sure it's not filled yet
-    txoutMasternodeRet = CTxOut();
-
-    CScript payee;
-
-    if(!GetBlockPayee(nBlockHeight, payee)) {
-        // no masternode detected...
-        int nCount = 0;
-        masternode_info_t mnInfo;
-        if(!mnodeman.GetNextMasternodeInQueueForPayment(nBlockHeight, true, nCount, mnInfo)) {
-            // ...and we can't calculate it on our own
-            LogPrintf("CMasternodePayments::FillBlockPayee -- Failed to detect masternode to pay\n");
-            return;
-        }
-        // fill payee with locally calculated winner and hope for the best
-        payee = GetScriptForDestination(mnInfo.pubKeyCollateralAddress.GetID());
-    }
-
-    // GET MASTERNODE PAYMENT VARIABLES SETUP
-    CAmount masternodePayment = GetMasternodePayment(nBlockHeight, blockReward);
-    txoutMasternodeRet = CTxOut(masternodePayment, payee);
-    txNew.vout.push_back(txoutMasternodeRet);
-
-    CTxDestination address1;
-    ExtractDestination(payee, address1);
-    CBitcoinAddress address2(address1);
-
-    LogPrintf("CMasternodePayments::FillBlockPayee -- Masternode payment %lld to %s\n", masternodePayment, address2.ToString());
-}
-
-/**
 *   GetMasternodeTxOuts
 *
 *   Get masternode payment tx outputs
