// Copyright (c) 2009-2010 Satoshi Nakamoto
// Copyright (c) 2009-2015 The Bitcoin Core developers
// Distributed under the MIT software license, see the accompanying
// file COPYING or http://www.opensource.org/licenses/mit-license.php.

#ifndef BITCOIN_SCRIPT_STANDARD_H
#define BITCOIN_SCRIPT_STANDARD_H

#include "script/interpreter.h"
#include "uint256.h"

#include <boost/variant.hpp>

#include <stdint.h>

static const bool DEFAULT_ACCEPT_DATACARRIER = true;

class CKeyID;
class CScript;

/** A reference to a CScript: the Hash160 of its serialization (see script.h) */
class CScriptID : public uint160
{
public:
    CScriptID() : uint160() {}
    CScriptID(const CScript& in);
    CScriptID(const uint160& in) : uint160(in) {}
};

static const unsigned int MAX_OP_RETURN_RELAY = 83; //! bytes (+1 for OP_RETURN, +2 for the pushdata opcodes)
extern bool fAcceptDatacarrier;
extern unsigned nMaxDatacarrierBytes;

/**
 * Mandatory script verification flags that all new blocks must comply with for
 * them to be valid. (but old blocks may not comply with) Currently just P2SH,
 * but in the future other flags may be added, such as a soft-fork to enforce
 * strict DER encoding.
 * 
 * Failing one of these tests may trigger a DoS ban - see CheckInputs() for
 * details.
 */
static const unsigned int MANDATORY_SCRIPT_VERIFY_FLAGS = SCRIPT_VERIFY_P2SH;

<<<<<<< HEAD
/**
 * Standard script verification flags that standard transactions will comply
 * with. However scripts violating these flags may still be present in valid
 * blocks and we must accept those blocks.
 */
static const unsigned int STANDARD_SCRIPT_VERIFY_FLAGS = MANDATORY_SCRIPT_VERIFY_FLAGS |
                                                         SCRIPT_VERIFY_DERSIG |
                                                         SCRIPT_VERIFY_STRICTENC |
                                                         SCRIPT_VERIFY_MINIMALDATA |
                                                         SCRIPT_VERIFY_NULLDUMMY |
                                                         SCRIPT_VERIFY_DISCOURAGE_UPGRADABLE_NOPS;

/** For convenience, standard but not mandatory verify flags. */
static const unsigned int STANDARD_NOT_MANDATORY_VERIFY_FLAGS = STANDARD_SCRIPT_VERIFY_FLAGS & ~MANDATORY_SCRIPT_VERIFY_FLAGS;

=======
>>>>>>> 86755bc8
enum txnouttype
{
    TX_NONSTANDARD,
    // 'standard' transaction types:
    TX_PUBKEY,
    TX_PUBKEYHASH,
    TX_SCRIPTHASH,
    TX_MULTISIG,
    TX_NULL_DATA,
};

class CNoDestination {
public:
    friend bool operator==(const CNoDestination &a, const CNoDestination &b) { return true; }
    friend bool operator<(const CNoDestination &a, const CNoDestination &b) { return true; }
};

/** 
 * A txout script template with a specific destination. It is either:
 *  * CNoDestination: no destination set
 *  * CKeyID: TX_PUBKEYHASH destination
 *  * CScriptID: TX_SCRIPTHASH destination
 *  A CTxDestination is the internal data type encoded in a CBitcoinAddress
 */
typedef boost::variant<CNoDestination, CKeyID, CScriptID> CTxDestination;

const char* GetTxnOutputType(txnouttype t);

bool Solver(const CScript& scriptPubKey, txnouttype& typeRet, std::vector<std::vector<unsigned char> >& vSolutionsRet);
bool ExtractDestination(const CScript& scriptPubKey, CTxDestination& addressRet);
bool ExtractDestinations(const CScript& scriptPubKey, txnouttype& typeRet, std::vector<CTxDestination>& addressRet, int& nRequiredRet);

CScript GetScriptForDestination(const CTxDestination& dest);
CScript GetScriptForRawPubKey(const CPubKey& pubkey);
CScript GetScriptForMultisig(int nRequired, const std::vector<CPubKey>& keys);

#endif // BITCOIN_SCRIPT_STANDARD_H<|MERGE_RESOLUTION|>--- conflicted
+++ resolved
@@ -42,24 +42,6 @@
  */
 static const unsigned int MANDATORY_SCRIPT_VERIFY_FLAGS = SCRIPT_VERIFY_P2SH;
 
-<<<<<<< HEAD
-/**
- * Standard script verification flags that standard transactions will comply
- * with. However scripts violating these flags may still be present in valid
- * blocks and we must accept those blocks.
- */
-static const unsigned int STANDARD_SCRIPT_VERIFY_FLAGS = MANDATORY_SCRIPT_VERIFY_FLAGS |
-                                                         SCRIPT_VERIFY_DERSIG |
-                                                         SCRIPT_VERIFY_STRICTENC |
-                                                         SCRIPT_VERIFY_MINIMALDATA |
-                                                         SCRIPT_VERIFY_NULLDUMMY |
-                                                         SCRIPT_VERIFY_DISCOURAGE_UPGRADABLE_NOPS;
-
-/** For convenience, standard but not mandatory verify flags. */
-static const unsigned int STANDARD_NOT_MANDATORY_VERIFY_FLAGS = STANDARD_SCRIPT_VERIFY_FLAGS & ~MANDATORY_SCRIPT_VERIFY_FLAGS;
-
-=======
->>>>>>> 86755bc8
 enum txnouttype
 {
     TX_NONSTANDARD,
