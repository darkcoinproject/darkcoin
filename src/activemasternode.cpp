// Copyright (c) 2014-2017 The Dash Core developers
// Distributed under the MIT software license, see the accompanying
// file COPYING or http://www.opensource.org/licenses/mit-license.php.

#include "activemasternode.h"
#include "masternode.h"
#include "masternode-sync.h"
#include "masternodeman.h"
#include "protocol.h"

extern CWallet* pwalletMain;

// Keep track of the active Masternode
CActiveMasternode activeMasternode;

void CActiveMasternode::ManageState(CConnman& connman)
{
    LogPrint("masternode", "CActiveMasternode::ManageState -- Start\n");
    if(!fMasterNode) {
        LogPrint("masternode", "CActiveMasternode::ManageState -- Not a masternode, returning\n");
        return;
    }

    if(Params().NetworkIDString() != CBaseChainParams::REGTEST && !masternodeSync.IsBlockchainSynced()) {
        nState = ACTIVE_MASTERNODE_SYNC_IN_PROCESS;
        LogPrintf("CActiveMasternode::ManageState -- %s: %s\n", GetStateString(), GetStatus());
        return;
    }

    if(nState == ACTIVE_MASTERNODE_SYNC_IN_PROCESS) {
        nState = ACTIVE_MASTERNODE_INITIAL;
    }

    LogPrint("masternode", "CActiveMasternode::ManageState -- status = %s, type = %s, pinger enabled = %d\n", GetStatus(), GetTypeString(), fPingerEnabled);

    if(eType == MASTERNODE_UNKNOWN) {
        ManageStateInitial(connman);
    }

    if(eType == MASTERNODE_REMOTE) {
        ManageStateRemote();
    } else if(eType == MASTERNODE_LOCAL) {
        // Try Remote Start first so the started local masternode can be restarted without recreate masternode broadcast.
        ManageStateRemote();
        if(nState != ACTIVE_MASTERNODE_STARTED)
            ManageStateLocal(connman);
    }

    SendMasternodePing(connman);
}

std::string CActiveMasternode::GetStateString() const
{
    switch (nState) {
        case ACTIVE_MASTERNODE_INITIAL:         return "INITIAL";
        case ACTIVE_MASTERNODE_SYNC_IN_PROCESS: return "SYNC_IN_PROCESS";
        case ACTIVE_MASTERNODE_INPUT_TOO_NEW:   return "INPUT_TOO_NEW";
        case ACTIVE_MASTERNODE_NOT_CAPABLE:     return "NOT_CAPABLE";
        case ACTIVE_MASTERNODE_STARTED:         return "STARTED";
        default:                                return "UNKNOWN";
    }
}

std::string CActiveMasternode::GetStatus() const
{
    switch (nState) {
        case ACTIVE_MASTERNODE_INITIAL:         return "Node just started, not yet activated";
        case ACTIVE_MASTERNODE_SYNC_IN_PROCESS: return "Sync in progress. Must wait until sync is complete to start Masternode";
        case ACTIVE_MASTERNODE_INPUT_TOO_NEW:   return strprintf("Masternode input must have at least %d confirmations", Params().GetConsensus().nMasternodeMinimumConfirmations);
        case ACTIVE_MASTERNODE_NOT_CAPABLE:     return "Not capable masternode: " + strNotCapableReason;
        case ACTIVE_MASTERNODE_STARTED:         return "Masternode successfully started";
        default:                                return "Unknown";
    }
}

std::string CActiveMasternode::GetTypeString() const
{
    std::string strType;
    switch(eType) {
    case MASTERNODE_UNKNOWN:
        strType = "UNKNOWN";
        break;
    case MASTERNODE_REMOTE:
        strType = "REMOTE";
        break;
    case MASTERNODE_LOCAL:
        strType = "LOCAL";
        break;
    default:
        strType = "UNKNOWN";
        break;
    }
    return strType;
}

bool CActiveMasternode::SendMasternodePing(CConnman& connman)
{
    if(!fPingerEnabled) {
        LogPrint("masternode", "CActiveMasternode::SendMasternodePing -- %s: masternode ping service is disabled, skipping...\n", GetStateString());
        return false;
    }

    if(!mnodeman.Has(outpoint)) {
        strNotCapableReason = "Masternode not in masternode list";
        nState = ACTIVE_MASTERNODE_NOT_CAPABLE;
        LogPrintf("CActiveMasternode::SendMasternodePing -- %s: %s\n", GetStateString(), strNotCapableReason);
        return false;
    }

    CMasternodePing mnp(outpoint);
    mnp.nSentinelVersion = nSentinelVersion;
    mnp.fSentinelIsCurrent =
            (abs(GetAdjustedTime() - nSentinelPingTime) < MASTERNODE_WATCHDOG_MAX_SECONDS);
    if(!mnp.Sign(keyMasternode, pubKeyMasternode)) {
        LogPrintf("CActiveMasternode::SendMasternodePing -- ERROR: Couldn't sign Masternode Ping\n");
        return false;
    }

    // Update lastPing for our masternode in Masternode list
    if(mnodeman.IsMasternodePingedWithin(outpoint, MASTERNODE_MIN_MNP_SECONDS, mnp.sigTime)) {
        LogPrintf("CActiveMasternode::SendMasternodePing -- Too early to send Masternode Ping\n");
        return false;
    }

    mnodeman.SetMasternodeLastPing(outpoint, mnp);

    LogPrintf("CActiveMasternode::SendMasternodePing -- Relaying ping, collateral=%s\n", outpoint.ToStringShort());
    mnp.Relay(connman);

    return true;
}

bool CActiveMasternode::UpdateSentinelPing(int version)
{
    nSentinelVersion = version;
    nSentinelPingTime = GetAdjustedTime();

    return true;
}

void CActiveMasternode::ManageStateInitial(CConnman& connman)
{
    LogPrint("masternode", "CActiveMasternode::ManageStateInitial -- status = %s, type = %s, pinger enabled = %d\n", GetStatus(), GetTypeString(), fPingerEnabled);

    // Check that our local network configuration is correct
    if (!fListen) {
        // listen option is probably overwritten by smth else, no good
        nState = ACTIVE_MASTERNODE_NOT_CAPABLE;
        strNotCapableReason = "Masternode must accept connections from outside. Make sure listen configuration option is not overwritten by some another parameter.";
        LogPrintf("CActiveMasternode::ManageStateInitial -- %s: %s\n", GetStateString(), strNotCapableReason);
        return;
    }

    // First try to find whatever local address is specified by externalip option
    bool fFoundLocal = GetLocal(service) && CMasternode::IsValidNetAddr(service);
    if(!fFoundLocal) {
        bool empty = true;
        // If we have some peers, let's try to find our local address from one of them
        connman.ForEachNodeContinueIf(CConnman::AllNodes, [&fFoundLocal, &empty, this](CNode* pnode) {
            empty = false;
            if (pnode->addr.IsIPv4())
                fFoundLocal = GetLocal(service, &pnode->addr) && CMasternode::IsValidNetAddr(service);
            return !fFoundLocal;
        });
        // nothing and no live connections, can't do anything for now
        if (empty) {
            nState = ACTIVE_MASTERNODE_NOT_CAPABLE;
            strNotCapableReason = "Can't detect valid external address. Will retry when there are some connections available.";
            LogPrintf("CActiveMasternode::ManageStateInitial -- %s: %s\n", GetStateString(), strNotCapableReason);
            return;
        }
    }

    if(!fFoundLocal) {
        nState = ACTIVE_MASTERNODE_NOT_CAPABLE;
        strNotCapableReason = "Can't detect valid external address. Please consider using the externalip configuration option if problem persists. Make sure to use IPv4 address only.";
        LogPrintf("CActiveMasternode::ManageStateInitial -- %s: %s\n", GetStateString(), strNotCapableReason);
        return;
    }

    int mainnetDefaultPort = Params(CBaseChainParams::MAIN).GetDefaultPort();
    if(Params().NetworkIDString() == CBaseChainParams::MAIN) {
        if(service.GetPort() != mainnetDefaultPort) {
            nState = ACTIVE_MASTERNODE_NOT_CAPABLE;
            strNotCapableReason = strprintf("Invalid port: %u - only %d is supported on mainnet.", service.GetPort(), mainnetDefaultPort);
            LogPrintf("CActiveMasternode::ManageStateInitial -- %s: %s\n", GetStateString(), strNotCapableReason);
            return;
        }
    } else if(service.GetPort() == mainnetDefaultPort) {
        nState = ACTIVE_MASTERNODE_NOT_CAPABLE;
        strNotCapableReason = strprintf("Invalid port: %u - %d is only supported on mainnet.", service.GetPort(), mainnetDefaultPort);
        LogPrintf("CActiveMasternode::ManageStateInitial -- %s: %s\n", GetStateString(), strNotCapableReason);
        return;
    }

    LogPrintf("CActiveMasternode::ManageStateInitial -- Checking inbound connection to '%s'\n", service.ToString());

    if(!connman.ConnectNode(CAddress(service, NODE_NETWORK), NULL, true)) {
        nState = ACTIVE_MASTERNODE_NOT_CAPABLE;
        strNotCapableReason = "Could not connect to " + service.ToString();
        LogPrintf("CActiveMasternode::ManageStateInitial -- %s: %s\n", GetStateString(), strNotCapableReason);
        return;
    }

    // Default to REMOTE
    eType = MASTERNODE_REMOTE;

    // Check if wallet funds are available
    if(!pwalletMain) {
        LogPrintf("CActiveMasternode::ManageStateInitial -- %s: Wallet not available\n", GetStateString());
        return;
    }

    if(pwalletMain->IsLocked()) {
        LogPrintf("CActiveMasternode::ManageStateInitial -- %s: Wallet is locked\n", GetStateString());
        return;
    }

    if(pwalletMain->GetBalance() < MASTERNODE_COLLATERAL_AMOUNT) {
        LogPrintf("CActiveMasternode::ManageStateInitial -- %s: Wallet balance is < 10,000 EGI\n", GetStateString());
        return;
    }

    // Choose coins to use
    CPubKey pubKeyCollateral;
    CKey keyCollateral;

    // If collateral is found switch to LOCAL mode
    if(pwalletMain->GetMasternodeOutpointAndKeys(outpoint, pubKeyCollateral, keyCollateral)) {
        eType = MASTERNODE_LOCAL;
    }

    LogPrint("masternode", "CActiveMasternode::ManageStateInitial -- End status = %s, type = %s, pinger enabled = %d\n", GetStatus(), GetTypeString(), fPingerEnabled);
}

void CActiveMasternode::ManageStateRemote()
{
    LogPrint("masternode", "CActiveMasternode::ManageStateRemote -- Start status = %s, type = %s, pinger enabled = %d, pubKeyMasternode.GetID() = %s\n", 
             GetStatus(), GetTypeString(), fPingerEnabled, pubKeyMasternode.GetID().ToString());

    mnodeman.CheckMasternode(pubKeyMasternode, true);
<<<<<<< HEAD
    masternode_info_t infoMn = mnodeman.GetMasternodeInfo(pubKeyMasternode);
    LogPrint("masternode", "CActiveMasternode::ManageStateRemote -- Start status = %s, type = %s, pinger enabled = %d, pubKeyMasternode.GetID() = %s\n", 
             GetStatus(), GetTypeString(), fPingerEnabled, pubKeyMasternode.GetID().ToString());
    if(infoMn.fInfoValid) {
=======
    masternode_info_t infoMn;
    if(mnodeman.GetMasternodeInfo(pubKeyMasternode, infoMn)) {
>>>>>>> 20bacfab
        if(infoMn.nProtocolVersion != PROTOCOL_VERSION) {
            nState = ACTIVE_MASTERNODE_NOT_CAPABLE;
            strNotCapableReason = "Invalid protocol version";
            LogPrintf("CActiveMasternode::ManageStateRemote -- %s: %s\n", GetStateString(), strNotCapableReason);
            return;
        }
        if(service != infoMn.addr) {
            nState = ACTIVE_MASTERNODE_NOT_CAPABLE;
            strNotCapableReason = "Broadcasted IP doesn't match our external address. Make sure you issued a new broadcast if IP of this masternode changed recently.";
            LogPrintf("CActiveMasternode::ManageStateRemote -- %s: %s\n", GetStateString(), strNotCapableReason);
            return;
        }
        if(!CMasternode::IsValidStateForAutoStart(infoMn.nActiveState)) {
            nState = ACTIVE_MASTERNODE_NOT_CAPABLE;
            strNotCapableReason = strprintf("Masternode in %s state", CMasternode::StateToString(infoMn.nActiveState));
            LogPrintf("CActiveMasternode::ManageStateRemote -- %s: %s\n", GetStateString(), strNotCapableReason);
            return;
        }
        if(nState != ACTIVE_MASTERNODE_STARTED) {
            LogPrintf("CActiveMasternode::ManageStateRemote -- STARTED!\n");
            outpoint = infoMn.vin.prevout;
            service = infoMn.addr;
            fPingerEnabled = true;
            nState = ACTIVE_MASTERNODE_STARTED;
        }
    }
    else {
        nState = ACTIVE_MASTERNODE_NOT_CAPABLE;
        strNotCapableReason = "Masternode not in masternode list";
        LogPrintf("CActiveMasternode::ManageStateRemote -- %s: %s\n", GetStateString(), strNotCapableReason);
    }
}

void CActiveMasternode::ManageStateLocal(CConnman& connman)
{
    LogPrint("masternode", "CActiveMasternode::ManageStateLocal -- status = %s, type = %s, pinger enabled = %d\n", GetStatus(), GetTypeString(), fPingerEnabled);
    if(nState == ACTIVE_MASTERNODE_STARTED) {
        return;
    }

    // Choose coins to use
    CPubKey pubKeyCollateral;
    CKey keyCollateral;

    if(pwalletMain->GetMasternodeOutpointAndKeys(outpoint, pubKeyCollateral, keyCollateral)) {
        int nPrevoutAge = GetUTXOConfirmations(outpoint);
        if(nPrevoutAge < Params().GetConsensus().nMasternodeMinimumConfirmations){
            nState = ACTIVE_MASTERNODE_INPUT_TOO_NEW;
            strNotCapableReason = strprintf(_("%s - %d confirmations"), GetStatus(), nPrevoutAge);
            LogPrintf("CActiveMasternode::ManageStateLocal -- %s: %s\n", GetStateString(), strNotCapableReason);
            return;
        }

        {
            LOCK(pwalletMain->cs_wallet);
            pwalletMain->LockCoin(outpoint);
        }

        CMasternodeBroadcast mnb;
        std::string strError;
        if(!CMasternodeBroadcast::Create(outpoint, service, keyCollateral, pubKeyCollateral, keyMasternode, pubKeyMasternode, strError, mnb)) {
            nState = ACTIVE_MASTERNODE_NOT_CAPABLE;
            strNotCapableReason = "Error creating mastenode broadcast: " + strError;
            LogPrintf("CActiveMasternode::ManageStateLocal -- %s: %s\n", GetStateString(), strNotCapableReason);
            return;
        }

        {
            LOCK(cs_main);
            // remember the hash of the block where masternode collateral had minimum required confirmations
            mnb.nCollateralMinConfBlockHash = chainActive[GetUTXOHeight(outpoint) + Params().GetConsensus().nMasternodeMinimumConfirmations - 1]->GetBlockHash();
        }

        fPingerEnabled = true;
        nState = ACTIVE_MASTERNODE_STARTED;

        //update to masternode list
        LogPrintf("CActiveMasternode::ManageStateLocal -- Update Masternode List\n");
        mnodeman.UpdateMasternodeList(mnb, connman);
        mnodeman.NotifyMasternodeUpdates(connman);

        //send to all peers
        LogPrintf("CActiveMasternode::ManageStateLocal -- Relay broadcast, collateral=%s\n", outpoint.ToStringShort());
        mnb.Relay(connman);
    }
}<|MERGE_RESOLUTION|>--- conflicted
+++ resolved
@@ -239,15 +239,8 @@
              GetStatus(), GetTypeString(), fPingerEnabled, pubKeyMasternode.GetID().ToString());
 
     mnodeman.CheckMasternode(pubKeyMasternode, true);
-<<<<<<< HEAD
-    masternode_info_t infoMn = mnodeman.GetMasternodeInfo(pubKeyMasternode);
-    LogPrint("masternode", "CActiveMasternode::ManageStateRemote -- Start status = %s, type = %s, pinger enabled = %d, pubKeyMasternode.GetID() = %s\n", 
-             GetStatus(), GetTypeString(), fPingerEnabled, pubKeyMasternode.GetID().ToString());
-    if(infoMn.fInfoValid) {
-=======
     masternode_info_t infoMn;
     if(mnodeman.GetMasternodeInfo(pubKeyMasternode, infoMn)) {
->>>>>>> 20bacfab
         if(infoMn.nProtocolVersion != PROTOCOL_VERSION) {
             nState = ACTIVE_MASTERNODE_NOT_CAPABLE;
             strNotCapableReason = "Invalid protocol version";
