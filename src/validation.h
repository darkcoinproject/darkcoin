--- conflicted
+++ resolved
@@ -322,308 +322,6 @@
 /** Get the BIP9 state for a given deployment at the current tip. */
 ThresholdState VersionBitsTipState(const Consensus::Params& params, Consensus::DeploymentPos pos);
 
-<<<<<<< HEAD
-struct CTimestampIndexIteratorKey {
-    unsigned int timestamp;
-
-    size_t GetSerializeSize(int nType, int nVersion) const {
-        return 4;
-    }
-    template<typename Stream>
-    void Serialize(Stream& s, int nType, int nVersion) const {
-        ser_writedata32be(s, timestamp);
-    }
-    template<typename Stream>
-    void Unserialize(Stream& s, int nType, int nVersion) {
-        timestamp = ser_readdata32be(s);
-    }
-
-    CTimestampIndexIteratorKey(unsigned int time) {
-        timestamp = time;
-    }
-
-    CTimestampIndexIteratorKey() {
-        SetNull();
-    }
-
-    void SetNull() {
-        timestamp = 0;
-    }
-};
-
-struct CTimestampIndexKey {
-    unsigned int timestamp;
-    uint256 blockHash;
-
-    size_t GetSerializeSize(int nType, int nVersion) const {
-        return 36;
-    }
-    template<typename Stream>
-    void Serialize(Stream& s, int nType, int nVersion) const {
-        ser_writedata32be(s, timestamp);
-        blockHash.Serialize(s, nType, nVersion);
-    }
-    template<typename Stream>
-    void Unserialize(Stream& s, int nType, int nVersion) {
-        timestamp = ser_readdata32be(s);
-        blockHash.Unserialize(s, nType, nVersion);
-    }
-
-    CTimestampIndexKey(unsigned int time, uint256 hash) {
-        timestamp = time;
-        blockHash = hash;
-    }
-
-    CTimestampIndexKey() {
-        SetNull();
-    }
-
-    void SetNull() {
-        timestamp = 0;
-        blockHash.SetNull();
-    }
-};
-
-struct CAddressUnspentKey {
-    unsigned int type;
-    uint160 hashBytes;
-    uint256 txhash;
-    size_t index;
-
-    size_t GetSerializeSize(int nType, int nVersion) const {
-        return 57;
-    }
-    template<typename Stream>
-    void Serialize(Stream& s, int nType, int nVersion) const {
-        ser_writedata8(s, type);
-        hashBytes.Serialize(s, nType, nVersion);
-        txhash.Serialize(s, nType, nVersion);
-        ser_writedata32(s, index);
-    }
-    template<typename Stream>
-    void Unserialize(Stream& s, int nType, int nVersion) {
-        type = ser_readdata8(s);
-        hashBytes.Unserialize(s, nType, nVersion);
-        txhash.Unserialize(s, nType, nVersion);
-        index = ser_readdata32(s);
-    }
-
-    CAddressUnspentKey(unsigned int addressType, uint160 addressHash, uint256 txid, size_t indexValue) {
-        type = addressType;
-        hashBytes = addressHash;
-        txhash = txid;
-        index = indexValue;
-    }
-
-    CAddressUnspentKey() {
-        SetNull();
-    }
-
-    void SetNull() {
-        type = 0;
-        hashBytes.SetNull();
-        txhash.SetNull();
-        index = 0;
-    }
-};
-
-struct CAddressUnspentValue {
-    CAmount satoshis;
-    CScript script;
-    int blockHeight;
-
-    ADD_SERIALIZE_METHODS;
-
-    template <typename Stream, typename Operation>
-    inline void SerializationOp(Stream& s, Operation ser_action, int nType, int nVersion) {
-        READWRITE(satoshis);
-        READWRITE(*(CScriptBase*)(&script));
-        READWRITE(blockHeight);
-    }
-
-    CAddressUnspentValue(CAmount sats, CScript scriptPubKey, int height) {
-        satoshis = sats;
-        script = scriptPubKey;
-        blockHeight = height;
-    }
-
-    CAddressUnspentValue() {
-        SetNull();
-    }
-
-    void SetNull() {
-        satoshis = -1;
-        script.clear();
-        blockHeight = 0;
-    }
-
-    bool IsNull() const {
-        return (satoshis == -1);
-    }
-};
-
-struct CAddressIndexKey {
-    unsigned int type;
-    uint160 hashBytes;
-    int blockHeight;
-    unsigned int txindex;
-    uint256 txhash;
-    size_t index;
-    bool spending;
-
-    size_t GetSerializeSize(int nType, int nVersion) const {
-        return 66;
-    }
-    template<typename Stream>
-    void Serialize(Stream& s, int nType, int nVersion) const {
-        ser_writedata8(s, type);
-        hashBytes.Serialize(s, nType, nVersion);
-        // Heights are stored big-endian for key sorting in LevelDB
-        ser_writedata32be(s, blockHeight);
-        ser_writedata32be(s, txindex);
-        txhash.Serialize(s, nType, nVersion);
-        ser_writedata32(s, index);
-        char f = spending;
-        ser_writedata8(s, f);
-    }
-    template<typename Stream>
-    void Unserialize(Stream& s, int nType, int nVersion) {
-        type = ser_readdata8(s);
-        hashBytes.Unserialize(s, nType, nVersion);
-        blockHeight = ser_readdata32be(s);
-        txindex = ser_readdata32be(s);
-        txhash.Unserialize(s, nType, nVersion);
-        index = ser_readdata32(s);
-        char f = ser_readdata8(s);
-        spending = f;
-    }
-
-    CAddressIndexKey(unsigned int addressType, uint160 addressHash, int height, int blockindex,
-                     uint256 txid, size_t indexValue, bool isSpending) {
-        type = addressType;
-        hashBytes = addressHash;
-        blockHeight = height;
-        txindex = blockindex;
-        txhash = txid;
-        index = indexValue;
-        spending = isSpending;
-    }
-
-    CAddressIndexKey() {
-        SetNull();
-    }
-
-    void SetNull() {
-        type = 0;
-        hashBytes.SetNull();
-        blockHeight = 0;
-        txindex = 0;
-        txhash.SetNull();
-        index = 0;
-        spending = false;
-    }
-
-};
-
-struct CAddressIndexIteratorKey {
-    unsigned int type;
-    uint160 hashBytes;
-
-    size_t GetSerializeSize(int nType, int nVersion) const {
-        return 21;
-    }
-    template<typename Stream>
-    void Serialize(Stream& s, int nType, int nVersion) const {
-        ser_writedata8(s, type);
-        hashBytes.Serialize(s, nType, nVersion);
-    }
-    template<typename Stream>
-    void Unserialize(Stream& s, int nType, int nVersion) {
-        type = ser_readdata8(s);
-        hashBytes.Unserialize(s, nType, nVersion);
-    }
-
-    CAddressIndexIteratorKey(unsigned int addressType, uint160 addressHash) {
-        type = addressType;
-        hashBytes = addressHash;
-    }
-
-    CAddressIndexIteratorKey() {
-        SetNull();
-    }
-
-    void SetNull() {
-        type = 0;
-        hashBytes.SetNull();
-    }
-};
-
-struct CAddressIndexIteratorHeightKey {
-    unsigned int type;
-    uint160 hashBytes;
-    int blockHeight;
-
-    size_t GetSerializeSize(int nType, int nVersion) const {
-        return 25;
-    }
-    template<typename Stream>
-    void Serialize(Stream& s, int nType, int nVersion) const {
-        ser_writedata8(s, type);
-        hashBytes.Serialize(s, nType, nVersion);
-        ser_writedata32be(s, blockHeight);
-    }
-    template<typename Stream>
-    void Unserialize(Stream& s, int nType, int nVersion) {
-        type = ser_readdata8(s);
-        hashBytes.Unserialize(s, nType, nVersion);
-        blockHeight = ser_readdata32be(s);
-    }
-
-    CAddressIndexIteratorHeightKey(unsigned int addressType, uint160 addressHash, int height) {
-        type = addressType;
-        hashBytes = addressHash;
-        blockHeight = height;
-    }
-
-    CAddressIndexIteratorHeightKey() {
-        SetNull();
-    }
-
-    void SetNull() {
-        type = 0;
-        hashBytes.SetNull();
-        blockHeight = 0;
-    }
-};
-
-struct CDiskTxPos : public CDiskBlockPos
-{
-    unsigned int nTxOffset; // after header
-
-    ADD_SERIALIZE_METHODS;
-
-    template <typename Stream, typename Operation>
-    inline void SerializationOp(Stream& s, Operation ser_action, int nType, int nVersion) {
-        READWRITE(*(CDiskBlockPos*)this);
-        READWRITE(VARINT(nTxOffset));
-    }
-
-    CDiskTxPos(const CDiskBlockPos &blockIn, unsigned int nTxOffsetIn) : CDiskBlockPos(blockIn.nFile, blockIn.nPos), nTxOffset(nTxOffsetIn) {
-    }
-
-    CDiskTxPos() {
-        SetNull();
-    }
-
-    void SetNull() {
-        CDiskBlockPos::SetNull();
-        nTxOffset = 0;
-    }
-};
-
-
-=======
->>>>>>> 89f326c6
 /**
  * Count ECDSA signature operations the old-fashioned (pre-0.6) way
  * @return number of sigops this transaction's outputs will produce when spent
