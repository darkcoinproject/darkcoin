// Copyright (c) 2009-2010 Satoshi Nakamoto
// Copyright (c) 2009-2015 The Bitcoin Core developers
// Distributed under the MIT software license, see the accompanying
// file COPYING or http://www.opensource.org/licenses/mit-license.php.

#include "protocol.h"

#include "util.h"
#include "utilstrencodings.h"

#ifndef WIN32
# include <arpa/inet.h>
#endif

namespace NetMsgType {
const char *VERSION="version";
const char *VERACK="verack";
const char *ADDR="addr";
const char *INV="inv";
const char *GETDATA="getdata";
const char *MERKLEBLOCK="merkleblock";
const char *GETBLOCKS="getblocks";
const char *GETHEADERS="getheaders";
const char *TX="tx";
const char *HEADERS="headers";
const char *BLOCK="block";
const char *GETADDR="getaddr";
const char *MEMPOOL="mempool";
const char *PING="ping";
const char *PONG="pong";
const char *ALERT="alert";
const char *NOTFOUND="notfound";
const char *FILTERLOAD="filterload";
const char *FILTERADD="filteradd";
const char *FILTERCLEAR="filterclear";
const char *REJECT="reject";
const char *SENDHEADERS="sendheaders";
<<<<<<< HEAD
=======
const char *FEEFILTER="feefilter";
const char *SENDCMPCT="sendcmpct";
const char *CMPCTBLOCK="cmpctblock";
const char *GETBLOCKTXN="getblocktxn";
const char *BLOCKTXN="blocktxn";
>>>>>>> 8b09e779
// Dash message types
const char *TXLOCKREQUEST="ix";
const char *TXLOCKVOTE="txlvote";
const char *SPORK="spork";
const char *GETSPORKS="getsporks";
const char *MASTERNODEPAYMENTVOTE="mnw";
const char *MASTERNODEPAYMENTBLOCK="mnwb";
const char *MASTERNODEPAYMENTSYNC="mnget";
const char *MNBUDGETSYNC="mnvs"; // deprecated since 12.1
const char *MNBUDGETVOTE="mvote"; // deprecated since 12.1
const char *MNBUDGETPROPOSAL="mprop"; // deprecated since 12.1
const char *MNBUDGETFINAL="fbs"; // deprecated since 12.1
const char *MNBUDGETFINALVOTE="fbvote"; // deprecated since 12.1
const char *MNQUORUM="mn quorum"; // not implemented
const char *MNANNOUNCE="mnb";
const char *MNPING="mnp";
const char *DSACCEPT="dsa";
const char *DSVIN="dsi";
const char *DSFINALTX="dsf";
const char *DSSIGNFINALTX="dss";
const char *DSCOMPLETE="dsc";
const char *DSSTATUSUPDATE="dssu";
const char *DSTX="dstx";
const char *DSQUEUE="dsq";
const char *DSEG="dseg";
const char *SYNCSTATUSCOUNT="ssc";
const char *MNGOVERNANCESYNC="govsync";
const char *MNGOVERNANCEOBJECT="govobj";
const char *MNGOVERNANCEOBJECTVOTE="govobjvote";
const char *MNVERIFY="mnv";
};

static const char* ppszTypeName[] =
{
    "ERROR", // Should never occur
    NetMsgType::TX,
    NetMsgType::BLOCK,
    "filtered block", // Should never occur
    // Dash message types
    // NOTE: include non-implmented here, we must keep this list in sync with enum in protocol.h
    NetMsgType::TXLOCKREQUEST,
    NetMsgType::TXLOCKVOTE,
    NetMsgType::SPORK,
    NetMsgType::MASTERNODEPAYMENTVOTE,
    NetMsgType::MASTERNODEPAYMENTBLOCK, // reusing, was MNSCANERROR previousely, was NOT used in 12.0, we need this for inv
    NetMsgType::MNBUDGETVOTE, // deprecated since 12.1
    NetMsgType::MNBUDGETPROPOSAL, // deprecated since 12.1
    NetMsgType::MNBUDGETFINAL, // deprecated since 12.1
    NetMsgType::MNBUDGETFINALVOTE, // deprecated since 12.1
    NetMsgType::MNQUORUM, // not implemented
    NetMsgType::MNANNOUNCE,
    NetMsgType::MNPING,
    NetMsgType::DSTX,
    NetMsgType::MNGOVERNANCEOBJECT,
    NetMsgType::MNGOVERNANCEOBJECTVOTE,
    NetMsgType::MNVERIFY,
    "compact block", // Should never occur
};

/** All known message types. Keep this in the same order as the list of
 * messages above and in protocol.h.
 */
const static std::string allNetMessageTypes[] = {
    NetMsgType::VERSION,
    NetMsgType::VERACK,
    NetMsgType::ADDR,
    NetMsgType::INV,
    NetMsgType::GETDATA,
    NetMsgType::MERKLEBLOCK,
    NetMsgType::GETBLOCKS,
    NetMsgType::GETHEADERS,
    NetMsgType::TX,
    NetMsgType::HEADERS,
    NetMsgType::BLOCK,
    NetMsgType::GETADDR,
    NetMsgType::MEMPOOL,
    NetMsgType::PING,
    NetMsgType::PONG,
    NetMsgType::ALERT,
    NetMsgType::NOTFOUND,
    NetMsgType::FILTERLOAD,
    NetMsgType::FILTERADD,
    NetMsgType::FILTERCLEAR,
    NetMsgType::REJECT,
    NetMsgType::SENDHEADERS,
<<<<<<< HEAD
=======
    NetMsgType::FEEFILTER,
    NetMsgType::SENDCMPCT,
    NetMsgType::CMPCTBLOCK,
    NetMsgType::GETBLOCKTXN,
    NetMsgType::BLOCKTXN,
>>>>>>> 8b09e779
    // Dash message types
    // NOTE: do NOT include non-implmented here, we want them to be "Unknown command" in ProcessMessage()
    NetMsgType::TXLOCKREQUEST,
    NetMsgType::TXLOCKVOTE,
    NetMsgType::SPORK,
    NetMsgType::GETSPORKS,
    NetMsgType::MASTERNODEPAYMENTVOTE,
    // NetMsgType::MASTERNODEPAYMENTBLOCK, // there is no message for this, only inventory
    NetMsgType::MASTERNODEPAYMENTSYNC,
    NetMsgType::MNANNOUNCE,
    NetMsgType::MNPING,
    NetMsgType::DSACCEPT,
    NetMsgType::DSVIN,
    NetMsgType::DSFINALTX,
    NetMsgType::DSSIGNFINALTX,
    NetMsgType::DSCOMPLETE,
    NetMsgType::DSSTATUSUPDATE,
    NetMsgType::DSTX,
    NetMsgType::DSQUEUE,
    NetMsgType::DSEG,
    NetMsgType::SYNCSTATUSCOUNT,
    NetMsgType::MNGOVERNANCESYNC,
    NetMsgType::MNGOVERNANCEOBJECT,
    NetMsgType::MNGOVERNANCEOBJECTVOTE,
    NetMsgType::MNVERIFY,
};
const static std::vector<std::string> allNetMessageTypesVec(allNetMessageTypes, allNetMessageTypes+ARRAYLEN(allNetMessageTypes));

CMessageHeader::CMessageHeader(const MessageStartChars& pchMessageStartIn)
{
    memcpy(pchMessageStart, pchMessageStartIn, MESSAGE_START_SIZE);
    memset(pchCommand, 0, sizeof(pchCommand));
    nMessageSize = -1;
    memset(pchChecksum, 0, CHECKSUM_SIZE);
}

CMessageHeader::CMessageHeader(const MessageStartChars& pchMessageStartIn, const char* pszCommand, unsigned int nMessageSizeIn)
{
    memcpy(pchMessageStart, pchMessageStartIn, MESSAGE_START_SIZE);
    memset(pchCommand, 0, sizeof(pchCommand));
    strncpy(pchCommand, pszCommand, COMMAND_SIZE);
    nMessageSize = nMessageSizeIn;
    memset(pchChecksum, 0, CHECKSUM_SIZE);
}

std::string CMessageHeader::GetCommand() const
{
    return std::string(pchCommand, pchCommand + strnlen(pchCommand, COMMAND_SIZE));
}

bool CMessageHeader::IsValid(const MessageStartChars& pchMessageStartIn) const
{
    // Check start string
    if (memcmp(pchMessageStart, pchMessageStartIn, MESSAGE_START_SIZE) != 0)
        return false;

    // Check the command string for errors
    for (const char* p1 = pchCommand; p1 < pchCommand + COMMAND_SIZE; p1++)
    {
        if (*p1 == 0)
        {
            // Must be all zeros after the first zero
            for (; p1 < pchCommand + COMMAND_SIZE; p1++)
                if (*p1 != 0)
                    return false;
        }
        else if (*p1 < ' ' || *p1 > 0x7E)
            return false;
    }

    // Message size
    if (nMessageSize > MAX_SIZE)
    {
        LogPrintf("CMessageHeader::IsValid(): (%s, %u bytes) nMessageSize > MAX_SIZE\n", GetCommand(), nMessageSize);
        return false;
    }

    return true;
}



CAddress::CAddress() : CService()
{
    Init();
}

CAddress::CAddress(CService ipIn, ServiceFlags nServicesIn) : CService(ipIn)
{
    Init();
    nServices = nServicesIn;
}

void CAddress::Init()
{
    nServices = NODE_NONE;
    nTime = 100000000;
}

CInv::CInv()
{
    type = 0;
    hash.SetNull();
}

CInv::CInv(int typeIn, const uint256& hashIn)
{
    type = typeIn;
    hash = hashIn;
}

CInv::CInv(const std::string& strType, const uint256& hashIn)
{
    unsigned int i;
    for (i = 1; i < ARRAYLEN(ppszTypeName); i++)
    {
        if (strType == ppszTypeName[i])
        {
            type = i;
            break;
        }
    }
    if (i == ARRAYLEN(ppszTypeName))
        throw std::out_of_range(strprintf("CInv::CInv(string, uint256): unknown type '%s'", strType));
    hash = hashIn;
}

bool operator<(const CInv& a, const CInv& b)
{
    return (a.type < b.type || (a.type == b.type && a.hash < b.hash));
}

bool CInv::IsKnownType() const
{
    return (type >= 1 && type < (int)ARRAYLEN(ppszTypeName));
}

const char* CInv::GetCommand() const
{
    if (!IsKnownType())
        throw std::out_of_range(strprintf("CInv::GetCommand(): type=%d unknown type", type));
    return ppszTypeName[type];
}

std::string CInv::ToString() const
{
    try {
        return strprintf("%s %s", GetCommand(), hash.ToString());
    } catch(const std::out_of_range &) {
        return strprintf("0x%08x %s", type, hash.ToString());
    }
}

const std::vector<std::string> &getAllNetMessageTypes()
{
    return allNetMessageTypesVec;
}<|MERGE_RESOLUTION|>--- conflicted
+++ resolved
@@ -35,14 +35,10 @@
 const char *FILTERCLEAR="filterclear";
 const char *REJECT="reject";
 const char *SENDHEADERS="sendheaders";
-<<<<<<< HEAD
-=======
-const char *FEEFILTER="feefilter";
 const char *SENDCMPCT="sendcmpct";
 const char *CMPCTBLOCK="cmpctblock";
 const char *GETBLOCKTXN="getblocktxn";
 const char *BLOCKTXN="blocktxn";
->>>>>>> 8b09e779
 // Dash message types
 const char *TXLOCKREQUEST="ix";
 const char *TXLOCKVOTE="txlvote";
@@ -128,14 +124,10 @@
     NetMsgType::FILTERCLEAR,
     NetMsgType::REJECT,
     NetMsgType::SENDHEADERS,
-<<<<<<< HEAD
-=======
-    NetMsgType::FEEFILTER,
     NetMsgType::SENDCMPCT,
     NetMsgType::CMPCTBLOCK,
     NetMsgType::GETBLOCKTXN,
     NetMsgType::BLOCKTXN,
->>>>>>> 8b09e779
     // Dash message types
     // NOTE: do NOT include non-implmented here, we want them to be "Unknown command" in ProcessMessage()
     NetMsgType::TXLOCKREQUEST,
