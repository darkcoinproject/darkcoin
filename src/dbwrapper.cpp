// Copyright (c) 2012-2015 The Bitcoin Core developers
// Distributed under the MIT software license, see the accompanying
// file COPYING or http://www.opensource.org/licenses/mit-license.php.

#include "dbwrapper.h"

#include "util.h"
#include "random.h"

#include <boost/filesystem.hpp>

#include <leveldb/cache.h>
#include <leveldb/env.h>
#include <leveldb/filter_policy.h>
#include <memenv.h>
#include <stdint.h>
<<<<<<< HEAD

void HandleError(const leveldb::Status& status)
{
    if (status.ok())
        return;
    LogPrintf("%s\n", status.ToString());
    if (status.IsCorruption())
        throw dbwrapper_error("Database corrupted");
    if (status.IsIOError())
        throw dbwrapper_error("Database I/O error");
    if (status.IsNotFound())
        throw dbwrapper_error("Database entry missing");
    throw dbwrapper_error("Unknown database error");
}
=======
#include <algorithm>

class CBitcoinLevelDBLogger : public leveldb::Logger {
public:
    // This code is adapted from posix_logger.h, which is why it is using vsprintf.
    // Please do not do this in normal code
    virtual void Logv(const char * format, va_list ap) override {
            if (!LogAcceptCategory("leveldb"))
                return;
            char buffer[500];
            for (int iter = 0; iter < 2; iter++) {
                char* base;
                int bufsize;
                if (iter == 0) {
                    bufsize = sizeof(buffer);
                    base = buffer;
                }
                else {
                    bufsize = 30000;
                    base = new char[bufsize];
                }
                char* p = base;
                char* limit = base + bufsize;

                // Print the message
                if (p < limit) {
                    va_list backup_ap;
                    va_copy(backup_ap, ap);
                    // Do not use vsnprintf elsewhere in bitcoin source code, see above.
                    p += vsnprintf(p, limit - p, format, backup_ap);
                    va_end(backup_ap);
                }

                // Truncate to available space if necessary
                if (p >= limit) {
                    if (iter == 0) {
                        continue;       // Try again with larger buffer
                    }
                    else {
                        p = limit - 1;
                    }
                }

                // Add newline if necessary
                if (p == base || p[-1] != '\n') {
                    *p++ = '\n';
                }

                assert(p <= limit);
                base[std::min(bufsize - 1, (int)(p - base))] = '\0';
                LogPrintStr(base);
                if (base != buffer) {
                    delete[] base;
                }
                break;
            }
    }
};
>>>>>>> 89f326c6

static leveldb::Options GetOptions(size_t nCacheSize)
{
    leveldb::Options options;
    options.block_cache = leveldb::NewLRUCache(nCacheSize / 2);
    options.write_buffer_size = nCacheSize / 4; // up to two write buffers may be held in memory simultaneously
    options.filter_policy = leveldb::NewBloomFilterPolicy(10);
    options.compression = leveldb::kNoCompression;
    options.max_open_files = 64;
    options.info_log = new CBitcoinLevelDBLogger();
    if (leveldb::kMajorVersion > 1 || (leveldb::kMajorVersion == 1 && leveldb::kMinorVersion >= 16)) {
        // LevelDB versions before 1.16 consider short writes to be corruption. Only trigger error
        // on corruption in later versions.
        options.paranoid_checks = true;
    }
    return options;
}

CDBWrapper::CDBWrapper(const boost::filesystem::path& path, size_t nCacheSize, bool fMemory, bool fWipe, bool obfuscate)
{
    penv = NULL;
    readoptions.verify_checksums = true;
    iteroptions.verify_checksums = true;
    iteroptions.fill_cache = false;
    syncoptions.sync = true;
    options = GetOptions(nCacheSize);
    options.create_if_missing = true;
    if (fMemory) {
        penv = leveldb::NewMemEnv(leveldb::Env::Default());
        options.env = penv;
    } else {
        if (fWipe) {
            LogPrintf("Wiping LevelDB in %s\n", path.string());
            leveldb::Status result = leveldb::DestroyDB(path.string(), options);
            dbwrapper_private::HandleError(result);
        }
        TryCreateDirectory(path);
        LogPrintf("Opening LevelDB in %s\n", path.string());
    }
    leveldb::Status status = leveldb::DB::Open(options, path.string(), &pdb);
    dbwrapper_private::HandleError(status);
    LogPrintf("Opened LevelDB successfully\n");

    if (GetBoolArg("-forcecompactdb", false)) {
        LogPrintf("Starting database compaction of %s\n", path.string());
        pdb->CompactRange(nullptr, nullptr);
        LogPrintf("Finished database compaction of %s\n", path.string());
    }

    // The base-case obfuscation key, which is a noop.
    obfuscate_key = std::vector<unsigned char>(OBFUSCATE_KEY_NUM_BYTES, '\000');

    bool key_exists = Read(OBFUSCATE_KEY_KEY, obfuscate_key);

    if (!key_exists && obfuscate && IsEmpty()) {
        // Initialize non-degenerate obfuscation if it won't upset
        // existing, non-obfuscated data.
        std::vector<unsigned char> new_key = CreateObfuscateKey();

        // Write `new_key` so we don't obfuscate the key with itself
        Write(OBFUSCATE_KEY_KEY, new_key);
        obfuscate_key = new_key;

        LogPrintf("Wrote new obfuscate key for %s: %s\n", path.string(), HexStr(obfuscate_key));
    }

    LogPrintf("Using obfuscation key for %s: %s\n", path.string(), HexStr(obfuscate_key));
}

CDBWrapper::~CDBWrapper()
{
    delete pdb;
    pdb = NULL;
    delete options.filter_policy;
    options.filter_policy = NULL;
    delete options.info_log;
    options.info_log = NULL;
    delete options.block_cache;
    options.block_cache = NULL;
    delete penv;
    options.env = NULL;
}

bool CDBWrapper::WriteBatch(CDBBatch& batch, bool fSync)
{
    leveldb::Status status = pdb->Write(fSync ? syncoptions : writeoptions, &batch.batch);
    dbwrapper_private::HandleError(status);
    return true;
}

// Prefixed with null character to avoid collisions with other keys
//
// We must use a string constructor which specifies length so that we copy
// past the null-terminator.
const std::string CDBWrapper::OBFUSCATE_KEY_KEY("\000obfuscate_key", 14);

const unsigned int CDBWrapper::OBFUSCATE_KEY_NUM_BYTES = 8;

/**
 * Returns a string (consisting of 8 random bytes) suitable for use as an
 * obfuscating XOR key.
 */
std::vector<unsigned char> CDBWrapper::CreateObfuscateKey() const
{
    unsigned char buff[OBFUSCATE_KEY_NUM_BYTES];
    GetRandBytes(buff, OBFUSCATE_KEY_NUM_BYTES);
    return std::vector<unsigned char>(&buff[0], &buff[OBFUSCATE_KEY_NUM_BYTES]);

}

bool CDBWrapper::IsEmpty()
{
    boost::scoped_ptr<CDBIterator> it(NewIterator());
    it->SeekToFirst();
    return !(it->Valid());
}

CDBIterator::~CDBIterator() { delete piter; }
bool CDBIterator::Valid() { return piter->Valid(); }
void CDBIterator::SeekToFirst() { piter->SeekToFirst(); }
void CDBIterator::Next() { piter->Next(); }

namespace dbwrapper_private {

void HandleError(const leveldb::Status& status)
{
    if (status.ok())
        return;
    LogPrintf("%s\n", status.ToString());
    if (status.IsCorruption())
        throw dbwrapper_error("Database corrupted");
    if (status.IsIOError())
        throw dbwrapper_error("Database I/O error");
    if (status.IsNotFound())
        throw dbwrapper_error("Database entry missing");
    throw dbwrapper_error("Unknown database error");
}

const std::vector<unsigned char>& GetObfuscateKey(const CDBWrapper &w)
{
    return w.obfuscate_key;
}

};<|MERGE_RESOLUTION|>--- conflicted
+++ resolved
@@ -14,22 +14,6 @@
 #include <leveldb/filter_policy.h>
 #include <memenv.h>
 #include <stdint.h>
-<<<<<<< HEAD
-
-void HandleError(const leveldb::Status& status)
-{
-    if (status.ok())
-        return;
-    LogPrintf("%s\n", status.ToString());
-    if (status.IsCorruption())
-        throw dbwrapper_error("Database corrupted");
-    if (status.IsIOError())
-        throw dbwrapper_error("Database I/O error");
-    if (status.IsNotFound())
-        throw dbwrapper_error("Database entry missing");
-    throw dbwrapper_error("Unknown database error");
-}
-=======
 #include <algorithm>
 
 class CBitcoinLevelDBLogger : public leveldb::Logger {
@@ -88,7 +72,6 @@
             }
     }
 };
->>>>>>> 89f326c6
 
 static leveldb::Options GetOptions(size_t nCacheSize)
 {
