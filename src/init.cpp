// Copyright (c) 2009-2010 Satoshi Nakamoto
// Copyright (c) 2009-2015 The Bitcoin Core developers
// Copyright (c) 2014-2020 The Dash Core developers
// Distributed under the MIT software license, see the accompanying
// file COPYING or http://www.opensource.org/licenses/mit-license.php.

#if defined(HAVE_CONFIG_H)
#include <config/dash-config.h>
#endif

#include <init.h>

#include <addrman.h>
#include <amount.h>
#include <base58.h>
#include <chain.h>
#include <chainparams.h>
#include <checkpoints.h>
#include <compat/sanity.h>
#include <consensus/validation.h>
#include <fs.h>
#include <httpserver.h>
#include <httprpc.h>
#include <key.h>
#include <validation.h>
#include <miner.h>
#include <netbase.h>
#include <net.h>
#include <net_processing.h>
#include <policy/feerate.h>
#include <policy/fees.h>
#include <policy/policy.h>
#include <rpc/server.h>
#include <rpc/register.h>
#include <rpc/blockchain.h>
#include <script/standard.h>
#include <script/sigcache.h>
#include <scheduler.h>
#include <timedata.h>
#include <txdb.h>
#include <txmempool.h>
#include <torcontrol.h>
#include <ui_interface.h>
#include <util.h>
#include <utilmoneystr.h>
#include <validationinterface.h>

#include <masternode/activemasternode.h>
#include <dsnotificationinterface.h>
#include <flat-database.h>
#include <governance/governance.h>
#include <masternode/masternode-meta.h>
#include <masternode/masternode-payments.h>
#include <masternode/masternode-sync.h>
#include <masternode/masternode-utils.h>
#include <messagesigner.h>
#include <netfulfilledman.h>
#include <privatesend/privatesend-server.h>
#include <spork.h>
#include <warnings.h>
#include <walletinitinterface.h>

#include <evo/deterministicmns.h>
#include <llmq/quorums_init.h>

#include <stdint.h>
#include <stdio.h>

#include <bls/bls.h>

#ifndef WIN32
#include <signal.h>
#endif

#include <boost/algorithm/string/classification.hpp>
#include <boost/algorithm/string/replace.hpp>
#include <boost/algorithm/string/split.hpp>
#include <boost/bind.hpp>
#include <boost/interprocess/sync/file_lock.hpp>
#include <boost/thread.hpp>
#include <openssl/crypto.h>

#if ENABLE_ZMQ
#include <zmq/zmqnotificationinterface.h>
#include <zmq/zmqrpc.h>
#endif

bool fFeeEstimatesInitialized = false;
static const bool DEFAULT_PROXYRANDOMIZE = true;
static const bool DEFAULT_REST_ENABLE = false;
static const bool DEFAULT_STOPAFTERBLOCKIMPORT = false;


std::unique_ptr<CConnman> g_connman;
std::unique_ptr<PeerLogicValidation> peerLogic;

#if !(ENABLE_WALLET)
class DummyWalletInit : public WalletInitInterface {
public:

    std::string GetHelpString(bool showDebug) override {return std::string{};}
    bool ParameterInteraction() override {return true;}
    void RegisterRPC(CRPCTable &) override {}
    bool Verify() override {return true;}
    bool Open() override {return true;}
    void Start(CScheduler& scheduler) override {}
    void Flush() override {}
    void Stop() override {}
    void Close() override {}

    // Dash Specific WalletInitInterface InitPrivateSendSettings
    void AutoLockMasternodeCollaterals() override {}
    void InitPrivateSendSettings() override {}
    void InitKeePass() override {}
    bool InitAutoBackup() override {return true;}
};

static DummyWalletInit g_dummy_wallet_init;
WalletInitInterface* const g_wallet_init_interface = &g_dummy_wallet_init;
#endif

static CDSNotificationInterface* pdsNotificationInterface = nullptr;

#ifdef WIN32
// Win32 LevelDB doesn't use filedescriptors, and the ones used for
// accessing block files don't count towards the fd_set size limit
// anyway.
#define MIN_CORE_FILEDESCRIPTORS 0
#else
#define MIN_CORE_FILEDESCRIPTORS 150
#endif

static const char* FEE_ESTIMATES_FILENAME="fee_estimates.dat";

//////////////////////////////////////////////////////////////////////////////
//
// Shutdown
//

//
// Thread management and startup/shutdown:
//
// The network-processing threads are all part of a thread group
// created by AppInit() or the Qt main() function.
//
// A clean exit happens when StartShutdown() or the SIGTERM
// signal handler sets fRequestShutdown, which makes main thread's
// WaitForShutdown() interrupts the thread group.
// And then, WaitForShutdown() makes all other on-going threads
// in the thread group join the main thread.
// Shutdown() is then called to clean up database connections, and stop other
// threads that should only be stopped after the main network-processing
// threads have exited.
//
// Shutdown for Qt is very similar, only it uses a QTimer to detect
// fRequestShutdown getting set, and then does the normal Qt
// shutdown thing.
//

std::atomic<bool> fRequestShutdown(false);
std::atomic<bool> fRequestRestart(false);
std::atomic<bool> fDumpMempoolLater(false);

void StartShutdown()
{
    fRequestShutdown = true;
}
void StartRestart()
{
    fRequestShutdown = fRequestRestart = true;
}
bool ShutdownRequested()
{
    return fRequestShutdown;
}

/**
 * This is a minimally invasive approach to shutdown on LevelDB read errors from the
 * chainstate, while keeping user interface out of the common library, which is shared
 * between dashd, and dash-qt and non-server tools.
*/
class CCoinsViewErrorCatcher final : public CCoinsViewBacked
{
public:
    explicit CCoinsViewErrorCatcher(CCoinsView* view) : CCoinsViewBacked(view) {}
    bool GetCoin(const COutPoint &outpoint, Coin &coin) const override {
        try {
            return CCoinsViewBacked::GetCoin(outpoint, coin);
        } catch(const std::runtime_error& e) {
            uiInterface.ThreadSafeMessageBox(_("Error reading from database, shutting down."), "", CClientUIInterface::MSG_ERROR);
            LogPrintf("Error reading from database: %s\n", e.what());
            // Starting the shutdown sequence and returning false to the caller would be
            // interpreted as 'entry not found' (as opposed to unable to read data), and
            // could lead to invalid interpretation. Just exit immediately, as we can't
            // continue anyway, and all writes should be atomic.
            abort();
        }
    }
    // Writes do not need similar protection, as failure to write is handled by the caller.
};

static std::unique_ptr<CCoinsViewErrorCatcher> pcoinscatcher;
static std::unique_ptr<ECCVerifyHandle> globalVerifyHandle;

static boost::thread_group threadGroup;
static CScheduler scheduler;

void Interrupt()
{
    InterruptHTTPServer();
    InterruptHTTPRPC();
    InterruptRPC();
    InterruptREST();
    InterruptTorControl();
    llmq::InterruptLLMQSystem();
    InterruptMapPort();
    if (g_connman)
        g_connman->Interrupt();
}

/** Preparing steps before shutting down or restarting the wallet */
void PrepareShutdown()
{
    LogPrintf("%s: In progress...\n", __func__);
    static CCriticalSection cs_Shutdown;
    TRY_LOCK(cs_Shutdown, lockShutdown);
    if (!lockShutdown)
        return;

    /// Note: Shutdown() must be able to handle cases in which initialization failed part of the way,
    /// for example if the data directory was found to be locked.
    /// Be sure that anything that writes files or flushes caches only does this if the respective
    /// module was initialized.
    RenameThread("dash-shutoff");
    mempool.AddTransactionsUpdated(1);
    StopHTTPRPC();
    StopREST();
    StopRPC();
    StopHTTPServer();
    llmq::StopLLMQSystem();

    // fRPCInWarmup should be `false` if we completed the loading sequence
    // before a shutdown request was received
    std::string statusmessage;
    bool fRPCInWarmup = RPCIsInWarmup(&statusmessage);

    g_wallet_init_interface->Flush();
    StopMapPort();

    // Because these depend on each-other, we make sure that neither can be
    // using the other before destroying them.
    if (peerLogic) UnregisterValidationInterface(peerLogic.get());
    if (g_connman) g_connman->Stop();
    // if (g_txindex) g_txindex->Stop(); //TODO watch out when backporting bitcoin#13033 (don't accidently put the reset here, as we've already backported bitcoin#13894)

    StopTorControl();

    // After everything has been shut down, but before things get flushed, stop the
    // CScheduler/checkqueue threadGroup
    threadGroup.interrupt_all();
    threadGroup.join_all();

    // After there are no more peers/RPC left to give us new data which may generate
    // CValidationInterface callbacks, flush them...
    GetMainSignals().FlushBackgroundCallbacks();

    if (!fRPCInWarmup) {
        // STORE DATA CACHES INTO SERIALIZED DAT FILES
        CFlatDB<CMasternodeMetaMan> flatdb1("mncache.dat", "magicMasternodeCache");
        flatdb1.Dump(mmetaman);
        CFlatDB<CNetFulfilledRequestManager> flatdb4("netfulfilled.dat", "magicFulfilledCache");
        flatdb4.Dump(netfulfilledman);
        CFlatDB<CSporkManager> flatdb6("sporks.dat", "magicSporkCache");
        flatdb6.Dump(sporkManager);
        if (!fDisableGovernance) {
            CFlatDB<CGovernanceManager> flatdb3("governance.dat", "magicGovernanceCache");
            flatdb3.Dump(governance);
        }
    }

    // After the threads that potentially access these pointers have been stopped,
    // destruct and reset all to nullptr.
    peerLogic.reset();
    g_connman.reset();
    //g_txindex.reset(); //TODO watch out when backporting bitcoin#13033 (re-enable this, was backported via bitcoin#13894)

    if (fDumpMempoolLater && gArgs.GetArg("-persistmempool", DEFAULT_PERSIST_MEMPOOL)) {
        DumpMempool();
    }

    if (fFeeEstimatesInitialized)
    {
        ::feeEstimator.FlushUnconfirmed();
        fs::path est_path = GetDataDir() / FEE_ESTIMATES_FILENAME;
        CAutoFile est_fileout(fsbridge::fopen(est_path, "wb"), SER_DISK, CLIENT_VERSION);
        if (!est_fileout.IsNull())
            ::feeEstimator.Write(est_fileout);
        else
            LogPrintf("%s: Failed to write fee estimates to %s\n", __func__, est_path.string());
        fFeeEstimatesInitialized = false;
    }

    // FlushStateToDisk generates a SetBestChain callback, which we should avoid missing
    if (pcoinsTip != nullptr) {
        FlushStateToDisk();
    }

    // Any future callbacks will be dropped. This should absolutely be safe - if
    // missing a callback results in an unrecoverable situation, unclean shutdown
    // would too. The only reason to do the above flushes is to let the wallet catch
    // up with our current chain to avoid any strange pruning edge cases and make
    // next startup faster by avoiding rescan.

    {
        LOCK(cs_main);
        if (pcoinsTip != nullptr) {
            FlushStateToDisk();
        }
        pcoinsTip.reset();
        pcoinscatcher.reset();
        pcoinsdbview.reset();
        pblocktree.reset();
        llmq::DestroyLLMQSystem();
        deterministicMNManager.reset();
        evoDb.reset();
    }
    g_wallet_init_interface->Stop();

#if ENABLE_ZMQ
    if (g_zmq_notification_interface) {
        UnregisterValidationInterface(g_zmq_notification_interface);
        delete g_zmq_notification_interface;
        g_zmq_notification_interface = nullptr;
    }
#endif

    if (pdsNotificationInterface) {
        UnregisterValidationInterface(pdsNotificationInterface);
        delete pdsNotificationInterface;
        pdsNotificationInterface = nullptr;
    }
    if (fMasternodeMode) {
        UnregisterValidationInterface(activeMasternodeManager);
    }

    // make sure to clean up BLS keys before global destructors are called (they have allocated from the secure memory pool)
    activeMasternodeInfo.blsKeyOperator.reset();
    activeMasternodeInfo.blsPubKeyOperator.reset();

#ifndef WIN32
    try {
        fs::remove(GetPidFile());
    } catch (const fs::filesystem_error& e) {
        LogPrintf("%s: Unable to remove pidfile: %s\n", __func__, e.what());
    }
#endif
    UnregisterAllValidationInterfaces();
    GetMainSignals().UnregisterBackgroundSignalScheduler();
    GetMainSignals().UnregisterWithMempoolSignals(mempool);
}

/**
* Shutdown is split into 2 parts:
* Part 1: shut down everything but the main wallet instance (done in PrepareShutdown() )
* Part 2: delete wallet instance
*
* In case of a restart PrepareShutdown() was already called before, but this method here gets
* called implicitly when the parent object is deleted. In this case we have to skip the
* PrepareShutdown() part because it was already executed and just delete the wallet instance.
*/
void Shutdown()
{
    // Shutdown part 1: prepare shutdown
    if(!fRequestRestart) {
        PrepareShutdown();
    }
    // Shutdown part 2: delete wallet instance
    g_wallet_init_interface->Close();
    globalVerifyHandle.reset();
    ECC_Stop();
    LogPrintf("%s: done\n", __func__);
}

/**
 * Signal handlers are very limited in what they are allowed to do.
 * The execution context the handler is invoked in is not guaranteed,
 * so we restrict handler operations to just touching variables:
 */
#ifndef WIN32
static void HandleSIGTERM(int)
{
    fRequestShutdown = true;
}

static void HandleSIGHUP(int)
{
    fReopenDebugLog = true;
}
#else
static BOOL WINAPI consoleCtrlHandler(DWORD dwCtrlType)
{
    fRequestShutdown = true;
    Sleep(INFINITE);
    return true;
}
#endif

#ifndef WIN32
static void registerSignalHandler(int signal, void(*handler)(int))
{
    struct sigaction sa;
    sa.sa_handler = handler;
    sigemptyset(&sa.sa_mask);
    sa.sa_flags = 0;
    sigaction(signal, &sa, nullptr);
}
#endif

void OnRPCStarted()
{
    uiInterface.NotifyBlockTip.connect(&RPCNotifyBlockChange);
}

void OnRPCStopped()
{
    uiInterface.NotifyBlockTip.disconnect(&RPCNotifyBlockChange);
    RPCNotifyBlockChange(false, nullptr);
    g_best_block_cv.notify_all();
    LogPrint(BCLog::RPC, "RPC stopped.\n");
}

std::string GetSupportedSocketEventsStr()
{
    std::string strSupportedModes = "'select'";
#ifdef USE_POLL
    strSupportedModes += ", 'poll'";
#endif
#ifdef USE_EPOLL
    strSupportedModes += ", 'epoll'";
#endif
    return strSupportedModes;
}

std::string HelpMessage(HelpMessageMode mode)
{
    const auto defaultBaseParams = CreateBaseChainParams(CBaseChainParams::MAIN);
    const auto testnetBaseParams = CreateBaseChainParams(CBaseChainParams::TESTNET);
    const auto defaultChainParams = CreateChainParams(CBaseChainParams::MAIN);
    const auto testnetChainParams = CreateChainParams(CBaseChainParams::TESTNET);
    const bool showDebug = gArgs.GetBoolArg("-help-debug", false);

    // When adding new options to the categories, please keep and ensure alphabetical ordering.
    // Do not translate _(...) -help-debug options, Many technical terms, and only a very small audience, so is unnecessary stress to translators.
    std::string strUsage = HelpMessageGroup(_("Options:"));
    strUsage += HelpMessageOpt("-?", _("Print this help message and exit"));
    strUsage += HelpMessageOpt("-alertnotify=<cmd>", _("Execute command when a relevant alert is received or we see a really long fork (%s in cmd is replaced by message)"));
    strUsage +=HelpMessageOpt("-assumevalid=<hex>", strprintf(_("If this block is in the chain assume that it and its ancestors are valid and potentially skip their script verification (0 to verify all, default: %s, testnet: %s)"), defaultChainParams->GetConsensus().defaultAssumeValid.GetHex(), testnetChainParams->GetConsensus().defaultAssumeValid.GetHex()));
    strUsage += HelpMessageOpt("-blocknotify=<cmd>", _("Execute command when the best block changes (%s in cmd is replaced by block hash)"));
    strUsage += HelpMessageOpt("-blockreconstructionextratxn=<n>", strprintf(_("Extra transactions to keep in memory for compact block reconstructions (default: %u)"), DEFAULT_BLOCK_RECONSTRUCTION_EXTRA_TXN));
    if (showDebug)
        strUsage += HelpMessageOpt("-blocksonly", strprintf(_("Whether to operate in a blocks only mode (default: %u)"), DEFAULT_BLOCKSONLY));
    strUsage += HelpMessageOpt("-conf=<file>", strprintf(_("Specify configuration file (default: %s)"), BITCOIN_CONF_FILENAME));
    if (mode == HMM_BITCOIND)
    {
#if HAVE_DECL_DAEMON
        strUsage += HelpMessageOpt("-daemon", _("Run in the background as a daemon and accept commands"));
#endif
    }
    strUsage += HelpMessageOpt("-datadir=<dir>", _("Specify data directory"));
    if (showDebug) {
        strUsage += HelpMessageOpt("-dbbatchsize", strprintf("Maximum database write batch size in bytes (default: %u)", nDefaultDbBatchSize));
    }
    strUsage += HelpMessageOpt("-dbcache=<n>", strprintf(_("Set database cache size in megabytes (%d to %d, default: %d)"), nMinDbCache, nMaxDbCache, nDefaultDbCache));
    strUsage += HelpMessageOpt("-debuglogfile=<file>", strprintf(_("Specify location of debug log file. Relative paths will be prefixed by a net-specific datadir location. (0 to disable; default: %s)"), DEFAULT_DEBUGLOGFILE));
    strUsage += HelpMessageOpt("-loadblock=<file>", _("Imports blocks from external blk000??.dat file on startup"));
    strUsage += HelpMessageOpt("-maxmempool=<n>", strprintf(_("Keep the transaction memory pool below <n> megabytes (default: %u)"), DEFAULT_MAX_MEMPOOL_SIZE));
    strUsage += HelpMessageOpt("-maxorphantxsize=<n>", strprintf(_("Maximum total size of all orphan transactions in megabytes (default: %u)"), DEFAULT_MAX_ORPHAN_TRANSACTIONS_SIZE));
    strUsage += HelpMessageOpt("-mempoolexpiry=<n>", strprintf(_("Do not keep transactions in the mempool longer than <n> hours (default: %u)"), DEFAULT_MEMPOOL_EXPIRY));
    if (showDebug) {
        strUsage += HelpMessageOpt("-minimumchainwork=<hex>", strprintf("Minimum work assumed to exist on a valid chain in hex (default: %s, testnet: %s)", defaultChainParams->GetConsensus().nMinimumChainWork.GetHex(), testnetChainParams->GetConsensus().nMinimumChainWork.GetHex()));
    }
    strUsage += HelpMessageOpt("-par=<n>", strprintf(_("Set the number of script verification threads (%u to %d, 0 = auto, <0 = leave that many cores free, default: %d)"),
        -GetNumCores(), MAX_SCRIPTCHECK_THREADS, DEFAULT_SCRIPTCHECK_THREADS));
    strUsage += HelpMessageOpt("-persistmempool", strprintf(_("Whether to save the mempool on shutdown and load on restart (default: %u)"), DEFAULT_PERSIST_MEMPOOL));
#ifndef WIN32
    strUsage += HelpMessageOpt("-pid=<file>", strprintf(_("Specify pid file. Relative paths will be prefixed by a net-specific datadir location. (default: %s)"), BITCOIN_PID_FILENAME));
#endif
    strUsage += HelpMessageOpt("-prune=<n>", strprintf(_("Reduce storage requirements by enabling pruning (deleting) of old blocks. This allows the pruneblockchain RPC to be called to delete specific blocks, and enables automatic pruning of old blocks if a target size in MiB is provided. This mode is incompatible with -txindex, -rescan and -disablegovernance=false. "
            "Warning: Reverting this setting requires re-downloading the entire blockchain. "
            "(default: 0 = disable pruning blocks, 1 = allow manual pruning via RPC, >%u = automatically prune block files to stay under the specified target size in MiB)"), MIN_DISK_SPACE_FOR_BLOCK_FILES / 1024 / 1024));
    strUsage += HelpMessageOpt("-syncmempool", strprintf(_("Sync mempool from other nodes on start (default: %u)"), DEFAULT_SYNC_MEMPOOL));
#ifndef WIN32
    strUsage += HelpMessageOpt("-sysperms", _("Create new files with system default permissions, instead of umask 077 (only effective with disabled wallet functionality)"));
#endif
    strUsage += HelpMessageOpt("-version", _("Print version and exit"));

    strUsage += HelpMessageGroup(_("Indexing options:"));
    strUsage += HelpMessageOpt("-addressindex", strprintf(_("Maintain a full address index, used to query for the balance, txids and unspent outputs for addresses (default: %u)"), DEFAULT_ADDRESSINDEX));
    strUsage += HelpMessageOpt("-reindex", _("Rebuild chain state and block index from the blk*.dat files on disk"));
    strUsage += HelpMessageOpt("-reindex-chainstate", _("Rebuild chain state from the currently indexed blocks"));
    strUsage += HelpMessageOpt("-spentindex", strprintf(_("Maintain a full spent index, used to query the spending txid and input index for an outpoint (default: %u)"), DEFAULT_SPENTINDEX));
    strUsage += HelpMessageOpt("-timestampindex", strprintf(_("Maintain a timestamp index for block hashes, used to query blocks hashes by a range of timestamps (default: %u)"), DEFAULT_TIMESTAMPINDEX));
    strUsage += HelpMessageOpt("-txindex", strprintf(_("Maintain a full transaction index, used by the getrawtransaction rpc call (default: %u)"), DEFAULT_TXINDEX));


    strUsage += HelpMessageGroup(_("Connection options:"));
    strUsage += HelpMessageOpt("-addnode=<ip>", _("Add a node to connect to and attempt to keep the connection open (see the `addnode` RPC command help for more info). This option can be specified multiple times to add multiple nodes."));
    strUsage += HelpMessageOpt("-allowprivatenet", strprintf(_("Allow RFC1918 addresses to be relayed and connected to (default: %u)"), DEFAULT_ALLOWPRIVATENET));
    strUsage += HelpMessageOpt("-banscore=<n>", strprintf(_("Threshold for disconnecting misbehaving peers (default: %u)"), DEFAULT_BANSCORE_THRESHOLD));
    strUsage += HelpMessageOpt("-bantime=<n>", strprintf(_("Number of seconds to keep misbehaving peers from reconnecting (default: %u)"), DEFAULT_MISBEHAVING_BANTIME));
    strUsage += HelpMessageOpt("-bind=<addr>", _("Bind to given address and always listen on it. Use [host]:port notation for IPv6"));
    strUsage += HelpMessageOpt("-connect=<ip>", _("Connect only to the specified node; -connect=0 disables automatic connections (the rules for this peer are the same as for -addnode). This option can be specified multiple times to connect to multiple nodes."));
    strUsage += HelpMessageOpt("-discover", _("Discover own IP addresses (default: 1 when listening and no -externalip or -proxy)"));
    strUsage += HelpMessageOpt("-dns", _("Allow DNS lookups for -addnode, -seednode and -connect") + " " + strprintf(_("(default: %u)"), DEFAULT_NAME_LOOKUP));
    strUsage += HelpMessageOpt("-dnsseed", _("Query for peer addresses via DNS lookup, if low on addresses (default: 1 unless -connect used)"));
    strUsage += HelpMessageOpt("-enablebip61", strprintf(_("Send reject messages per BIP61 (default: %u)"), DEFAULT_ENABLE_BIP61));
    strUsage += HelpMessageOpt("-externalip=<ip>", _("Specify your own public address"));
    strUsage += HelpMessageOpt("-forcednsseed", strprintf(_("Always query for peer addresses via DNS lookup (default: %u)"), DEFAULT_FORCEDNSSEED));
    strUsage += HelpMessageOpt("-listen", _("Accept connections from outside (default: 1 if no -proxy or -connect)"));
    strUsage += HelpMessageOpt("-listenonion", strprintf(_("Automatically create Tor hidden service (default: %d)"), DEFAULT_LISTEN_ONION));
    strUsage += HelpMessageOpt("-maxconnections=<n>", strprintf(_("Maintain at most <n> connections to peers (temporary service connections excluded) (default: %u)"), DEFAULT_MAX_PEER_CONNECTIONS));
    strUsage += HelpMessageOpt("-maxreceivebuffer=<n>", strprintf(_("Maximum per-connection receive buffer, <n>*1000 bytes (default: %u)"), DEFAULT_MAXRECEIVEBUFFER));
    strUsage += HelpMessageOpt("-maxsendbuffer=<n>", strprintf(_("Maximum per-connection send buffer, <n>*1000 bytes (default: %u)"), DEFAULT_MAXSENDBUFFER));
    strUsage += HelpMessageOpt("-maxtimeadjustment", strprintf(_("Maximum allowed median peer time offset adjustment. Local perspective of time may be influenced by peers forward or backward by this amount. (default: %u seconds)"), DEFAULT_MAX_TIME_ADJUSTMENT));
    strUsage += HelpMessageOpt("-maxuploadtarget=<n>", strprintf(_("Tries to keep outbound traffic under the given target (in MiB per 24h), 0 = no limit (default: %d)"), DEFAULT_MAX_UPLOAD_TARGET));
    strUsage += HelpMessageOpt("-onion=<ip:port>", strprintf(_("Use separate SOCKS5 proxy to reach peers via Tor hidden services (default: %s)"), "-proxy"));
    strUsage += HelpMessageOpt("-onlynet=<net>", _("Only connect to nodes in network <net> (ipv4, ipv6 or onion)"));
    strUsage += HelpMessageOpt("-peerbloomfilters", strprintf(_("Support filtering of blocks and transaction with bloom filters (default: %u)"), DEFAULT_PEERBLOOMFILTERS));
    strUsage += HelpMessageOpt("-permitbaremultisig", strprintf(_("Relay non-P2SH multisig (default: %u)"), DEFAULT_PERMIT_BAREMULTISIG));
    strUsage += HelpMessageOpt("-port=<port>", strprintf(_("Listen for connections on <port> (default: %u or testnet: %u)"), defaultChainParams->GetDefaultPort(), testnetChainParams->GetDefaultPort()));
    strUsage += HelpMessageOpt("-proxy=<ip:port>", _("Connect through SOCKS5 proxy"));
    strUsage += HelpMessageOpt("-proxyrandomize", strprintf(_("Randomize credentials for every proxy connection. This enables Tor stream isolation (default: %u)"), DEFAULT_PROXYRANDOMIZE));
    strUsage += HelpMessageOpt("-seednode=<ip>", _("Connect to a node to retrieve peer addresses, and disconnect. This option can be specified multiple times to connect to multiple nodes."));
    strUsage += HelpMessageOpt("-socketevents=<mode>", strprintf(_("Socket events mode, which must be one of: %s (default: %s)"), GetSupportedSocketEventsStr(), DEFAULT_SOCKETEVENTS));
    strUsage += HelpMessageOpt("-timeout=<n>", strprintf(_("Specify connection timeout in milliseconds (minimum: 1, default: %d)"), DEFAULT_CONNECT_TIMEOUT));
    strUsage += HelpMessageOpt("-peertimeout=<n>", strprintf("Specify p2p connection timeout in seconds. This option determines the amount of time a peer may be inactive before the connection to it is dropped. (minimum: 1, default: %d)", DEFAULT_PEER_CONNECT_TIMEOUT));
    strUsage += HelpMessageOpt("-torcontrol=<ip>:<port>", strprintf(_("Tor control port to use if onion listening enabled (default: %s)"), DEFAULT_TOR_CONTROL));
    strUsage += HelpMessageOpt("-torpassword=<pass>", _("Tor control port password (default: empty)"));
#ifdef USE_UPNP
#if USE_UPNP
    strUsage += HelpMessageOpt("-upnp", _("Use UPnP to map the listening port (default: 1 when listening and no -proxy)"));
#else
    strUsage += HelpMessageOpt("-upnp", strprintf(_("Use UPnP to map the listening port (default: %u)"), 0));
#endif
#endif
    strUsage += HelpMessageOpt("-whitebind=<addr>", _("Bind to given address and whitelist peers connecting to it. Use [host]:port notation for IPv6"));
    strUsage += HelpMessageOpt("-whitelist=<IP address or network>", _("Whitelist peers connecting from the given IP address (e.g. 1.2.3.4) or CIDR notated network (e.g. 1.2.3.0/24). Can be specified multiple times.") +
        " " + _("Whitelisted peers cannot be DoS banned and their transactions are always relayed, even if they are already in the mempool, useful e.g. for a gateway"));

    strUsage += g_wallet_init_interface->GetHelpString(showDebug);

#if ENABLE_ZMQ
    strUsage += HelpMessageGroup(_("ZeroMQ notification options:"));
    strUsage += HelpMessageOpt("-zmqpubhashblock=<address>", _("Enable publish hash block in <address>"));
    strUsage += HelpMessageOpt("-zmqpubhashgovernanceobject=<address>", _("Enable publish hash of governance objects (like proposals) in <address>"));
    strUsage += HelpMessageOpt("-zmqpubhashgovernancevote=<address>", _("Enable publish hash of governance votes in <address>"));
    strUsage += HelpMessageOpt("-zmqpubhashinstantsenddoublespend=<address>", _("Enable publish transaction hashes of attempted InstantSend double spend in <address>"));
    strUsage += HelpMessageOpt("-zmqpubhashtx=<address>", _("Enable publish hash transaction in <address>"));
    strUsage += HelpMessageOpt("-zmqpubhashtxlock=<address>", _("Enable publish hash transaction (locked via InstantSend) in <address>"));
    strUsage += HelpMessageOpt("-zmqpubrawblock=<address>", _("Enable publish raw block in <address>"));
    strUsage += HelpMessageOpt("-zmqpubrawinstantsenddoublespend=<address>", _("Enable publish raw transactions of attempted InstantSend double spend in <address>"));
    strUsage += HelpMessageOpt("-zmqpubrawtx=<address>", _("Enable publish raw transaction in <address>"));
    strUsage += HelpMessageOpt("-zmqpubrawtxlock=<address>", _("Enable publish raw transaction (locked via InstantSend) in <address>"));
#endif

    strUsage += HelpMessageGroup(_("Debugging/Testing options:"));
<<<<<<< HEAD
    if (showDebug) {
=======
    if (showDebug)
    {
>>>>>>> fa6d2a1e
        strUsage += HelpMessageOpt("-checkblockindex", strprintf("Do a full consistency check for mapBlockIndex, setBlockIndexCandidates, chainActive and mapBlocksUnlinked occasionally. Also sets -checkmempool (default: %u)", defaultChainParams->DefaultConsistencyChecks()));
        strUsage += HelpMessageOpt("-checkblocks=<n>", strprintf(_("How many blocks to check at startup (default: %u, 0 = all)"), DEFAULT_CHECKBLOCKS));
        strUsage += HelpMessageOpt("-checklevel=<n>", strprintf(_("How thorough the block verification of -checkblocks is (0-4, default: %u)"), DEFAULT_CHECKLEVEL));
        strUsage += HelpMessageOpt("-checkmempool=<n>", strprintf("Run checks every <n> transactions (default: %u)", defaultChainParams->DefaultConsistencyChecks()));
        strUsage += HelpMessageOpt("-checkpoints", strprintf("Disable expensive verification for known chain history (default: %u)", DEFAULT_CHECKPOINTS_ENABLED));
        strUsage += HelpMessageOpt("-deprecatedrpc=<method>", "Allows deprecated RPC method(s) to be used");
        strUsage += HelpMessageOpt("-disablesafemode", strprintf("Disable safemode, override a real safe mode event (default: %u)", DEFAULT_DISABLE_SAFEMODE));
        strUsage += HelpMessageOpt("-dropmessagestest=<n>", "Randomly drop 1 of every <n> network messages");
        strUsage += HelpMessageOpt("-fuzzmessagestest=<n>", "Randomly fuzz 1 of every <n> network messages");
        strUsage += HelpMessageOpt("-limitancestorcount=<n>", strprintf("Do not accept transactions if number of in-mempool ancestors is <n> or more (default: %u)", DEFAULT_ANCESTOR_LIMIT));
        strUsage += HelpMessageOpt("-limitancestorsize=<n>", strprintf("Do not accept transactions whose size with all in-mempool ancestors exceeds <n> kilobytes (default: %u)", DEFAULT_ANCESTOR_SIZE_LIMIT));
        strUsage += HelpMessageOpt("-limitdescendantcount=<n>", strprintf("Do not accept transactions if any ancestor would have <n> or more in-mempool descendants (default: %u)", DEFAULT_DESCENDANT_LIMIT));
        strUsage += HelpMessageOpt("-limitdescendantsize=<n>", strprintf("Do not accept transactions if any ancestor would have more than <n> kilobytes of in-mempool descendants (default: %u).", DEFAULT_DESCENDANT_SIZE_LIMIT));
        strUsage += HelpMessageOpt("-stopafterblockimport", strprintf("Stop running after importing blocks from disk (default: %u)", DEFAULT_STOPAFTERBLOCKIMPORT));
        strUsage += HelpMessageOpt("-stopatheight", strprintf("Stop running after reaching the given height in the main chain (default: %u)", DEFAULT_STOPATHEIGHT));
        strUsage += HelpMessageOpt("-testsafemode", strprintf("Force safe mode (default: %u)", DEFAULT_TESTSAFEMODE));

        strUsage += HelpMessageOpt("-vbparams=<deployment>:<start>:<end>(:<window>:<threshold>)", "Use given start/end times for specified version bits deployment (regtest-only). Specifying window and threshold is optional.");
        strUsage += HelpMessageOpt("-watchquorums=<n>", strprintf("Watch and validate quorum communication (default: %u)", llmq::DEFAULT_WATCH_QUORUMS));
        strUsage += HelpMessageOpt("-addrmantest", "Allows to test address relay on localhost");
    }
    strUsage += HelpMessageOpt("-debug=<category>", strprintf(_("Output debugging information (default: %u, supplying <category> is optional)"), 0) + ". " +
        _("If <category> is not supplied or if <category> = 1, output all debugging information.") + " " + _("<category> can be:") + " " + ListLogCategories() + ".");
    strUsage += HelpMessageOpt("-debugexclude=<category>", strprintf(_("Exclude debugging information for a category. Can be used in conjunction with -debug=1 to output debug logs for all categories except one or more specified categories.")));
    strUsage += HelpMessageOpt("-help-debug", _("Show all debugging options (usage: --help -help-debug)"));
    strUsage += HelpMessageOpt("-litemode", strprintf(_("Disable all Dash specific functionality (Masternodes, PrivateSend, InstantSend, Governance) (0-1, default: %u)"), 0));
    strUsage += HelpMessageOpt("-logips", strprintf(_("Include IP addresses in debug output (default: %u)"), DEFAULT_LOGIPS));
    if (showDebug)
    {
        strUsage += HelpMessageOpt("-logthreadnames", strprintf("Add thread names to debug messages (default: %u)", DEFAULT_LOGTHREADNAMES));
        strUsage += HelpMessageOpt("-logtimemicros", strprintf("Add microsecond precision to debug timestamps (default: %u)", DEFAULT_LOGTIMEMICROS));
        strUsage += HelpMessageOpt("-maxsigcachesize=<n>", strprintf("Limit sum of signature cache and script execution cache sizes to <n> MiB (default: %u)", DEFAULT_MAX_SIG_CACHE_SIZE));
        strUsage += HelpMessageOpt("-maxtipage=<n>", strprintf("Maximum tip age in seconds to consider node in initial block download (default: %u)", DEFAULT_MAX_TIP_AGE));
        strUsage += HelpMessageOpt("-mocktime=<n>", "Replace actual time with <n> seconds since epoch (default: 0)");
    }
    strUsage += HelpMessageOpt("-logtimestamps", strprintf(_("Prepend debug output with timestamp (default: %u)"), DEFAULT_LOGTIMESTAMPS));
    strUsage += HelpMessageOpt("-maxtxfee=<amt>", strprintf(_("Maximum total fees (in %s) to use in a single wallet transaction or raw transaction; setting this too low may abort large transactions (default: %s)"),
        CURRENCY_UNIT, FormatMoney(DEFAULT_TRANSACTION_MAXFEE)));
    strUsage += HelpMessageOpt("-minsporkkeys=<n>", strprintf(_("Overrides minimum spork signers to change spork value. Only useful for regtest and devnet. Using this on mainnet or testnet will ban you.")));
    if (showDebug)
        strUsage += HelpMessageOpt("-nodebug", "Turn off debugging messages, same as -debug=0");
    if (showDebug)
    {
        strUsage += HelpMessageOpt("-printpriority", strprintf("Log transaction fee per kB when mining blocks (default: %u)", DEFAULT_PRINTPRIORITY));
    }
    strUsage += HelpMessageOpt("-printtoconsole", _("Send trace/debug info to console instead of debug.log file"));
    strUsage += HelpMessageOpt("-printtodebuglog", strprintf(_("Send trace/debug info to debug.log file (default: %u)"), 1));
    strUsage += HelpMessageOpt("-shrinkdebugfile", _("Shrink debug.log file on client startup (default: 1 when no -debug)"));
    strUsage += HelpMessageOpt("-sporkaddr=<dashaddress>", strprintf(_("Override spork address. Only useful for regtest and devnet. Using this on mainnet or testnet will ban you.")));
    strUsage += HelpMessageOpt("-uacomment=<cmt>", _("Append comment to the user agent string"));
    AppendParamsHelpMessages(strUsage, showDebug);
<<<<<<< HEAD
    strUsage += HelpMessageOpt("-disablegovernance", strprintf(_("Disable governance validation (0-1, default: %u)"), 0));
=======
>>>>>>> fa6d2a1e

    strUsage += HelpMessageGroup(_("Masternode options:"));
    strUsage += HelpMessageOpt("-masternodeblsprivkey=<hex>", _("Set the masternode BLS private key and enable the client to act as a masternode"));

<<<<<<< HEAD
=======
#ifdef ENABLE_WALLET
    strUsage += HelpMessageGroup(_("PrivateSend options:"));
    strUsage += HelpMessageOpt("-enableprivatesend", strprintf(_("Enable use of PrivateSend for funds stored in this wallet (0-1, default: %u)"), 0));
    strUsage += HelpMessageOpt("-privatesendamount=<n>", strprintf(_("Target PrivateSend balance (%u-%u, default: %u)"), MIN_PRIVATESEND_AMOUNT, MAX_PRIVATESEND_AMOUNT, DEFAULT_PRIVATESEND_AMOUNT));
    strUsage += HelpMessageOpt("-privatesendautostart", strprintf(_("Start PrivateSend automatically (0-1, default: %u)"), DEFAULT_PRIVATESEND_AUTOSTART));
    strUsage += HelpMessageOpt("-privatesenddenoms=<n>", strprintf(_("Create up to N inputs of each denominated amount (%u-%u, default: %u)"), MIN_PRIVATESEND_DENOMS, MAX_PRIVATESEND_DENOMS, DEFAULT_PRIVATESEND_DENOMS));
    strUsage += HelpMessageOpt("-privatesendmultisession", strprintf(_("Enable multiple PrivateSend mixing sessions per block, experimental (0-1, default: %u)"), DEFAULT_PRIVATESEND_MULTISESSION));
    strUsage += HelpMessageOpt("-privatesendrounds=<n>", strprintf(_("Use N separate masternodes for each denominated input to mix funds (%u-%u, default: %u)"), MIN_PRIVATESEND_ROUNDS, MAX_PRIVATESEND_ROUNDS, DEFAULT_PRIVATESEND_ROUNDS));
    strUsage += HelpMessageOpt("-privatesendsessions=<n>", strprintf(_("Use N separate masternodes in parallel to mix funds (%u-%u, default: %u)"), MIN_PRIVATESEND_SESSIONS, MAX_PRIVATESEND_SESSIONS, DEFAULT_PRIVATESEND_SESSIONS));
#endif // ENABLE_WALLET

>>>>>>> fa6d2a1e
    strUsage += HelpMessageGroup(_("InstantSend options:"));
    strUsage += HelpMessageOpt("-instantsendnotify=<cmd>", _("Execute command when a wallet InstantSend transaction is successfully locked (%s in cmd is replaced by TxID)"));


    strUsage += HelpMessageGroup(_("Node relay options:"));
    if (showDebug) {
<<<<<<< HEAD
        strUsage += HelpMessageOpt("-acceptnonstdtxn", strprintf("Relay and mine \"non-standard\" transactions (%sdefault: %u)", "testnet/regtest only; ", !testnetChainParams->RequireStandard()));
=======
        strUsage += HelpMessageOpt("-acceptnonstdtxn", strprintf("Relay and mine \"non-standard\" transactions (%sdefault: %u)", "testnet/regtest only; ", defaultChainParams->RequireStandard()));
>>>>>>> fa6d2a1e
        strUsage += HelpMessageOpt("-dustrelayfee=<amt>", strprintf("Fee rate (in %s/kB) used to defined dust, the value of an output such that it will cost more than its value in fees at this fee rate to spend it. (default: %s)", CURRENCY_UNIT, FormatMoney(DUST_RELAY_TX_FEE)));
        strUsage += HelpMessageOpt("-incrementalrelayfee=<amt>", strprintf("Fee rate (in %s/kB) used to define cost of relay, used for mempool limiting and BIP 125 replacement. (default: %s)", CURRENCY_UNIT, FormatMoney(DEFAULT_INCREMENTAL_RELAY_FEE)));
    }
    strUsage += HelpMessageOpt("-bytespersigop", strprintf(_("Minimum bytes per sigop in transactions we relay and mine (default: %u)"), DEFAULT_BYTES_PER_SIGOP));
    strUsage += HelpMessageOpt("-datacarrier", strprintf(_("Relay and mine data carrier transactions (default: %u)"), DEFAULT_ACCEPT_DATACARRIER));
    strUsage += HelpMessageOpt("-datacarriersize", strprintf(_("Maximum size of data in data carrier transactions we relay and mine (default: %u)"), MAX_OP_RETURN_RELAY));
    strUsage += HelpMessageOpt("-minrelaytxfee=<amt>", strprintf(_("Fees (in %s/kB) smaller than this are considered zero fee for relaying, mining and transaction creation (default: %s)"),
        CURRENCY_UNIT, FormatMoney(DEFAULT_MIN_RELAY_TX_FEE)));
    strUsage += HelpMessageOpt("-whitelistforcerelay", strprintf(_("Force relay of transactions from whitelisted peers even if they violate local relay policy (default: %d)"), DEFAULT_WHITELISTFORCERELAY));
    strUsage += HelpMessageOpt("-whitelistrelay", strprintf(_("Accept relayed transactions received from whitelisted peers even when not relaying transactions (default: %d)"), DEFAULT_WHITELISTRELAY));

    strUsage += HelpMessageGroup(_("Block creation options:"));
    strUsage += HelpMessageOpt("-blockmaxsize=<n>", strprintf(_("Set maximum block size in bytes (default: %d)"), DEFAULT_BLOCK_MAX_SIZE));
    strUsage += HelpMessageOpt("-blockmintxfee=<amt>", strprintf(_("Set lowest fee rate (in %s/kB) for transactions to be included in block creation. (default: %s)"), CURRENCY_UNIT, FormatMoney(DEFAULT_BLOCK_MIN_TX_FEE)));
    if (showDebug)
        strUsage += HelpMessageOpt("-blockversion=<n>", "Override block version to test forking scenarios");

    strUsage += HelpMessageGroup(_("RPC server options:"));
    strUsage += HelpMessageOpt("-rest", strprintf(_("Accept public REST requests (default: %u)"), DEFAULT_REST_ENABLE));
    strUsage += HelpMessageOpt("-rpcallowip=<ip>", _("Allow JSON-RPC connections from specified source. Valid for <ip> are a single IP (e.g. 1.2.3.4), a network/netmask (e.g. 1.2.3.4/255.255.255.0) or a network/CIDR (e.g. 1.2.3.4/24). This option can be specified multiple times"));
    strUsage += HelpMessageOpt("-rpcauth=<userpw>", _("Username and hashed password for JSON-RPC connections. The field <userpw> comes in the format: <USERNAME>:<SALT>$<HASH>. A canonical python script is included in share/rpcuser. The client then connects normally using the rpcuser=<USERNAME>/rpcpassword=<PASSWORD> pair of arguments. This option can be specified multiple times"));
    strUsage += HelpMessageOpt("-rpcbind=<addr>[:port]", _("Bind to given address to listen for JSON-RPC connections. This option is ignored unless -rpcallowip is also passed. Port is optional and overrides -rpcport. Use [host]:port notation for IPv6. This option can be specified multiple times (default: 127.0.0.1 and ::1 i.e., localhost, or if -rpcallowip has been specified, 0.0.0.0 and :: i.e., all addresses)"));
    strUsage += HelpMessageOpt("-rpccookiefile=<loc>", _("Location of the auth cookie (default: data dir)"));
    strUsage += HelpMessageOpt("-rpcpassword=<pw>", _("Password for JSON-RPC connections"));
    strUsage += HelpMessageOpt("-rpcport=<port>", strprintf(_("Listen for JSON-RPC connections on <port> (default: %u or testnet: %u)"), defaultBaseParams->RPCPort(), testnetBaseParams->RPCPort()));
    if (showDebug) {
        strUsage += HelpMessageOpt("-rpcservertimeout=<n>", strprintf("Timeout during HTTP requests (default: %d)", DEFAULT_HTTP_SERVER_TIMEOUT));
        strUsage += HelpMessageOpt("-rpcworkqueue=<n>", strprintf("Set the depth of the work queue to service RPC calls (default: %d)", DEFAULT_HTTP_WORKQUEUE));
    }
    strUsage += HelpMessageOpt("-rpcthreads=<n>", strprintf(_("Set the number of threads to service RPC calls (default: %d)"), DEFAULT_HTTP_THREADS));
    strUsage += HelpMessageOpt("-rpcuser=<user>", _("Username for JSON-RPC connections"));
    strUsage += HelpMessageOpt("-server", _("Accept command line and JSON-RPC commands"));

    return strUsage;
}

std::string LicenseInfo()
{
    const std::string URL_SOURCE_CODE = "<https://github.com/dashpay/dash>";
    const std::string URL_WEBSITE = "<https://dash.org>";

    return CopyrightHolders(_("Copyright (C)"), 2014, COPYRIGHT_YEAR) + "\n" +
           "\n" +
           strprintf(_("Please contribute if you find %s useful. "
                       "Visit %s for further information about the software."),
               PACKAGE_NAME, URL_WEBSITE) +
           "\n" +
           strprintf(_("The source code is available from %s."),
               URL_SOURCE_CODE) +
           "\n" +
           "\n" +
           _("This is experimental software.") + "\n" +
           strprintf(_("Distributed under the MIT software license, see the accompanying file %s or %s"), "COPYING", "<https://opensource.org/licenses/MIT>") + "\n" +
           "\n" +
           strprintf(_("This product includes software developed by the OpenSSL Project for use in the OpenSSL Toolkit %s and cryptographic software written by Eric Young and UPnP software written by Thomas Bernard."), "<https://www.openssl.org>") +
           "\n";
}

static void BlockNotifyCallback(bool initialSync, const CBlockIndex *pBlockIndex)
{
    if (initialSync || !pBlockIndex)
        return;

    std::string strCmd = gArgs.GetArg("-blocknotify", "");
    if (!strCmd.empty()) {
        boost::replace_all(strCmd, "%s", pBlockIndex->GetBlockHash().GetHex());
        std::thread t(runCommand, strCmd);
        t.detach(); // thread runs free
    }
}

static bool fHaveGenesis = false;
static CWaitableCriticalSection cs_GenesisWait;
static CConditionVariable condvar_GenesisWait;

static void BlockNotifyGenesisWait(bool, const CBlockIndex *pBlockIndex)
{
    if (pBlockIndex != nullptr) {
        {
            WaitableLock lock_GenesisWait(cs_GenesisWait);
            fHaveGenesis = true;
        }
        condvar_GenesisWait.notify_all();
    }
}

struct CImportingNow
{
    CImportingNow() {
        assert(fImporting == false);
        fImporting = true;
    }

    ~CImportingNow() {
        assert(fImporting == true);
        fImporting = false;
    }
};


// If we're using -prune with -reindex, then delete block files that will be ignored by the
// reindex.  Since reindexing works by starting at block file 0 and looping until a blockfile
// is missing, do the same here to delete any later block files after a gap.  Also delete all
// rev files since they'll be rewritten by the reindex anyway.  This ensures that vinfoBlockFile
// is in sync with what's actually on disk by the time we start downloading, so that pruning
// works correctly.
void CleanupBlockRevFiles()
{
    std::map<std::string, fs::path> mapBlockFiles;

    // Glob all blk?????.dat and rev?????.dat files from the blocks directory.
    // Remove the rev files immediately and insert the blk file paths into an
    // ordered map keyed by block file index.
    LogPrintf("Removing unusable blk?????.dat and rev?????.dat files for -reindex with -prune\n");
    fs::path blocksdir = GetDataDir() / "blocks";
    for (fs::directory_iterator it(blocksdir); it != fs::directory_iterator(); it++) {
        if (fs::is_regular_file(*it) &&
            it->path().filename().string().length() == 12 &&
            it->path().filename().string().substr(8,4) == ".dat")
        {
            if (it->path().filename().string().substr(0,3) == "blk")
                mapBlockFiles[it->path().filename().string().substr(3,5)] = it->path();
            else if (it->path().filename().string().substr(0,3) == "rev")
                remove(it->path());
        }
    }

    // Remove all block files that aren't part of a contiguous set starting at
    // zero by walking the ordered map (keys are block file indices) by
    // keeping a separate counter.  Once we hit a gap (or if 0 doesn't exist)
    // start removing block files.
    int nContigCounter = 0;
    for (const std::pair<const std::string, fs::path>& item : mapBlockFiles) {
        if (atoi(item.first) == nContigCounter) {
            nContigCounter++;
            continue;
        }
        remove(item.second);
    }
}

void ThreadImport(std::vector<fs::path> vImportFiles)
{
    const CChainParams& chainparams = Params();
    RenameThread("dash-loadblk");

    {
    CImportingNow imp;

    // -reindex
    if (fReindex) {
        int nFile = 0;
        while (true) {
            CDiskBlockPos pos(nFile, 0);
            if (!fs::exists(GetBlockPosFilename(pos, "blk")))
                break; // No block files left to reindex
            FILE *file = OpenBlockFile(pos, true);
            if (!file)
                break; // This error is logged in OpenBlockFile
            LogPrintf("Reindexing block file blk%05u.dat...\n", (unsigned int)nFile);
            LoadExternalBlockFile(chainparams, file, &pos);
            nFile++;
        }
        pblocktree->WriteReindexing(false);
        fReindex = false;
        LogPrintf("Reindexing finished\n");
        // To avoid ending up in a situation without genesis block, re-try initializing (no-op if reindexing worked):
        LoadGenesisBlock(chainparams);
    }

    // hardcoded $DATADIR/bootstrap.dat
    fs::path pathBootstrap = GetDataDir() / "bootstrap.dat";
    if (fs::exists(pathBootstrap)) {
        FILE *file = fsbridge::fopen(pathBootstrap, "rb");
        if (file) {
            fs::path pathBootstrapOld = GetDataDir() / "bootstrap.dat.old";
            LogPrintf("Importing bootstrap.dat...\n");
            LoadExternalBlockFile(chainparams, file);
            RenameOver(pathBootstrap, pathBootstrapOld);
        } else {
            LogPrintf("Warning: Could not open bootstrap file %s\n", pathBootstrap.string());
        }
    }

    // -loadblock=
    for (const fs::path& path : vImportFiles) {
        FILE *file = fsbridge::fopen(path, "rb");
        if (file) {
            LogPrintf("Importing blocks file %s...\n", path.string());
            LoadExternalBlockFile(chainparams, file);
        } else {
            LogPrintf("Warning: Could not open blocks file %s\n", path.string());
        }
    }

    // scan for better chains in the block chain database, that are not yet connected in the active best chain
    CValidationState state;
    if (!ActivateBestChain(state, chainparams)) {
        LogPrintf("Failed to connect best block (%s)\n", FormatStateMessage(state));
        StartShutdown();
        return;
    }

    if (gArgs.GetBoolArg("-stopafterblockimport", DEFAULT_STOPAFTERBLOCKIMPORT)) {
        LogPrintf("Stopping after block import\n");
        StartShutdown();
        return;
    }
    } // End scope of CImportingNow

    // force UpdatedBlockTip to initialize nCachedBlockHeight for DS, MN payments and budgets
    // but don't call it directly to prevent triggering of other listeners like zmq etc.
    // GetMainSignals().UpdatedBlockTip(chainActive.Tip());
    pdsNotificationInterface->InitializeCurrentBlockTip();

    {
        // Get all UTXOs for each MN collateral in one go so that we can fill coin cache early
        // and reduce further locking overhead for cs_main in other parts of code inclluding GUI
        LogPrintf("Filling coin cache with masternode UTXOs...\n");
        LOCK(cs_main);
        int64_t nStart = GetTimeMillis();
        auto mnList = deterministicMNManager->GetListAtChainTip();
        mnList.ForEachMN(false, [&](const CDeterministicMNCPtr& dmn) {
            Coin coin;
            GetUTXOCoin(dmn->collateralOutpoint, coin);
        });
        LogPrintf("Filling coin cache with masternode UTXOs: done in %dms\n", GetTimeMillis() - nStart);
    }

    if (fMasternodeMode) {
        assert(activeMasternodeManager);
        const CBlockIndex* pindexTip;
        {
            LOCK(cs_main);
            pindexTip = chainActive.Tip();
        }
        activeMasternodeManager->Init(pindexTip);
    }

    g_wallet_init_interface->AutoLockMasternodeCollaterals();

    if (gArgs.GetArg("-persistmempool", DEFAULT_PERSIST_MEMPOOL)) {
        LoadMempool();
        fDumpMempoolLater = !fRequestShutdown;
    }
}

/** Sanity checks
 *  Ensure that Dash Core is running in a usable environment with all
 *  necessary library support.
 */
bool InitSanityCheck(void)
{
    if(!ECC_InitSanityCheck()) {
        InitError("Elliptic curve cryptography sanity check failure. Aborting.");
        return false;
    }

    if (!glibc_sanity_test() || !glibcxx_sanity_test())
        return false;

    if (!BLSInit()) {
        return false;
    }

    if (!Random_SanityCheck()) {
        InitError("OS cryptographic RNG sanity check failure. Aborting.");
        return false;
    }

    return true;
}

bool AppInitServers()
{
    RPCServer::OnStarted(&OnRPCStarted);
    RPCServer::OnStopped(&OnRPCStopped);
    if (!InitHTTPServer())
        return false;
    if (!StartRPC())
        return false;
    if (!StartHTTPRPC())
        return false;
    if (gArgs.GetBoolArg("-rest", DEFAULT_REST_ENABLE) && !StartREST())
        return false;
    if (!StartHTTPServer())
        return false;
    return true;
}

// Parameter interaction based on rules
void InitParameterInteraction()
{
    // when specifying an explicit binding address, you want to listen on it
    // even when -connect or -proxy is specified
    if (gArgs.IsArgSet("-bind")) {
        if (gArgs.SoftSetBoolArg("-listen", true))
            LogPrintf("%s: parameter interaction: -bind set -> setting -listen=1\n", __func__);
    }
    if (gArgs.IsArgSet("-whitebind")) {
        if (gArgs.SoftSetBoolArg("-listen", true))
            LogPrintf("%s: parameter interaction: -whitebind set -> setting -listen=1\n", __func__);
    }

    if (gArgs.IsArgSet("-connect")) {
        // when only connecting to trusted nodes, do not seed via DNS, or listen by default
        if (gArgs.SoftSetBoolArg("-dnsseed", false))
            LogPrintf("%s: parameter interaction: -connect set -> setting -dnsseed=0\n", __func__);
        if (gArgs.SoftSetBoolArg("-listen", false))
            LogPrintf("%s: parameter interaction: -connect set -> setting -listen=0\n", __func__);
    }

    if (gArgs.IsArgSet("-proxy")) {
        // to protect privacy, do not listen by default if a default proxy server is specified
        if (gArgs.SoftSetBoolArg("-listen", false))
            LogPrintf("%s: parameter interaction: -proxy set -> setting -listen=0\n", __func__);
        // to protect privacy, do not use UPNP when a proxy is set. The user may still specify -listen=1
        // to listen locally, so don't rely on this happening through -listen below.
        if (gArgs.SoftSetBoolArg("-upnp", false))
            LogPrintf("%s: parameter interaction: -proxy set -> setting -upnp=0\n", __func__);
        // to protect privacy, do not discover addresses by default
        if (gArgs.SoftSetBoolArg("-discover", false))
            LogPrintf("%s: parameter interaction: -proxy set -> setting -discover=0\n", __func__);
    }

    if (!gArgs.GetBoolArg("-listen", DEFAULT_LISTEN)) {
        // do not map ports or try to retrieve public IP when not listening (pointless)
        if (gArgs.SoftSetBoolArg("-upnp", false))
            LogPrintf("%s: parameter interaction: -listen=0 -> setting -upnp=0\n", __func__);
        if (gArgs.SoftSetBoolArg("-discover", false))
            LogPrintf("%s: parameter interaction: -listen=0 -> setting -discover=0\n", __func__);
        if (gArgs.SoftSetBoolArg("-listenonion", false))
            LogPrintf("%s: parameter interaction: -listen=0 -> setting -listenonion=0\n", __func__);
    }

    if (gArgs.IsArgSet("-externalip")) {
        // if an explicit public IP is specified, do not try to find others
        if (gArgs.SoftSetBoolArg("-discover", false))
            LogPrintf("%s: parameter interaction: -externalip set -> setting -discover=0\n", __func__);
    }

    // disable whitelistrelay in blocksonly mode
    if (gArgs.GetBoolArg("-blocksonly", DEFAULT_BLOCKSONLY)) {
        if (gArgs.SoftSetBoolArg("-whitelistrelay", false))
            LogPrintf("%s: parameter interaction: -blocksonly=1 -> setting -whitelistrelay=0\n", __func__);
    }

    // Forcing relay from whitelisted hosts implies we will accept relays from them in the first place.
    if (gArgs.GetBoolArg("-whitelistforcerelay", DEFAULT_WHITELISTFORCERELAY)) {
        if (gArgs.SoftSetBoolArg("-whitelistrelay", true))
            LogPrintf("%s: parameter interaction: -whitelistforcerelay=1 -> setting -whitelistrelay=1\n", __func__);
    }

    if (gArgs.GetBoolArg("-litemode", false)) {
        if (gArgs.SoftSetBoolArg("-disablegovernance", true)) {
            LogPrintf("%s: parameter interaction: -litemode=true -> setting -disablegovernance=true\n", __func__);
        }
    }

    int64_t nPruneArg = gArgs.GetArg("-prune", 0);
    if (nPruneArg > 0) {
        if (gArgs.SoftSetBoolArg("-disablegovernance", true)) {
            LogPrintf("%s: parameter interaction: -prune=%d -> setting -disablegovernance=true\n", __func__, nPruneArg);
        }
        if (gArgs.SoftSetBoolArg("-txindex", false)) {
            LogPrintf("%s: parameter interaction: -prune=%d -> setting -txindex=false\n", __func__, nPruneArg);
        }
    }

    // Make sure additional indexes are recalculated correctly in VerifyDB
    // (we must reconnect blocks whenever we disconnect them for these indexes to work)
    bool fAdditionalIndexes =
        gArgs.GetBoolArg("-addressindex", DEFAULT_ADDRESSINDEX) ||
        gArgs.GetBoolArg("-spentindex", DEFAULT_SPENTINDEX) ||
        gArgs.GetBoolArg("-timestampindex", DEFAULT_TIMESTAMPINDEX);

    if (fAdditionalIndexes && gArgs.GetArg("-checklevel", DEFAULT_CHECKLEVEL) < 4) {
        gArgs.ForceSetArg("-checklevel", "4");
        LogPrintf("%s: parameter interaction: additional indexes -> setting -checklevel=4\n", __func__);
    }

    // Warn if network-specific options (-addnode, -connect, etc) are
    // specified in default section of config file, but not overridden
    // on the command line or in this network's section of the config file.
    gArgs.WarnForSectionOnlyArgs();
}

static std::string ResolveErrMsg(const char * const optname, const std::string& strBind)
{
    return strprintf(_("Cannot resolve -%s address: '%s'"), optname, strBind);
}

void InitLogging()
{
    fPrintToConsole = gArgs.GetBoolArg("-printtoconsole", false);
    fPrintToDebugLog = gArgs.GetBoolArg("-printtodebuglog", true) && !fPrintToConsole;
    fLogTimestamps = gArgs.GetBoolArg("-logtimestamps", DEFAULT_LOGTIMESTAMPS);
    fLogTimeMicros = gArgs.GetBoolArg("-logtimemicros", DEFAULT_LOGTIMEMICROS);
    fLogThreadNames = gArgs.GetBoolArg("-logthreadnames", DEFAULT_LOGTHREADNAMES);
    fLogIPs = gArgs.GetBoolArg("-logips", DEFAULT_LOGIPS);

    LogPrintf("\n\n\n\n\n\n\n\n\n\n\n\n\n\n\n\n\n\n\n\n");
    std::string version_string = FormatFullVersion();
#ifdef DEBUG
    version_string += " (debug build)";
#else
    version_string += " (release build)";
#endif
    LogPrintf(PACKAGE_NAME " version %s\n", version_string);
}

namespace { // Variables internal to initialization process only

int nMaxConnections;
int nUserMaxConnections;
int nFD;
ServiceFlags nLocalServices = ServiceFlags(NODE_NETWORK | NODE_NETWORK_LIMITED);
int64_t peer_connect_timeout;

} // namespace

[[noreturn]] static void new_handler_terminate()
{
    // Rather than throwing std::bad-alloc if allocation fails, terminate
    // immediately to (try to) avoid chain corruption.
    // Since LogPrintf may itself allocate memory, set the handler directly
    // to terminate first.
    std::set_new_handler(std::terminate);
    LogPrintf("Error: Out of memory. Terminating.\n");

    // The log was successful, terminate now.
    std::terminate();
};

bool AppInitBasicSetup()
{
    // ********************************************************* Step 1: setup
#ifdef _MSC_VER
    // Turn off Microsoft heap dump noise
    _CrtSetReportMode(_CRT_WARN, _CRTDBG_MODE_FILE);
    _CrtSetReportFile(_CRT_WARN, CreateFileA("NUL", GENERIC_WRITE, 0, nullptr, OPEN_EXISTING, 0, 0));
    // Disable confusing "helpful" text message on abort, Ctrl-C
    _set_abort_behavior(0, _WRITE_ABORT_MSG | _CALL_REPORTFAULT);
#endif
#ifdef WIN32
    // Enable Data Execution Prevention (DEP)
    // Minimum supported OS versions: WinXP SP3, WinVista >= SP1, Win Server 2008
    // A failure is non-critical and needs no further attention!
#ifndef PROCESS_DEP_ENABLE
    // We define this here, because GCCs winbase.h limits this to _WIN32_WINNT >= 0x0601 (Windows 7),
    // which is not correct. Can be removed, when GCCs winbase.h is fixed!
#define PROCESS_DEP_ENABLE 0x00000001
#endif
    typedef BOOL (WINAPI *PSETPROCDEPPOL)(DWORD);
    PSETPROCDEPPOL setProcDEPPol = (PSETPROCDEPPOL)GetProcAddress(GetModuleHandleA("Kernel32.dll"), "SetProcessDEPPolicy");
    if (setProcDEPPol != nullptr) setProcDEPPol(PROCESS_DEP_ENABLE);
#endif

    if (!SetupNetworking())
        return InitError("Initializing networking failed");

#ifndef WIN32
    if (!gArgs.GetBoolArg("-sysperms", false)) {
        umask(077);
    }

    // Clean shutdown on SIGTERM
    registerSignalHandler(SIGTERM, HandleSIGTERM);
    registerSignalHandler(SIGINT, HandleSIGTERM);

    // Reopen debug.log on SIGHUP
    registerSignalHandler(SIGHUP, HandleSIGHUP);

    // Ignore SIGPIPE, otherwise it will bring the daemon down if the client closes unexpectedly
    signal(SIGPIPE, SIG_IGN);
#else
    SetConsoleCtrlHandler(consoleCtrlHandler, true);
#endif

    std::set_new_handler(new_handler_terminate);

    return true;
}

bool AppInitParameterInteraction()
{
    const CChainParams& chainparams = Params();
    // ********************************************************* Step 2: parameter interactions

    // also see: InitParameterInteraction()

    // if using block pruning, then disallow txindex and require disabling governance validation
    if (gArgs.GetArg("-prune", 0)) {
        if (gArgs.GetBoolArg("-txindex", DEFAULT_TXINDEX))
            return InitError(_("Prune mode is incompatible with -txindex."));
        if (!gArgs.GetBoolArg("-disablegovernance", false)) {
            return InitError(_("Prune mode is incompatible with -disablegovernance=false."));
        }
    }

    if (gArgs.IsArgSet("-devnet")) {
        // Require setting of ports when running devnet
        if (gArgs.GetArg("-listen", DEFAULT_LISTEN) && !gArgs.IsArgSet("-port")) {
            return InitError(_("-port must be specified when -devnet and -listen are specified"));
        }
        if (gArgs.GetArg("-server", false) && !gArgs.IsArgSet("-rpcport")) {
            return InitError(_("-rpcport must be specified when -devnet and -server are specified"));
        }
        if (gArgs.GetArgs("-devnet").size() > 1) {
            return InitError(_("-devnet can only be specified once"));
        }
    }

    fAllowPrivateNet = gArgs.GetBoolArg("-allowprivatenet", DEFAULT_ALLOWPRIVATENET);

    // -bind and -whitebind can't be set when not listening
    size_t nUserBind = gArgs.GetArgs("-bind").size() + gArgs.GetArgs("-whitebind").size();
    if (nUserBind != 0 && !gArgs.GetBoolArg("-listen", DEFAULT_LISTEN)) {
        return InitError("Cannot set -bind or -whitebind together with -listen=0");
    }

    // Make sure enough file descriptors are available
    int nBind = std::max(nUserBind, size_t(1));
    nUserMaxConnections = gArgs.GetArg("-maxconnections", DEFAULT_MAX_PEER_CONNECTIONS);
    nMaxConnections = std::max(nUserMaxConnections, 0);

    // Trim requested connection counts, to fit into system limitations
    // <int> in std::min<int>(...) to work around FreeBSD compilation issue described in #2695
    nFD = RaiseFileDescriptorLimit(nMaxConnections + MIN_CORE_FILEDESCRIPTORS + MAX_ADDNODE_CONNECTIONS);
#ifdef USE_POLL
    int fd_max = nFD;
#else
    int fd_max = FD_SETSIZE;
#endif
    nMaxConnections = std::max(std::min<int>(nMaxConnections, fd_max - nBind - MIN_CORE_FILEDESCRIPTORS - MAX_ADDNODE_CONNECTIONS), 0);
    if (nFD < MIN_CORE_FILEDESCRIPTORS)
        return InitError(_("Not enough file descriptors available."));
    nMaxConnections = std::min(nFD - MIN_CORE_FILEDESCRIPTORS - MAX_ADDNODE_CONNECTIONS, nMaxConnections);

    if (nMaxConnections < nUserMaxConnections)
        InitWarning(strprintf(_("Reducing -maxconnections from %d to %d, because of system limitations."), nUserMaxConnections, nMaxConnections));

    // ********************************************************* Step 3: parameter-to-internal-flags
    if (gArgs.IsArgSet("-debug")) {
        // Special-case: if -debug=0/-nodebug is set, turn off debugging messages
        const std::vector<std::string> categories = gArgs.GetArgs("-debug");

        if (std::none_of(categories.begin(), categories.end(),
            [](std::string cat){return cat == "0" || cat == "none";})) {
            for (const auto& cat : categories) {
                uint64_t flag;
                if (!GetLogCategory(&flag, &cat)) {
                    InitWarning(strprintf(_("Unsupported logging category %s=%s."), "-debug", cat));
                }
                logCategories |= flag;
            }
        }
    }

    // Now remove the logging categories which were explicitly excluded
    for (const std::string& cat : gArgs.GetArgs("-debugexclude")) {
        uint64_t flag;
            if (!GetLogCategory(&flag, &cat)) {
                InitWarning(strprintf(_("Unsupported logging category %s=%s."), "-debugexclude", cat));
        }
        logCategories &= ~flag;
    }

    // Check for -debugnet
    if (gArgs.GetBoolArg("-debugnet", false))
        InitWarning(_("Unsupported argument -debugnet ignored, use -debug=net."));
    // Check for -socks - as this is a privacy risk to continue, exit here
    if (gArgs.IsArgSet("-socks"))
        return InitError(_("Unsupported argument -socks found. Setting SOCKS version isn't possible anymore, only SOCKS5 proxies are supported."));
    // Check for -tor - as this is a privacy risk to continue, exit here
    if (gArgs.GetBoolArg("-tor", false))
        return InitError(_("Unsupported argument -tor found, use -onion."));

    if (gArgs.GetBoolArg("-benchmark", false))
        InitWarning(_("Unsupported argument -benchmark ignored, use -debug=bench."));

    if (gArgs.GetBoolArg("-whitelistalwaysrelay", false))
        InitWarning(_("Unsupported argument -whitelistalwaysrelay ignored, use -whitelistrelay and/or -whitelistforcerelay."));

    if (gArgs.IsArgSet("-blockminsize"))
        InitWarning("Unsupported argument -blockminsize ignored.");

    // Checkmempool and checkblockindex default to true in regtest mode
    int ratio = std::min<int>(std::max<int>(gArgs.GetArg("-checkmempool", chainparams.DefaultConsistencyChecks() ? 1 : 0), 0), 1000000);
    if (ratio != 0) {
        mempool.setSanityCheck(1.0 / ratio);
    }
    fCheckBlockIndex = gArgs.GetBoolArg("-checkblockindex", chainparams.DefaultConsistencyChecks());
    fCheckpointsEnabled = gArgs.GetBoolArg("-checkpoints", DEFAULT_CHECKPOINTS_ENABLED);

    hashAssumeValid = uint256S(gArgs.GetArg("-assumevalid", chainparams.GetConsensus().defaultAssumeValid.GetHex()));
    if (!hashAssumeValid.IsNull())
        LogPrintf("Assuming ancestors of block %s have valid signatures.\n", hashAssumeValid.GetHex());
    else
        LogPrintf("Validating signatures for all blocks.\n");

    if (gArgs.IsArgSet("-minimumchainwork")) {
        const std::string minChainWorkStr = gArgs.GetArg("-minimumchainwork", "");
        if (!IsHexNumber(minChainWorkStr)) {
            return InitError(strprintf("Invalid non-hex (%s) minimum chain work value specified", minChainWorkStr));
        }
        nMinimumChainWork = UintToArith256(uint256S(minChainWorkStr));
    } else {
        nMinimumChainWork = UintToArith256(chainparams.GetConsensus().nMinimumChainWork);
    }
    LogPrintf("Setting nMinimumChainWork=%s\n", nMinimumChainWork.GetHex());
    if (nMinimumChainWork < UintToArith256(chainparams.GetConsensus().nMinimumChainWork)) {
        LogPrintf("Warning: nMinimumChainWork set below default value of %s\n", chainparams.GetConsensus().nMinimumChainWork.GetHex());
    }

    // mempool limits
    int64_t nMempoolSizeMax = gArgs.GetArg("-maxmempool", DEFAULT_MAX_MEMPOOL_SIZE) * 1000000;
    int64_t nMempoolSizeMin = gArgs.GetArg("-limitdescendantsize", DEFAULT_DESCENDANT_SIZE_LIMIT) * 1000 * 40;
    if (nMempoolSizeMax < 0 || nMempoolSizeMax < nMempoolSizeMin)
        return InitError(strprintf(_("-maxmempool must be at least %d MB"), std::ceil(nMempoolSizeMin / 1000000.0)));
    // incremental relay fee sets the minimum feerate increase necessary for BIP 125 replacement in the mempool
    // and the amount the mempool min fee increases above the feerate of txs evicted due to mempool limiting.
    if (gArgs.IsArgSet("-incrementalrelayfee"))
    {
        CAmount n = 0;
        if (!ParseMoney(gArgs.GetArg("-incrementalrelayfee", ""), n))
            return InitError(AmountErrMsg("incrementalrelayfee", gArgs.GetArg("-incrementalrelayfee", "")));
        incrementalRelayFee = CFeeRate(n);
    }

    // -par=0 means autodetect, but nScriptCheckThreads==0 means no concurrency
    nScriptCheckThreads = gArgs.GetArg("-par", DEFAULT_SCRIPTCHECK_THREADS);
    if (nScriptCheckThreads <= 0)
        nScriptCheckThreads += GetNumCores();
    if (nScriptCheckThreads <= 1)
        nScriptCheckThreads = 0;
    else if (nScriptCheckThreads > MAX_SCRIPTCHECK_THREADS)
        nScriptCheckThreads = MAX_SCRIPTCHECK_THREADS;

    // block pruning; get the amount of disk space (in MiB) to allot for block & undo files
    int64_t nPruneArg = gArgs.GetArg("-prune", 0);
    if (nPruneArg < 0) {
        return InitError(_("Prune cannot be configured with a negative value."));
    }
    nPruneTarget = (uint64_t) nPruneArg * 1024 * 1024;
    if (nPruneArg == 1) {  // manual pruning: -prune=1
        LogPrintf("Block pruning enabled.  Use RPC call pruneblockchain(height) to manually prune block and undo files.\n");
        nPruneTarget = std::numeric_limits<uint64_t>::max();
        fPruneMode = true;
    } else if (nPruneTarget) {
        if (gArgs.GetBoolArg("-regtest", false)) {
            // we use 1MB blocks to test this on regtest
            if (nPruneTarget < 550 * 1024 * 1024) {
                return InitError(strprintf(_("Prune configured below the minimum of %d MiB.  Please use a higher number."), 550));
            }
        } else {
            if (nPruneTarget < MIN_DISK_SPACE_FOR_BLOCK_FILES) {
                return InitError(strprintf(_("Prune configured below the minimum of %d MiB.  Please use a higher number."), MIN_DISK_SPACE_FOR_BLOCK_FILES / 1024 / 1024));
            }
        }
        LogPrintf("Prune configured to target %uMiB on disk for block and undo files.\n", nPruneTarget / 1024 / 1024);
        fPruneMode = true;
    }

    nConnectTimeout = gArgs.GetArg("-timeout", DEFAULT_CONNECT_TIMEOUT);
    if (nConnectTimeout <= 0) {
        nConnectTimeout = DEFAULT_CONNECT_TIMEOUT;
    }

    peer_connect_timeout = gArgs.GetArg("-peertimeout", DEFAULT_PEER_CONNECT_TIMEOUT);
    if (peer_connect_timeout <= 0) {
        return InitError("peertimeout cannot be configured with a negative value.");
    }

    if (gArgs.IsArgSet("-minrelaytxfee")) {
        CAmount n = 0;
        if (!ParseMoney(gArgs.GetArg("-minrelaytxfee", ""), n)) {
            return InitError(AmountErrMsg("minrelaytxfee", gArgs.GetArg("-minrelaytxfee", "")));
        }
        // High fee check is done afterward in WalletParameterInteraction()
        ::minRelayTxFee = CFeeRate(n);
    } else if (incrementalRelayFee > ::minRelayTxFee) {
        // Allow only setting incrementalRelayFee to control both
        ::minRelayTxFee = incrementalRelayFee;
        LogPrintf("Increasing minrelaytxfee to %s to match incrementalrelayfee\n",::minRelayTxFee.ToString());
    }

    // Sanity check argument for min fee for including tx in block
    // TODO: Harmonize which arguments need sanity checking and where that happens
    if (gArgs.IsArgSet("-blockmintxfee"))
    {
        CAmount n = 0;
        if (!ParseMoney(gArgs.GetArg("-blockmintxfee", ""), n))
            return InitError(AmountErrMsg("blockmintxfee", gArgs.GetArg("-blockmintxfee", "")));
    }

    // Feerate used to define dust.  Shouldn't be changed lightly as old
    // implementations may inadvertently create non-standard transactions
    if (gArgs.IsArgSet("-dustrelayfee"))
    {
        CAmount n = 0;
        if (!ParseMoney(gArgs.GetArg("-dustrelayfee", ""), n))
            return InitError(AmountErrMsg("dustrelayfee", gArgs.GetArg("-dustrelayfee", "")));
        dustRelayFee = CFeeRate(n);
    }

    fRequireStandard = !gArgs.GetBoolArg("-acceptnonstdtxn", !chainparams.RequireStandard());
    if (chainparams.RequireStandard() && !fRequireStandard)
        return InitError(strprintf("acceptnonstdtxn is not currently supported for %s chain", chainparams.NetworkIDString()));
    nBytesPerSigOp = gArgs.GetArg("-bytespersigop", nBytesPerSigOp);

    if (!g_wallet_init_interface->ParameterInteraction()) return false;

    fIsBareMultisigStd = gArgs.GetBoolArg("-permitbaremultisig", DEFAULT_PERMIT_BAREMULTISIG);
    fAcceptDatacarrier = gArgs.GetBoolArg("-datacarrier", DEFAULT_ACCEPT_DATACARRIER);
    nMaxDatacarrierBytes = gArgs.GetArg("-datacarriersize", nMaxDatacarrierBytes);

    // Option to startup with mocktime set (used for regression testing):
    SetMockTime(gArgs.GetArg("-mocktime", 0)); // SetMockTime(0) is a no-op

    if (gArgs.GetBoolArg("-peerbloomfilters", DEFAULT_PEERBLOOMFILTERS))
        nLocalServices = ServiceFlags(nLocalServices | NODE_BLOOM);

    nMaxTipAge = gArgs.GetArg("-maxtipage", DEFAULT_MAX_TIP_AGE);

    if (gArgs.IsArgSet("-vbparams")) {
        // Allow overriding version bits parameters for testing
        if (!chainparams.MineBlocksOnDemand()) {
            return InitError("Version bits parameters may only be overridden on regtest.");
        }
        for (const std::string& strDeployment : gArgs.GetArgs("-vbparams")) {
            std::vector<std::string> vDeploymentParams;
            boost::split(vDeploymentParams, strDeployment, boost::is_any_of(":"));
            if (vDeploymentParams.size() != 3 && vDeploymentParams.size() != 5) {
                return InitError("Version bits parameters malformed, expecting deployment:start:end or deployment:start:end:window:threshold");
            }
            int64_t nStartTime, nTimeout, nWindowSize = -1, nThreshold = -1;
            if (!ParseInt64(vDeploymentParams[1], &nStartTime)) {
                return InitError(strprintf("Invalid nStartTime (%s)", vDeploymentParams[1]));
            }
            if (!ParseInt64(vDeploymentParams[2], &nTimeout)) {
                return InitError(strprintf("Invalid nTimeout (%s)", vDeploymentParams[2]));
            }
            if (vDeploymentParams.size() == 5) {
                if (!ParseInt64(vDeploymentParams[3], &nWindowSize)) {
                    return InitError(strprintf("Invalid nWindowSize (%s)", vDeploymentParams[3]));
                }
                if (!ParseInt64(vDeploymentParams[4], &nThreshold)) {
                    return InitError(strprintf("Invalid nThreshold (%s)", vDeploymentParams[4]));
                }
            }
            bool found = false;
            for (int j=0; j<(int)Consensus::MAX_VERSION_BITS_DEPLOYMENTS; ++j)
            {
                if (vDeploymentParams[0].compare(VersionBitsDeploymentInfo[j].name) == 0) {
                    UpdateVersionBitsParameters(Consensus::DeploymentPos(j), nStartTime, nTimeout, nWindowSize, nThreshold);
                    found = true;
                    LogPrintf("Setting version bits activation parameters for %s to start=%ld, timeout=%ld, window=%ld, threshold=%ld\n", vDeploymentParams[0], nStartTime, nTimeout, nWindowSize, nThreshold);
                    break;
                }
            }
            if (!found) {
                return InitError(strprintf("Invalid deployment (%s)", vDeploymentParams[0]));
            }
        }
    }

    if (gArgs.IsArgSet("-dip3params")) {
        // Allow overriding budget parameters for testing
        if (!chainparams.MineBlocksOnDemand()) {
            return InitError("DIP3 parameters may only be overridden on regtest.");
        }
        std::string strDIP3Params = gArgs.GetArg("-dip3params", "");
        std::vector<std::string> vDIP3Params;
        boost::split(vDIP3Params, strDIP3Params, boost::is_any_of(":"));
        if (vDIP3Params.size() != 2) {
            return InitError("DIP3 parameters malformed, expecting DIP3ActivationHeight:DIP3EnforcementHeight");
        }
        int nDIP3ActivationHeight, nDIP3EnforcementHeight;
        if (!ParseInt32(vDIP3Params[0], &nDIP3ActivationHeight)) {
            return InitError(strprintf("Invalid nDIP3ActivationHeight (%s)", vDIP3Params[0]));
        }
        if (!ParseInt32(vDIP3Params[1], &nDIP3EnforcementHeight)) {
            return InitError(strprintf("Invalid nDIP3EnforcementHeight (%s)", vDIP3Params[1]));
        }
        UpdateDIP3Parameters(nDIP3ActivationHeight, nDIP3EnforcementHeight);
    }

    if (gArgs.IsArgSet("-budgetparams")) {
        // Allow overriding budget parameters for testing
        if (!chainparams.MineBlocksOnDemand()) {
            return InitError("Budget parameters may only be overridden on regtest.");
        }

        std::string strBudgetParams = gArgs.GetArg("-budgetparams", "");
        std::vector<std::string> vBudgetParams;
        boost::split(vBudgetParams, strBudgetParams, boost::is_any_of(":"));
        if (vBudgetParams.size() != 3) {
            return InitError("Budget parameters malformed, expecting masternodePaymentsStartBlock:budgetPaymentsStartBlock:superblockStartBlock");
        }
        int nMasternodePaymentsStartBlock, nBudgetPaymentsStartBlock, nSuperblockStartBlock;
        if (!ParseInt32(vBudgetParams[0], &nMasternodePaymentsStartBlock)) {
            return InitError(strprintf("Invalid nMasternodePaymentsStartBlock (%s)", vBudgetParams[0]));
        }
        if (!ParseInt32(vBudgetParams[1], &nBudgetPaymentsStartBlock)) {
            return InitError(strprintf("Invalid nBudgetPaymentsStartBlock (%s)", vBudgetParams[1]));
        }
        if (!ParseInt32(vBudgetParams[2], &nSuperblockStartBlock)) {
            return InitError(strprintf("Invalid nSuperblockStartBlock (%s)", vBudgetParams[2]));
        }
        UpdateBudgetParameters(nMasternodePaymentsStartBlock, nBudgetPaymentsStartBlock, nSuperblockStartBlock);
    }

    if (chainparams.NetworkIDString() == CBaseChainParams::DEVNET) {
        int nMinimumDifficultyBlocks = gArgs.GetArg("-minimumdifficultyblocks", chainparams.GetConsensus().nMinimumDifficultyBlocks);
        int nHighSubsidyBlocks = gArgs.GetArg("-highsubsidyblocks", chainparams.GetConsensus().nHighSubsidyBlocks);
        int nHighSubsidyFactor = gArgs.GetArg("-highsubsidyfactor", chainparams.GetConsensus().nHighSubsidyFactor);
        UpdateDevnetSubsidyAndDiffParams(nMinimumDifficultyBlocks, nHighSubsidyBlocks, nHighSubsidyFactor);
    } else if (gArgs.IsArgSet("-minimumdifficultyblocks") || gArgs.IsArgSet("-highsubsidyblocks") || gArgs.IsArgSet("-highsubsidyfactor")) {
        return InitError("Difficulty and subsidy parameters may only be overridden on devnet.");
    }

    if (chainparams.NetworkIDString() == CBaseChainParams::DEVNET) {
        std::string llmqTypeChainLocks = gArgs.GetArg("-llmqchainlocks", Params().GetConsensus().llmqs.at(Params().GetConsensus().llmqTypeChainLocks).name);
        Consensus::LLMQType llmqType = Consensus::LLMQ_NONE;
        for (const auto& p : Params().GetConsensus().llmqs) {
            if (p.second.name == llmqTypeChainLocks) {
                llmqType = p.first;
                break;
            }
        }
        if (llmqType == Consensus::LLMQ_NONE) {
            return InitError("Invalid LLMQ type specified for -llmqchainlocks.");
        }
        UpdateDevnetLLMQChainLocks(llmqType);
    } else if (gArgs.IsArgSet("-llmqchainlocks")) {
        return InitError("LLMQ type for ChainLocks can only be overridden on devnet.");
    }

    if (chainparams.NetworkIDString() == CBaseChainParams::DEVNET) {
        if (gArgs.IsArgSet("-llmqdevnetparams")) {
            std::string s = gArgs.GetArg("-llmqdevnetparams", "");
            std::vector<std::string> v;
            boost::split(v, s, boost::is_any_of(":"));
            int size, threshold;
            if (v.size() != 2 || !ParseInt32(v[0], &size) || !ParseInt32(v[1], &threshold)) {
                return InitError("Invalid -llmqdevnetparams specified");
            }
            UpdateLLMQDevnetParams(size, threshold);
        }
    } else if (gArgs.IsArgSet("-llmqdevnetparams")) {
        return InitError("LLMQ devnet params can only be overridden on devnet.");
    }

    if (chainparams.NetworkIDString() == CBaseChainParams::REGTEST) {
        if (gArgs.IsArgSet("-llmqtestparams")) {
            std::string s = gArgs.GetArg("-llmqtestparams", "");
            std::vector<std::string> v;
            boost::split(v, s, boost::is_any_of(":"));
            int size, threshold;
            if (v.size() != 2 || !ParseInt32(v[0], &size) || !ParseInt32(v[1], &threshold)) {
                return InitError("Invalid -llmqtestparams specified");
            }
            UpdateLLMQTestParams(size, threshold);
        }
    } else if (gArgs.IsArgSet("-llmqtestparams")) {
        return InitError("LLMQ test params can only be overridden on regtest.");
    }

    if (gArgs.IsArgSet("-maxorphantx")) {
        InitWarning("-maxorphantx is not supported anymore. Use -maxorphantxsize instead.");
    }

    if (gArgs.IsArgSet("-masternode")) {
        InitWarning(_("-masternode option is deprecated and ignored, specifying -masternodeblsprivkey is enough to start this node as a masternode."));
    }

    if (gArgs.IsArgSet("-masternodeblsprivkey")) {
        if (!gArgs.GetBoolArg("-listen", DEFAULT_LISTEN) && Params().RequireRoutableExternalIP()) {
            return InitError("Masternode must accept connections from outside, set -listen=1");
        }
        if (!gArgs.GetBoolArg("-txindex", DEFAULT_TXINDEX)) {
            return InitError("Masternode must have transaction index enabled, set -txindex=1");
        }
        if (!gArgs.GetBoolArg("-peerbloomfilters", DEFAULT_PEERBLOOMFILTERS)) {
            return InitError("Masternode must have bloom filters enabled, set -peerbloomfilters=1");
        }
        if (gArgs.GetArg("-prune", 0) > 0) {
            return InitError("Masternode must have no pruning enabled, set -prune=0");
        }
        if (gArgs.GetArg("-maxconnections", DEFAULT_MAX_PEER_CONNECTIONS) < DEFAULT_MAX_PEER_CONNECTIONS) {
            return InitError(strprintf("Masternode must be able to handle at least %d connections, set -maxconnections=%d", DEFAULT_MAX_PEER_CONNECTIONS, DEFAULT_MAX_PEER_CONNECTIONS));
        }
        if (gArgs.GetBoolArg("-disablegovernance", false)) {
            return InitError(_("You can not disable governance validation on a masternode."));
        }
    }

    if (gArgs.IsArgSet("-litemode")) {
        InitWarning(_("-litemode is deprecated.") + (gArgs.GetBoolArg("-litemode", false) ? (" "  + _("Its replacement -disablegovernance has been forced instead.")) : ( " " + _("It has been replaced by -disablegovernance."))));
        gArgs.ForceRemoveArg("-litemode");
    }

    fDisableGovernance = gArgs.GetBoolArg("-disablegovernance", false);
    LogPrintf("fDisableGovernance %d\n", fDisableGovernance);

    if (fDisableGovernance) {
        InitWarning(_("You are starting with governance validation disabled.") + (fPruneMode ? " " + _("This is expected because you are running a pruned node.") : ""));
    }

    return true;
}

static bool LockDataDirectory(bool probeOnly)
{
    // Make sure only a single Dash Core process is using the data directory.
    fs::path datadir = GetDataDir();
    if (!LockDirectory(datadir, ".lock", probeOnly)) {
        return InitError(strprintf(_("Cannot obtain a lock on data directory %s. %s is probably already running."), datadir.string(), _(PACKAGE_NAME)));
    }
    return true;
}

bool AppInitSanityChecks()
{
    // ********************************************************* Step 4: sanity checks

    // Initialize elliptic curve code
    std::string sha256_algo = SHA256AutoDetect();
    LogPrintf("Using the '%s' SHA256 implementation\n", sha256_algo);
    RandomInit();
    ECC_Start();
    globalVerifyHandle.reset(new ECCVerifyHandle());

    // Sanity check
    if (!InitSanityCheck())
        return InitError(strprintf(_("Initialization sanity check failed. %s is shutting down."), _(PACKAGE_NAME)));

    // Probe the data directory lock to give an early error message, if possible
    // We cannot hold the data directory lock here, as the forking for daemon() hasn't yet happened,
    // and a fork will cause weird behavior to it.
    return LockDataDirectory(true);
}

bool AppInitLockDataDirectory()
{
    // After daemonization get the data directory lock again and hold on to it until exit
    // This creates a slight window for a race condition to happen, however this condition is harmless: it
    // will at most make us exit without printing a message to console.
    if (!LockDataDirectory(false)) {
        // Detailed error printed inside LockDataDirectory
        return false;
    }
    return true;
}

bool AppInitMain()
{
    const CChainParams& chainparams = Params();
    // ********************************************************* Step 4a: application initialization
#ifndef WIN32
    CreatePidFile(GetPidFile(), getpid());
#endif
    if (gArgs.GetBoolArg("-shrinkdebugfile", logCategories == BCLog::NONE)) {
        // Do this first since it both loads a bunch of debug.log into memory,
        // and because this needs to happen before any other debug.log printing
        ShrinkDebugFile();
    }

    if (fPrintToDebugLog) {
        if (!OpenDebugLog()) {
            return InitError(strprintf("Could not open debug log file %s", GetDebugLogPath().string()));
        }
    }

    if (!fLogTimestamps)
        LogPrintf("Startup time: %s\n", DateTimeStrFormat("%Y-%m-%d %H:%M:%S", GetTime()));
    LogPrintf("Default data directory %s\n", GetDefaultDataDir().string());
    LogPrintf("Using data directory %s\n", GetDataDir().string());
    LogPrintf("Using config file %s\n", GetConfigFile(gArgs.GetArg("-conf", BITCOIN_CONF_FILENAME)).string());
    LogPrintf("Using at most %i automatic connections (%i file descriptors available)\n", nMaxConnections, nFD);

    // Warn about relative -datadir path.
    if (gArgs.IsArgSet("-datadir") && !fs::path(gArgs.GetArg("-datadir", "")).is_absolute()) {
        LogPrintf("Warning: relative datadir option '%s' specified, which will be interpreted relative to the " /* Continued */
                  "current working directory '%s'. This is fragile, because if Dash Core is started in the future "
                  "from a different location, it will be unable to locate the current data files. There could "
                  "also be data loss if Dash Core is started while in a temporary directory.\n",
            gArgs.GetArg("-datadir", ""), fs::current_path().string());
    }

    InitSignatureCache();
    InitScriptExecutionCache();

    LogPrintf("Using %u threads for script verification\n", nScriptCheckThreads);
    if (nScriptCheckThreads) {
        for (int i=0; i<nScriptCheckThreads-1; i++)
            threadGroup.create_thread(&ThreadScriptCheck);
    }

    std::vector<std::string> vSporkAddresses;
    if (gArgs.IsArgSet("-sporkaddr")) {
        vSporkAddresses = gArgs.GetArgs("-sporkaddr");
    } else {
        vSporkAddresses = Params().SporkAddresses();
    }
    for (const auto& address: vSporkAddresses) {
        if (!sporkManager.SetSporkAddress(address)) {
            return InitError(_("Invalid spork address specified with -sporkaddr"));
        }
    }

    int minsporkkeys = gArgs.GetArg("-minsporkkeys", Params().MinSporkKeys());
    if (!sporkManager.SetMinSporkKeys(minsporkkeys)) {
        return InitError(_("Invalid minimum number of spork signers specified with -minsporkkeys"));
    }


    if (gArgs.IsArgSet("-sporkkey")) { // spork priv key
        if (!sporkManager.SetPrivKey(gArgs.GetArg("-sporkkey", ""))) {
            return InitError(_("Unable to sign spork message, wrong key?"));
        }
    }

    // Start the lightweight task scheduler thread
    CScheduler::Function serviceLoop = boost::bind(&CScheduler::serviceQueue, &scheduler);
    threadGroup.create_thread(boost::bind(&TraceThread<CScheduler::Function>, "scheduler", serviceLoop));

    GetMainSignals().RegisterBackgroundSignalScheduler(scheduler);
    GetMainSignals().RegisterWithMempoolSignals(mempool);

    /* Register RPC commands regardless of -server setting so they will be
     * available in the GUI RPC console even if external calls are disabled.
     */
    RegisterAllCoreRPCCommands(tableRPC);
    g_wallet_init_interface->RegisterRPC(tableRPC);
#if ENABLE_ZMQ
    RegisterZMQRPCCommands(tableRPC);
#endif

    /* Start the RPC server already.  It will be started in "warmup" mode
     * and not really process calls already (but it will signify connections
     * that the server is there and will be ready later).  Warmup mode will
     * be disabled when initialisation is finished.
     */
    if (gArgs.GetBoolArg("-server", false))
    {
        uiInterface.InitMessage.connect(SetRPCWarmupStatus);
        if (!AppInitServers())
            return InitError(_("Unable to start HTTP server. See debug log for details."));
    }

    // ********************************************************* Step 5: verify wallet database integrity

    if(!g_wallet_init_interface->InitAutoBackup()) return false;
    if (!g_wallet_init_interface->Verify()) return false;

    // Initialize KeePass Integration
    g_wallet_init_interface->InitKeePass();
    // ********************************************************* Step 6: network initialization
    // Note that we absolutely cannot open any actual connections
    // until the very end ("start node") as the UTXO/block state
    // is not yet setup and may end up being set up twice if we
    // need to reindex later.

    assert(!g_connman);
    g_connman = std::unique_ptr<CConnman>(new CConnman(GetRand(std::numeric_limits<uint64_t>::max()), GetRand(std::numeric_limits<uint64_t>::max())));
    CConnman& connman = *g_connman;

    peerLogic.reset(new PeerLogicValidation(&connman, scheduler, gArgs.GetBoolArg("-enablebip61", DEFAULT_ENABLE_BIP61)));
    RegisterValidationInterface(peerLogic.get());

    // sanitize comments per BIP-0014, format user agent and check total size
    std::vector<std::string> uacomments;

    if (chainparams.NetworkIDString() == CBaseChainParams::DEVNET) {
        // Add devnet name to user agent. This allows to disconnect nodes immediately if they don't belong to our own devnet
        uacomments.push_back(strprintf("devnet=%s", gArgs.GetDevNetName()));
    }

    for (const std::string& cmt : gArgs.GetArgs("-uacomment")) {
        if (cmt != SanitizeString(cmt, SAFE_CHARS_UA_COMMENT))
            return InitError(strprintf(_("User Agent comment (%s) contains unsafe characters."), cmt));
        uacomments.push_back(cmt);
    }
    strSubVersion = FormatSubVersion(CLIENT_NAME, CLIENT_VERSION, uacomments);
    if (strSubVersion.size() > MAX_SUBVERSION_LENGTH) {
        return InitError(strprintf(_("Total length of network version string (%i) exceeds maximum length (%i). Reduce the number or size of uacomments."),
            strSubVersion.size(), MAX_SUBVERSION_LENGTH));
    }

    if (gArgs.IsArgSet("-onlynet")) {
        std::set<enum Network> nets;
        for (const std::string& snet : gArgs.GetArgs("-onlynet")) {
            enum Network net = ParseNetwork(snet);
            if (net == NET_UNROUTABLE)
                return InitError(strprintf(_("Unknown network specified in -onlynet: '%s'"), snet));
            nets.insert(net);
        }
        for (int n = 0; n < NET_MAX; n++) {
            enum Network net = (enum Network)n;
            if (!nets.count(net))
                SetLimited(net);
        }
    }

    // Check for host lookup allowed before parsing any network related parameters
    fNameLookup = gArgs.GetBoolArg("-dns", DEFAULT_NAME_LOOKUP);

    bool proxyRandomize = gArgs.GetBoolArg("-proxyrandomize", DEFAULT_PROXYRANDOMIZE);
    // -proxy sets a proxy for all outgoing network traffic
    // -noproxy (or -proxy=0) as well as the empty string can be used to not set a proxy, this is the default
    std::string proxyArg = gArgs.GetArg("-proxy", "");
    SetLimited(NET_ONION);
    if (proxyArg != "" && proxyArg != "0") {
        CService proxyAddr;
        if (!Lookup(proxyArg.c_str(), proxyAddr, 9050, fNameLookup)) {
            return InitError(strprintf(_("Invalid -proxy address or hostname: '%s'"), proxyArg));
        }

        proxyType addrProxy = proxyType(proxyAddr, proxyRandomize);
        if (!addrProxy.IsValid())
            return InitError(strprintf(_("Invalid -proxy address or hostname: '%s'"), proxyArg));

        SetProxy(NET_IPV4, addrProxy);
        SetProxy(NET_IPV6, addrProxy);
        SetProxy(NET_ONION, addrProxy);
        SetNameProxy(addrProxy);
        SetLimited(NET_ONION, false); // by default, -proxy sets onion as reachable, unless -noonion later
    }

    // -onion can be used to set only a proxy for .onion, or override normal proxy for .onion addresses
    // -noonion (or -onion=0) disables connecting to .onion entirely
    // An empty string is used to not override the onion proxy (in which case it defaults to -proxy set above, or none)
    std::string onionArg = gArgs.GetArg("-onion", "");
    if (onionArg != "") {
        if (onionArg == "0") { // Handle -noonion/-onion=0
            SetLimited(NET_ONION); // set onions as unreachable
        } else {
            CService onionProxy;
            if (!Lookup(onionArg.c_str(), onionProxy, 9050, fNameLookup)) {
                return InitError(strprintf(_("Invalid -onion address or hostname: '%s'"), onionArg));
            }
            proxyType addrOnion = proxyType(onionProxy, proxyRandomize);
            if (!addrOnion.IsValid())
                return InitError(strprintf(_("Invalid -onion address or hostname: '%s'"), onionArg));
            SetProxy(NET_ONION, addrOnion);
            SetLimited(NET_ONION, false);
        }
    }

    // see Step 2: parameter interactions for more information about these
    fListen = gArgs.GetBoolArg("-listen", DEFAULT_LISTEN);
    fDiscover = gArgs.GetBoolArg("-discover", true);
    fRelayTxes = !gArgs.GetBoolArg("-blocksonly", DEFAULT_BLOCKSONLY);

    for (const std::string& strAddr : gArgs.GetArgs("-externalip")) {
        CService addrLocal;
        if (Lookup(strAddr.c_str(), addrLocal, GetListenPort(), fNameLookup) && addrLocal.IsValid())
            AddLocal(addrLocal, LOCAL_MANUAL);
        else
            return InitError(ResolveErrMsg("externalip", strAddr));
    }

#if ENABLE_ZMQ
    g_zmq_notification_interface = CZMQNotificationInterface::Create();

    if (g_zmq_notification_interface) {
        RegisterValidationInterface(g_zmq_notification_interface);
    }
#endif

    pdsNotificationInterface = new CDSNotificationInterface(connman);
    RegisterValidationInterface(pdsNotificationInterface);

    uint64_t nMaxOutboundLimit = 0; //unlimited unless -maxuploadtarget is set
    uint64_t nMaxOutboundTimeframe = MAX_UPLOAD_TIMEFRAME;

    if (gArgs.IsArgSet("-maxuploadtarget")) {
        nMaxOutboundLimit = gArgs.GetArg("-maxuploadtarget", DEFAULT_MAX_UPLOAD_TARGET)*1024*1024;
    }

    // ********************************************************* Step 7a: Load sporks

    uiInterface.InitMessage(_("Loading sporks cache..."));
    CFlatDB<CSporkManager> flatdb6("sporks.dat", "magicSporkCache");
    if (!flatdb6.Load(sporkManager)) {
        return InitError(_("Failed to load sporks cache from") + "\n" + (GetDataDir() / "sporks.dat").string());
    }

    // ********************************************************* Step 7b: load block chain

    fReindex = gArgs.GetBoolArg("-reindex", false);
    bool fReindexChainState = gArgs.GetBoolArg("-reindex-chainstate", false);

    // cache size calculations
    int64_t nTotalCache = (gArgs.GetArg("-dbcache", nDefaultDbCache) << 20);
    nTotalCache = std::max(nTotalCache, nMinDbCache << 20); // total cache cannot be less than nMinDbCache
    nTotalCache = std::min(nTotalCache, nMaxDbCache << 20); // total cache cannot be greater than nMaxDbcache
    int64_t nBlockTreeDBCache = nTotalCache / 8;
    nBlockTreeDBCache = std::min(nBlockTreeDBCache, (gArgs.GetBoolArg("-txindex", DEFAULT_TXINDEX) ? nMaxBlockDBAndTxIndexCache : nMaxBlockDBCache) << 20);
    nTotalCache -= nBlockTreeDBCache;
    int64_t nCoinDBCache = std::min(nTotalCache / 2, (nTotalCache / 4) + (1 << 23)); // use 25%-50% of the remainder for disk cache
    nCoinDBCache = std::min(nCoinDBCache, nMaxCoinsDBCache << 20); // cap total coins db cache
    nTotalCache -= nCoinDBCache;
    nCoinCacheUsage = nTotalCache; // the rest goes to in-memory cache
    int64_t nMempoolSizeMax = gArgs.GetArg("-maxmempool", DEFAULT_MAX_MEMPOOL_SIZE) * 1000000;
    int64_t nEvoDbCache = 1024 * 1024 * 16; // TODO
    LogPrintf("Cache configuration:\n");
    LogPrintf("* Using %.1fMiB for block index database\n", nBlockTreeDBCache * (1.0 / 1024 / 1024));
    LogPrintf("* Using %.1fMiB for chain state database\n", nCoinDBCache * (1.0 / 1024 / 1024));
    LogPrintf("* Using %.1fMiB for in-memory UTXO set (plus up to %.1fMiB of unused mempool space)\n", nCoinCacheUsage * (1.0 / 1024 / 1024), nMempoolSizeMax * (1.0 / 1024 / 1024));

    bool fLoaded = false;
    int64_t nStart = GetTimeMillis();

    while (!fLoaded && !fRequestShutdown) {
        bool fReset = fReindex;
        std::string strLoadError;

        uiInterface.InitMessage(_("Loading block index..."));

        do {
            const int64_t load_block_index_start_time = GetTimeMillis();
            try {
                UnloadBlockIndex();
                pcoinsTip.reset();
                pcoinsdbview.reset();
                pcoinscatcher.reset();
                // new CBlockTreeDB tries to delete the existing file, which
                // fails if it's still open from the previous loop. Close it first:
                pblocktree.reset();
                pblocktree.reset(new CBlockTreeDB(nBlockTreeDBCache, false, fReset));
                llmq::DestroyLLMQSystem();
                // Same logic as above with pblocktree
                evoDb.reset();
                evoDb.reset(new CEvoDB(nEvoDbCache, false, fReset || fReindexChainState));
                deterministicMNManager.reset();
                deterministicMNManager.reset(new CDeterministicMNManager(*evoDb));

                llmq::InitLLMQSystem(*evoDb, false, fReset || fReindexChainState);

                if (fReset) {
                    pblocktree->WriteReindexing(true);
                    //If we're reindexing in prune mode, wipe away unusable block files and all undo data files
                    if (fPruneMode)
                        CleanupBlockRevFiles();
                }

                if (fRequestShutdown) break;

                // LoadBlockIndex will load fTxIndex from the db, or set it if
                // we're reindexing. It will also load fHavePruned if we've
                // ever removed a block file from disk.
                // Note that it also sets fReindex based on the disk flag!
                // From here on out fReindex and fReset mean something different!
                if (!LoadBlockIndex(chainparams)) {
                    strLoadError = _("Error loading block database");
                    break;
                }

                if (!fDisableGovernance && !fTxIndex
                   && chainparams.NetworkIDString() != CBaseChainParams::REGTEST) { // TODO remove this when pruning is fixed. See https://github.com/dashpay/dash/pull/1817 and https://github.com/dashpay/dash/pull/1743
                    return InitError(_("Transaction index can't be disabled with governance validation enabled. Either start with -disablegovernance command line switch or enable transaction index."));
                }

                // If the loaded chain has a wrong genesis, bail out immediately
                // (we're likely using a testnet datadir, or the other way around).
                if (!mapBlockIndex.empty() && mapBlockIndex.count(chainparams.GetConsensus().hashGenesisBlock) == 0)
                    return InitError(_("Incorrect or no genesis block found. Wrong datadir for network?"));

                if (!chainparams.GetConsensus().hashDevnetGenesisBlock.IsNull() && !mapBlockIndex.empty() && mapBlockIndex.count(chainparams.GetConsensus().hashDevnetGenesisBlock) == 0)
                    return InitError(_("Incorrect or no devnet genesis block found. Wrong datadir for devnet specified?"));

                // Check for changed -txindex state
                if (fTxIndex != gArgs.GetBoolArg("-txindex", DEFAULT_TXINDEX)) {
                    strLoadError = _("You need to rebuild the database using -reindex to change -txindex");
                    break;
                }

                // Check for changed -addressindex state
                if (fAddressIndex != gArgs.GetBoolArg("-addressindex", DEFAULT_ADDRESSINDEX)) {
                    strLoadError = _("You need to rebuild the database using -reindex to change -addressindex");
                    break;
                }

                // Check for changed -timestampindex state
                if (fTimestampIndex != gArgs.GetBoolArg("-timestampindex", DEFAULT_TIMESTAMPINDEX)) {
                    strLoadError = _("You need to rebuild the database using -reindex to change -timestampindex");
                    break;
                }

                // Check for changed -spentindex state
                if (fSpentIndex != gArgs.GetBoolArg("-spentindex", DEFAULT_SPENTINDEX)) {
                    strLoadError = _("You need to rebuild the database using -reindex to change -spentindex");
                    break;
                }

                // Check for changed -prune state.  What we are concerned about is a user who has pruned blocks
                // in the past, but is now trying to run unpruned.
                if (fHavePruned && !fPruneMode) {
                    strLoadError = _("You need to rebuild the database using -reindex to go back to unpruned mode.  This will redownload the entire blockchain");
                    break;
                }

                // At this point blocktree args are consistent with what's on disk.
                // If we're not mid-reindex (based on disk + args), add a genesis block on disk
                // (otherwise we use the one already on disk).
                // This is called again in ThreadImport after the reindex completes.
                if (!fReindex && !LoadGenesisBlock(chainparams)) {
                    strLoadError = _("Error initializing block database");
                    break;
                }

                // At this point we're either in reindex or we've loaded a useful
                // block tree into mapBlockIndex!

                pcoinsdbview.reset(new CCoinsViewDB(nCoinDBCache, false, fReset || fReindexChainState));
                pcoinscatcher.reset(new CCoinsViewErrorCatcher(pcoinsdbview.get()));

                // If necessary, upgrade from older database format.
                // This is a no-op if we cleared the coinsviewdb with -reindex or -reindex-chainstate
                if (!pcoinsdbview->Upgrade()) {
                    strLoadError = _("Error upgrading chainstate database");
                    break;
                }

                // ReplayBlocks is a no-op if we cleared the coinsviewdb with -reindex or -reindex-chainstate
                if (!ReplayBlocks(chainparams, pcoinsdbview.get())) {
                    strLoadError = _("Unable to replay blocks. You will need to rebuild the database using -reindex-chainstate.");
                    break;
                }

                // The on-disk coinsdb is now in a good state, create the cache
                pcoinsTip.reset(new CCoinsViewCache(pcoinscatcher.get()));

                // flush evodb
                if (!evoDb->CommitRootTransaction()) {
                    strLoadError = _("Failed to commit EvoDB");
                    break;
                }

                bool is_coinsview_empty = fReset || fReindexChainState || pcoinsTip->GetBestBlock().IsNull();
                if (!is_coinsview_empty) {
                    // LoadChainTip sets chainActive based on pcoinsTip's best block
                    if (!LoadChainTip(chainparams)) {
                        strLoadError = _("Error initializing block database");
                        break;
                    }
                    assert(chainActive.Tip() != NULL);
                }

                if (!deterministicMNManager->UpgradeDBIfNeeded()) {
                    strLoadError = _("Error upgrading evo database");
                    break;
                }

                if (!is_coinsview_empty) {
                    uiInterface.InitMessage(_("Verifying blocks..."));
                    if (fHavePruned && gArgs.GetArg("-checkblocks", DEFAULT_CHECKBLOCKS) > MIN_BLOCKS_TO_KEEP) {
                        LogPrintf("Prune: pruned datadir may not have more than %d blocks; only checking available blocks\n",
                            MIN_BLOCKS_TO_KEEP);
                    }

                    {
                        LOCK(cs_main);
                        CBlockIndex* tip = chainActive.Tip();
                        RPCNotifyBlockChange(true, tip);
                        if (tip && tip->nTime > GetAdjustedTime() + 2 * 60 * 60) {
                            strLoadError = _("The block database contains a block which appears to be from the future. "
                                    "This may be due to your computer's date and time being set incorrectly. "
                                    "Only rebuild the block database if you are sure that your computer's date and time are correct");
                            break;
                        }
                    }

                    if (!CVerifyDB().VerifyDB(chainparams, pcoinsdbview.get(), gArgs.GetArg("-checklevel", DEFAULT_CHECKLEVEL),
                                  gArgs.GetArg("-checkblocks", DEFAULT_CHECKBLOCKS))) {
                        strLoadError = _("Corrupted block database detected");
                        break;
                    }
                }
            } catch (const std::exception& e) {
                LogPrintf("%s\n", e.what());
                strLoadError = _("Error opening block database");
                break;
            }

            fLoaded = true;
            LogPrintf(" block index %15dms\n", GetTimeMillis() - load_block_index_start_time);
        } while(false);

        if (!fLoaded && !fRequestShutdown) {
            // first suggest a reindex
            if (!fReset) {
                bool fRet = uiInterface.ThreadSafeQuestion(
                    strLoadError + ".\n\n" + _("Do you want to rebuild the block database now?"),
                    strLoadError + ".\nPlease restart with -reindex or -reindex-chainstate to recover.",
                    "", CClientUIInterface::MSG_ERROR | CClientUIInterface::BTN_ABORT);
                if (fRet) {
                    fReindex = true;
                    fRequestShutdown = false;
                } else {
                    LogPrintf("Aborted block database rebuild. Exiting.\n");
                    return false;
                }
            } else {
                return InitError(strLoadError);
            }
        }
    }

    // As LoadBlockIndex can take several minutes, it's possible the user
    // requested to kill the GUI during the last operation. If so, exit.
    // As the program has not fully started yet, Shutdown() is possibly overkill.
    if (fRequestShutdown)
    {
        LogPrintf("Shutdown requested. Exiting.\n");
        return false;
    }

    fs::path est_path = GetDataDir() / FEE_ESTIMATES_FILENAME;
    CAutoFile est_filein(fsbridge::fopen(est_path, "rb"), SER_DISK, CLIENT_VERSION);
    // Allowed to fail as this file IS missing on first startup.
    if (!est_filein.IsNull())
        ::feeEstimator.Read(est_filein);
    fFeeEstimatesInitialized = true;

    // ********************************************************* Step 8: load wallet
    if (!g_wallet_init_interface->Open()) return false;

    // As InitLoadWallet can take several minutes, it's possible the user
    // requested to kill the GUI during the last operation. If so, exit.
    if (fRequestShutdown)
    {
        LogPrintf("Shutdown requested. Exiting.\n");
        return false;
    }

    // ********************************************************* Step 9: data directory maintenance

    // if pruning, unset the service bit and perform the initial blockstore prune
    // after any wallet rescanning has taken place.
    if (fPruneMode) {
        LogPrintf("Unsetting NODE_NETWORK on prune mode\n");
        nLocalServices = ServiceFlags(nLocalServices & ~NODE_NETWORK);
        if (!fReindex) {
            uiInterface.InitMessage(_("Pruning blockstore..."));
            PruneAndFlush();
        }
    }

    // As PruneAndFlush can take several minutes, it's possible the user
    // requested to kill the GUI during the last operation. If so, exit.
    if (fRequestShutdown)
    {
        LogPrintf("Shutdown requested. Exiting.\n");
        return false;
    }

    // ********************************************************* Step 10a: Prepare Masternode related stuff
    fMasternodeMode = false;
    std::string strMasterNodeBLSPrivKey = gArgs.GetArg("-masternodeblsprivkey", "");
    if (!strMasterNodeBLSPrivKey.empty()) {
        auto binKey = ParseHex(strMasterNodeBLSPrivKey);
        CBLSSecretKey keyOperator;
        keyOperator.SetBuf(binKey);
        if (!keyOperator.IsValid()) {
            return InitError(_("Invalid masternodeblsprivkey. Please see documentation."));
        }
        fMasternodeMode = true;
        activeMasternodeInfo.blsKeyOperator = std::make_unique<CBLSSecretKey>(keyOperator);
        activeMasternodeInfo.blsPubKeyOperator = std::make_unique<CBLSPublicKey>(activeMasternodeInfo.blsKeyOperator->GetPublicKey());
        LogPrintf("MASTERNODE:\n");
        LogPrintf("  blsPubKeyOperator: %s\n", keyOperator.GetPublicKey().ToString());
    }

    if(fMasternodeMode) {
        // Create and register activeMasternodeManager, will init later in ThreadImport
        activeMasternodeManager = new CActiveMasternodeManager();
        RegisterValidationInterface(activeMasternodeManager);
    }

    if (activeMasternodeInfo.blsKeyOperator == nullptr) {
        activeMasternodeInfo.blsKeyOperator = std::make_unique<CBLSSecretKey>();
    }
    if (activeMasternodeInfo.blsPubKeyOperator == nullptr) {
        activeMasternodeInfo.blsPubKeyOperator = std::make_unique<CBLSPublicKey>();
    }

    // ********************************************************* Step 10b: setup PrivateSend

    g_wallet_init_interface->InitPrivateSendSettings();
    CPrivateSend::InitStandardDenominations();

    // ********************************************************* Step 10b: Load cache data

    // LOAD SERIALIZED DAT FILES INTO DATA CACHES FOR INTERNAL USE

    bool fLoadCacheFiles = !(fReindex || fReindexChainState);
    {
        LOCK(cs_main);
        // was blocks/chainstate deleted?
        if (chainActive.Tip() == nullptr) {
            fLoadCacheFiles = false;
        }
    }
    fs::path pathDB = GetDataDir();
    std::string strDBName;

    strDBName = "mncache.dat";
    uiInterface.InitMessage(_("Loading masternode cache..."));
    CFlatDB<CMasternodeMetaMan> flatdb1(strDBName, "magicMasternodeCache");
    if (fLoadCacheFiles) {
        if(!flatdb1.Load(mmetaman)) {
            return InitError(_("Failed to load masternode cache from") + "\n" + (pathDB / strDBName).string());
        }
    } else {
        CMasternodeMetaMan mmetamanTmp;
        if(!flatdb1.Dump(mmetamanTmp)) {
            return InitError(_("Failed to clear masternode cache at") + "\n" + (pathDB / strDBName).string());
        }
    }

    strDBName = "governance.dat";
    uiInterface.InitMessage(_("Loading governance cache..."));
    CFlatDB<CGovernanceManager> flatdb3(strDBName, "magicGovernanceCache");
    if (fLoadCacheFiles && !fDisableGovernance) {
        if(!flatdb3.Load(governance)) {
            return InitError(_("Failed to load governance cache from") + "\n" + (pathDB / strDBName).string());
        }
        governance.InitOnLoad();
    } else {
        CGovernanceManager governanceTmp;
        if(!flatdb3.Dump(governanceTmp)) {
            return InitError(_("Failed to clear governance cache at") + "\n" + (pathDB / strDBName).string());
        }
    }

    strDBName = "netfulfilled.dat";
    uiInterface.InitMessage(_("Loading fulfilled requests cache..."));
    CFlatDB<CNetFulfilledRequestManager> flatdb4(strDBName, "magicFulfilledCache");
    if (fLoadCacheFiles) {
        if(!flatdb4.Load(netfulfilledman)) {
            return InitError(_("Failed to load fulfilled requests cache from") + "\n" + (pathDB / strDBName).string());
        }
    } else {
        CNetFulfilledRequestManager netfulfilledmanTmp;
        if(!flatdb4.Dump(netfulfilledmanTmp)) {
            return InitError(_("Failed to clear fulfilled requests cache at") + "\n" + (pathDB / strDBName).string());
        }
    }

    // ********************************************************* Step 10c: schedule Dash-specific tasks

    scheduler.scheduleEvery(boost::bind(&CNetFulfilledRequestManager::DoMaintenance, boost::ref(netfulfilledman)), 60 * 1000);
    scheduler.scheduleEvery(boost::bind(&CMasternodeSync::DoMaintenance, boost::ref(masternodeSync), boost::ref(*g_connman)), 1 * 1000);
    scheduler.scheduleEvery(boost::bind(&CMasternodeUtils::DoMaintenance, boost::ref(*g_connman)), 1 * 1000);

    if (!fDisableGovernance) {
        scheduler.scheduleEvery(boost::bind(&CGovernanceManager::DoMaintenance, boost::ref(governance), boost::ref(*g_connman)), 60 * 5 * 1000);
    }

    if (fMasternodeMode) {
        scheduler.scheduleEvery(boost::bind(&CPrivateSendServer::DoMaintenance, boost::ref(privateSendServer), boost::ref(*g_connman)), 1 * 1000);
    }

    llmq::StartLLMQSystem();

    // ********************************************************* Step 11: import blocks

    if (!CheckDiskSpace())
        return false;

    // Either install a handler to notify us when genesis activates, or set fHaveGenesis directly.
    // No locking, as this happens before any background thread is started.
    if (chainActive.Tip() == nullptr) {
        uiInterface.NotifyBlockTip.connect(BlockNotifyGenesisWait);
    } else {
        fHaveGenesis = true;
    }

    if (gArgs.IsArgSet("-blocknotify"))
        uiInterface.NotifyBlockTip.connect(BlockNotifyCallback);

    std::vector<fs::path> vImportFiles;
    for (const std::string& strFile : gArgs.GetArgs("-loadblock")) {
        vImportFiles.push_back(strFile);
    }

    threadGroup.create_thread(boost::bind(&ThreadImport, vImportFiles));

    // Wait for genesis block to be processed
    {
        WaitableLock lock(cs_GenesisWait);
        // We previously could hang here if StartShutdown() is called prior to
        // ThreadImport getting started, so instead we just wait on a timer to
        // check ShutdownRequested() regularly.
        while (!fHaveGenesis && !ShutdownRequested()) {
            condvar_GenesisWait.wait_for(lock, std::chrono::milliseconds(500));
        }
        uiInterface.NotifyBlockTip.disconnect(BlockNotifyGenesisWait);
    }

    // As importing blocks can take several minutes, it's possible the user
    // requested to kill the GUI during one of the last operations. If so, exit.
    if (ShutdownRequested()) {
        LogPrintf("Shutdown requested. Exiting.\n");
        return false;
    }

    // ********************************************************* Step 12: start node

    int chain_active_height;

    //// debug print
    {
        LOCK(cs_main);
        LogPrintf("mapBlockIndex.size() = %u\n", mapBlockIndex.size());
        chain_active_height = chainActive.Height();
    }
    LogPrintf("chainActive.Height() = %d\n",   chain_active_height);
    if (gArgs.GetBoolArg("-listenonion", DEFAULT_LISTEN_ONION))
        StartTorControl();

    Discover();

    // Map ports with UPnP
    if (gArgs.GetBoolArg("-upnp", DEFAULT_UPNP)) {
        StartMapPort();
    }

    CConnman::Options connOptions;
    connOptions.nLocalServices = nLocalServices;
    connOptions.nMaxConnections = nMaxConnections;
    connOptions.nMaxOutbound = std::min(MAX_OUTBOUND_CONNECTIONS, connOptions.nMaxConnections);
    connOptions.nMaxAddnode = MAX_ADDNODE_CONNECTIONS;
    connOptions.nMaxFeeler = 1;
    connOptions.nBestHeight = chain_active_height;
    connOptions.uiInterface = &uiInterface;
    connOptions.m_msgproc = peerLogic.get();
    connOptions.nSendBufferMaxSize = 1000*gArgs.GetArg("-maxsendbuffer", DEFAULT_MAXSENDBUFFER);
    connOptions.nReceiveFloodSize = 1000*gArgs.GetArg("-maxreceivebuffer", DEFAULT_MAXRECEIVEBUFFER);
    connOptions.m_added_nodes = gArgs.GetArgs("-addnode");

    connOptions.nMaxOutboundTimeframe = nMaxOutboundTimeframe;
    connOptions.nMaxOutboundLimit = nMaxOutboundLimit;
    connOptions.m_peer_connect_timeout = peer_connect_timeout;

    for (const std::string& strBind : gArgs.GetArgs("-bind")) {
        CService addrBind;
        if (!Lookup(strBind.c_str(), addrBind, GetListenPort(), false)) {
            return InitError(ResolveErrMsg("bind", strBind));
        }
        connOptions.vBinds.push_back(addrBind);
    }
    for (const std::string& strBind : gArgs.GetArgs("-whitebind")) {
        CService addrBind;
        if (!Lookup(strBind.c_str(), addrBind, 0, false)) {
            return InitError(ResolveErrMsg("whitebind", strBind));
        }
        if (addrBind.GetPort() == 0) {
            return InitError(strprintf(_("Need to specify a port with -whitebind: '%s'"), strBind));
        }
        connOptions.vWhiteBinds.push_back(addrBind);
    }

    for (const auto& net : gArgs.GetArgs("-whitelist")) {
        CSubNet subnet;
        LookupSubNet(net.c_str(), subnet);
        if (!subnet.IsValid())
            return InitError(strprintf(_("Invalid netmask specified in -whitelist: '%s'"), net));
        connOptions.vWhitelistedRange.push_back(subnet);
    }

    connOptions.vSeedNodes = gArgs.GetArgs("-seednode");

    // Initiate outbound connections unless connect=0
    connOptions.m_use_addrman_outgoing = !gArgs.IsArgSet("-connect");
    if (!connOptions.m_use_addrman_outgoing) {
        const auto connect = gArgs.GetArgs("-connect");
        if (connect.size() != 1 || connect[0] != "0") {
            connOptions.m_specified_outgoing = connect;
        }
    }

    std::string strSocketEventsMode = gArgs.GetArg("-socketevents", DEFAULT_SOCKETEVENTS);
    if (strSocketEventsMode == "select") {
        connOptions.socketEventsMode = CConnman::SOCKETEVENTS_SELECT;
#ifdef USE_POLL
    } else if (strSocketEventsMode == "poll") {
        connOptions.socketEventsMode = CConnman::SOCKETEVENTS_POLL;
#endif
#ifdef USE_EPOLL
    } else if (strSocketEventsMode == "epoll") {
        connOptions.socketEventsMode = CConnman::SOCKETEVENTS_EPOLL;
#endif
    } else {
        return InitError(strprintf(_("Invalid -socketevents ('%s') specified. Only these modes are supported: %s"), strSocketEventsMode, GetSupportedSocketEventsStr()));
    }

    if (!connman.Start(scheduler, connOptions)) {
        return false;
    }

    // ********************************************************* Step 13: finished

    SetRPCWarmupFinished();
    uiInterface.InitMessage(_("Done loading"));

    g_wallet_init_interface->Start(scheduler);

    return true;
}<|MERGE_RESOLUTION|>--- conflicted
+++ resolved
@@ -564,12 +564,7 @@
 #endif
 
     strUsage += HelpMessageGroup(_("Debugging/Testing options:"));
-<<<<<<< HEAD
     if (showDebug) {
-=======
-    if (showDebug)
-    {
->>>>>>> fa6d2a1e
         strUsage += HelpMessageOpt("-checkblockindex", strprintf("Do a full consistency check for mapBlockIndex, setBlockIndexCandidates, chainActive and mapBlocksUnlinked occasionally. Also sets -checkmempool (default: %u)", defaultChainParams->DefaultConsistencyChecks()));
         strUsage += HelpMessageOpt("-checkblocks=<n>", strprintf(_("How many blocks to check at startup (default: %u, 0 = all)"), DEFAULT_CHECKBLOCKS));
         strUsage += HelpMessageOpt("-checklevel=<n>", strprintf(_("How thorough the block verification of -checkblocks is (0-4, default: %u)"), DEFAULT_CHECKLEVEL));
@@ -594,6 +589,7 @@
     strUsage += HelpMessageOpt("-debug=<category>", strprintf(_("Output debugging information (default: %u, supplying <category> is optional)"), 0) + ". " +
         _("If <category> is not supplied or if <category> = 1, output all debugging information.") + " " + _("<category> can be:") + " " + ListLogCategories() + ".");
     strUsage += HelpMessageOpt("-debugexclude=<category>", strprintf(_("Exclude debugging information for a category. Can be used in conjunction with -debug=1 to output debug logs for all categories except one or more specified categories.")));
+    strUsage += HelpMessageOpt("-disablegovernance", strprintf(_("Disable governance validation (0-1, default: %u)"), 0));
     strUsage += HelpMessageOpt("-help-debug", _("Show all debugging options (usage: --help -help-debug)"));
     strUsage += HelpMessageOpt("-litemode", strprintf(_("Disable all Dash specific functionality (Masternodes, PrivateSend, InstantSend, Governance) (0-1, default: %u)"), 0));
     strUsage += HelpMessageOpt("-logips", strprintf(_("Include IP addresses in debug output (default: %u)"), DEFAULT_LOGIPS));
@@ -621,39 +617,17 @@
     strUsage += HelpMessageOpt("-sporkaddr=<dashaddress>", strprintf(_("Override spork address. Only useful for regtest and devnet. Using this on mainnet or testnet will ban you.")));
     strUsage += HelpMessageOpt("-uacomment=<cmt>", _("Append comment to the user agent string"));
     AppendParamsHelpMessages(strUsage, showDebug);
-<<<<<<< HEAD
-    strUsage += HelpMessageOpt("-disablegovernance", strprintf(_("Disable governance validation (0-1, default: %u)"), 0));
-=======
->>>>>>> fa6d2a1e
 
     strUsage += HelpMessageGroup(_("Masternode options:"));
     strUsage += HelpMessageOpt("-masternodeblsprivkey=<hex>", _("Set the masternode BLS private key and enable the client to act as a masternode"));
 
-<<<<<<< HEAD
-=======
-#ifdef ENABLE_WALLET
-    strUsage += HelpMessageGroup(_("PrivateSend options:"));
-    strUsage += HelpMessageOpt("-enableprivatesend", strprintf(_("Enable use of PrivateSend for funds stored in this wallet (0-1, default: %u)"), 0));
-    strUsage += HelpMessageOpt("-privatesendamount=<n>", strprintf(_("Target PrivateSend balance (%u-%u, default: %u)"), MIN_PRIVATESEND_AMOUNT, MAX_PRIVATESEND_AMOUNT, DEFAULT_PRIVATESEND_AMOUNT));
-    strUsage += HelpMessageOpt("-privatesendautostart", strprintf(_("Start PrivateSend automatically (0-1, default: %u)"), DEFAULT_PRIVATESEND_AUTOSTART));
-    strUsage += HelpMessageOpt("-privatesenddenoms=<n>", strprintf(_("Create up to N inputs of each denominated amount (%u-%u, default: %u)"), MIN_PRIVATESEND_DENOMS, MAX_PRIVATESEND_DENOMS, DEFAULT_PRIVATESEND_DENOMS));
-    strUsage += HelpMessageOpt("-privatesendmultisession", strprintf(_("Enable multiple PrivateSend mixing sessions per block, experimental (0-1, default: %u)"), DEFAULT_PRIVATESEND_MULTISESSION));
-    strUsage += HelpMessageOpt("-privatesendrounds=<n>", strprintf(_("Use N separate masternodes for each denominated input to mix funds (%u-%u, default: %u)"), MIN_PRIVATESEND_ROUNDS, MAX_PRIVATESEND_ROUNDS, DEFAULT_PRIVATESEND_ROUNDS));
-    strUsage += HelpMessageOpt("-privatesendsessions=<n>", strprintf(_("Use N separate masternodes in parallel to mix funds (%u-%u, default: %u)"), MIN_PRIVATESEND_SESSIONS, MAX_PRIVATESEND_SESSIONS, DEFAULT_PRIVATESEND_SESSIONS));
-#endif // ENABLE_WALLET
-
->>>>>>> fa6d2a1e
     strUsage += HelpMessageGroup(_("InstantSend options:"));
     strUsage += HelpMessageOpt("-instantsendnotify=<cmd>", _("Execute command when a wallet InstantSend transaction is successfully locked (%s in cmd is replaced by TxID)"));
 
 
     strUsage += HelpMessageGroup(_("Node relay options:"));
     if (showDebug) {
-<<<<<<< HEAD
         strUsage += HelpMessageOpt("-acceptnonstdtxn", strprintf("Relay and mine \"non-standard\" transactions (%sdefault: %u)", "testnet/regtest only; ", !testnetChainParams->RequireStandard()));
-=======
-        strUsage += HelpMessageOpt("-acceptnonstdtxn", strprintf("Relay and mine \"non-standard\" transactions (%sdefault: %u)", "testnet/regtest only; ", defaultChainParams->RequireStandard()));
->>>>>>> fa6d2a1e
         strUsage += HelpMessageOpt("-dustrelayfee=<amt>", strprintf("Fee rate (in %s/kB) used to defined dust, the value of an output such that it will cost more than its value in fees at this fee rate to spend it. (default: %s)", CURRENCY_UNIT, FormatMoney(DUST_RELAY_TX_FEE)));
         strUsage += HelpMessageOpt("-incrementalrelayfee=<amt>", strprintf("Fee rate (in %s/kB) used to define cost of relay, used for mempool limiting and BIP 125 replacement. (default: %s)", CURRENCY_UNIT, FormatMoney(DEFAULT_INCREMENTAL_RELAY_FEE)));
     }
