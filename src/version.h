--- conflicted
+++ resolved
@@ -1,9 +1,5 @@
-<<<<<<< HEAD
-// Copyright (c) 2012-2014 The Bitcoin developers
-// Copyright (c) 2014-2015 The Dash developers
-=======
 // Copyright (c) 2012-2014 The Bitcoin Core developers
->>>>>>> 86755bc8
+// Copyright (c) 2014-2016 The Dash Core developers
 // Distributed under the MIT software license, see the accompanying
 // file COPYING or http://www.opensource.org/licenses/mit-license.php.
 
@@ -14,11 +10,7 @@
  * network protocol versioning
  */
 
-<<<<<<< HEAD
 static const int PROTOCOL_VERSION = 70103;
-=======
-static const int PROTOCOL_VERSION = 70012;
->>>>>>> 86755bc8
 
 //! initial proto version, to be increased after version/verack negotiation
 static const int INIT_PROTO_VERSION = 209;
