--- conflicted
+++ resolved
@@ -146,11 +146,8 @@
     else if (strCommand == NetMsgType::MNGOVERNANCEOBJECT)
 
     {
-<<<<<<< HEAD
-=======
         UpdateCachedBlockHeight();
         LOCK(cs);
->>>>>>> c782e304
         // MAKE SURE WE HAVE A VALID REFERENCE TO THE TIP BEFORE CONTINUING
 
         if(!pCurrentBlockIndex) return;
@@ -183,10 +180,6 @@
         
         // UPDATE CACHED VARIABLES FOR THIS OBJECT AND ADD IT TO OUR MANANGED DATA
 
-<<<<<<< HEAD
-        govobj.UpdateSentinelVariables(pCurrentBlockIndex);
-        if(AddGovernanceObject(govobj)) govobj.Relay();
-=======
         {
             govobj.UpdateSentinelVariables(pCurrentBlockIndex); //this sets local vars in object
 
@@ -195,7 +188,6 @@
                 govobj.Relay();
             }
         }
->>>>>>> c782e304
 
         // UPDATE THAT WE'VE SEEN THIS OBJECT
         mapSeenGovernanceObjects.insert(make_pair(govobj.GetHash(), SEEN_OBJECT_IS_VALID));
@@ -332,11 +324,7 @@
 
     if(!pCurrentBlockIndex) return;
 
-<<<<<<< HEAD
-    // DELETE OBJECTS WHICH MASTERNODE HAS FLAGGED DELETE=TRUE
-=======
     // UPDATE CACHE FOR EACH OBJECT THAT IS FLAGGED DIRTYCACHE=TRUE
->>>>>>> c782e304
 
     std::map<uint256, CGovernanceObject>::iterator it = mapObjects.begin();
 
@@ -349,22 +337,6 @@
     {   
         CGovernanceObject* pObj = &((*it).second);
 
-<<<<<<< HEAD
-        // UPDATE LOCAL VALIDITY AGAINST CRYPTO DATA
-        pObj->UpdateLocalValidity(pCurrentBlockIndex);
-        // UPDATE SENTINEL SIGNALING VARIABLES
-        pObj->UpdateSentinelVariables(pCurrentBlockIndex);
-
-        // SHOULD WE DELETE THIS OBJECT FROM MEMORY
-
-        /*
-            - delete objects from memory where fCachedDelete is true
-            - this should be robust enough that if someone sends us the proposal later, we should know it was deleted
-        */
-
-        ++it;
-    }
-=======
         if(!pObj)  {
             ++it;
             continue;
@@ -409,7 +381,6 @@
     //         ++it;
     //     }
     // }
->>>>>>> c782e304
 
 }
 
@@ -641,17 +612,6 @@
         LogPrintf("Governance object not found! Can't update fDirtyCache - %s\n", vote.GetParentHash().ToString());
     }
 
-<<<<<<< HEAD
-    mapVotesByType[nTypeHash] = vote;
-    mapVotesByHash[nHash] = vote;
-
-    // // SET CACHE AS DIRTY / WILL BE UPDATED NEXT BLOCK
-
-    // CGovernanceObject* pGovObj = FindGovernanceObject(vote.GetParentHash());
-    // if(pGovObj) pGovObj->fDirtyCache = true;
-
-=======
->>>>>>> c782e304
     return true;
 }
 
@@ -673,16 +633,12 @@
     fCachedValid = true;
     fCachedDelete = false;
     fCachedEndorsed = false;
-<<<<<<< HEAD
-    //fDirtyCache = true;
-=======
     fDirtyCache = true;
     fUnparsable = false;
     fExpired = false;
 
     // PARSE JSON DATA STORAGE (STRDATA)
     LoadData();
->>>>>>> c782e304
 }
 
 CGovernanceObject::CGovernanceObject(uint256 nHashParentIn, int nRevisionIn, std::string strNameIn, int64_t nTimeIn, uint256 nCollateralHashIn, std::string strDataIn)
@@ -693,32 +649,22 @@
     nRevision = nRevisionIn; //object revision in the system
     strName = strNameIn;
     nTime = nTimeIn;
-<<<<<<< HEAD
-    nFeeTXHash = nFeeTXHashIn; //fee-tx    
-
-    // caching
-=======
     nCollateralHash = nCollateralHashIn; //fee-tx
     nObjectType = GOVERNANCE_OBJECT_UNKNOWN; // Avoid having an uninitialized variable    
     strData = strDataIn;
 
     // CACHING FOR VARIOUS FLAGS
 
->>>>>>> c782e304
     fCachedFunding = false;
     fCachedValid = true;
     fCachedDelete = false;
     fCachedEndorsed = false;
-<<<<<<< HEAD
-    //fDirtyCache = true;
-=======
     fDirtyCache = true;
     fUnparsable = false;
     fExpired = false;
 
     // PARSE JSON DATA STORAGE (STRDATA)
     LoadData();
->>>>>>> c782e304
 }
 
 CGovernanceObject::CGovernanceObject(const CGovernanceObject& other)
@@ -731,23 +677,16 @@
     nTime = other.nTime;
     nCollateralHash = other.nCollateralHash;
     strData = other.strData;
-<<<<<<< HEAD
-=======
     nObjectType = other.nObjectType;
     fUnparsable = true;
->>>>>>> c782e304
 
     // caching
     fCachedFunding = other.fCachedFunding;
     fCachedValid = other.fCachedValid;
     fCachedDelete = other.fCachedDelete;
     fCachedEndorsed = other.fCachedEndorsed;
-<<<<<<< HEAD
-    //fDirtyCache = other.fDirtyCache;
-=======
     fDirtyCache = other.fDirtyCache;
     fExpired = other.fExpired;
->>>>>>> c782e304
 }
 
 int CGovernanceObject::GetObjectType()
@@ -983,27 +922,27 @@
 
 int CGovernanceObject::GetAbsoluteYesCount(int nVoteSignalIn)
 {
-    return governance.CountMatchingVotes((*this), nVoteSignalIn, VOTE_OUTCOME_YES) - governance.CountMatchingVotes((*this), nVoteSignalIn, VOTE_OUTCOME_NO)*100;
+    return governance.CountMatchingVotes((*this), nVoteSignalIn, VOTE_OUTCOME_YES) - governance.CountMatchingVotes((*this), nVoteSignalIn, VOTE_OUTCOME_NO);
 }
 
 int CGovernanceObject::GetAbsoluteNoCount(int nVoteSignalIn)
 {
-    return governance.CountMatchingVotes((*this), nVoteSignalIn, VOTE_OUTCOME_NO) - governance.CountMatchingVotes((*this), nVoteSignalIn, VOTE_OUTCOME_YES)*100;
+    return governance.CountMatchingVotes((*this), nVoteSignalIn, VOTE_OUTCOME_NO) - governance.CountMatchingVotes((*this), nVoteSignalIn, VOTE_OUTCOME_YES);
 }
 
 int CGovernanceObject::GetYesCount(int nVoteSignalIn)
 {
-    return governance.CountMatchingVotes((*this), nVoteSignalIn, VOTE_OUTCOME_YES)*100;
+    return governance.CountMatchingVotes((*this), nVoteSignalIn, VOTE_OUTCOME_YES);
 }
 
 int CGovernanceObject::GetNoCount(int nVoteSignalIn)
 {
-    return governance.CountMatchingVotes((*this), nVoteSignalIn, VOTE_OUTCOME_NO)*100;
+    return governance.CountMatchingVotes((*this), nVoteSignalIn, VOTE_OUTCOME_NO);
 }
 
 int CGovernanceObject::GetAbstainCount(int nVoteSignalIn)
 {
-    return governance.CountMatchingVotes((*this), nVoteSignalIn, VOTE_OUTCOME_ABSTAIN)*100;
+    return governance.CountMatchingVotes((*this), nVoteSignalIn, VOTE_OUTCOME_ABSTAIN);
 }
 
 void CGovernanceObject::Relay()
