// Copyright (c) 2017-2019 The Energi Core developers
// Copyright (c) 2010 Satoshi Nakamoto
// Copyright (c) 2009-2014 The Bitcoin Core developers
// Copyright (c) 2014-2017 The Dash Core developers
// Distributed under the MIT software license, see the accompanying
// file COPYING or http://www.opensource.org/licenses/mit-license.php.

#include "chainparams.h"
#include "consensus/merkle.h"

#include "tinyformat.h"
#include "util.h"
#include "utilstrencodings.h"

#include "arith_uint256.h"

#include <assert.h>

#include <boost/assign/list_of.hpp>

#include "chainparamsseeds.h"
#include "arith_uint256.h"
#include "hdchain.h"

int CChainParams::ExtCoinType(int version) const {
    switch(version) {
    case HDVersion::LEGACY:
        return nLegacyExtCoinType;
    case HDVersion::CURRENT:
    default:
        return nExtCoinType;
    }
}


static CBlock CreateGenesisBlock(const char* pszTimestamp, const CScript& genesisOutputScript, uint32_t nTime, uint64_t nNonce, uint32_t nBits, int32_t nVersion, const CAmount& genesisReward)
{
    CMutableTransaction txNew;
    txNew.nVersion = 1;
    txNew.vin.resize(1);
    txNew.vout.resize(1);
    txNew.vin[0].scriptSig = CScript() << nBits << CScriptNum(4) << std::vector<unsigned char>((const unsigned char*)pszTimestamp, (const unsigned char*)pszTimestamp + strlen(pszTimestamp));
    txNew.vout[0].nValue = genesisReward;
    txNew.vout[0].scriptPubKey = genesisOutputScript;

    CBlock genesis;
    genesis.nTime    = nTime;
    genesis.nBits    = nBits;
    genesis.nHeight  = 0;
    genesis.hashMix.SetNull();
    genesis.nNonce   = nNonce;
    genesis.nVersion = nVersion;
    genesis.vtx.push_back(MakeTransactionRef(std::move(txNew)));
    genesis.hashPrevBlock.SetNull();
    genesis.hashMerkleRoot = BlockMerkleRoot(genesis);
    return genesis;
}

static CBlock CreateDevNetGenesisBlock(const uint256 &prevBlockHash, const std::string& devNetName, uint32_t nTime, uint32_t nNonce, uint32_t nBits, const CAmount& genesisReward)
{
    assert(!devNetName.empty());

    CMutableTransaction txNew;
    txNew.nVersion = 1;
    txNew.vin.resize(1);
    txNew.vout.resize(1);
    // put height (BIP34) and devnet name into coinbase
    txNew.vin[0].scriptSig = CScript() << 1 << std::vector<unsigned char>(devNetName.begin(), devNetName.end());
    txNew.vout[0].nValue = genesisReward;
    txNew.vout[0].scriptPubKey = CScript() << OP_RETURN;

    CBlock genesis;
    genesis.nTime    = nTime;
    genesis.nBits    = nBits;
    genesis.nHeight  = 0;
    genesis.hashMix.SetNull();
    genesis.nNonce   = nNonce;
    genesis.nVersion = 4;
    genesis.vtx.push_back(MakeTransactionRef(std::move(txNew)));
    genesis.hashPrevBlock = prevBlockHash;
    genesis.hashMerkleRoot = BlockMerkleRoot(genesis);
    return genesis;
}

/**
 * Build the genesis block. Note that the output of its generation
 * transaction cannot be spent since it did not originally exist in the
 * database.
 *
 * CBlock(hash=00000ffd590b14, ver=1, hashPrevBlock=00000000000000, hashMerkleRoot=e0028e, nTime=1390095618, nBits=1e0ffff0, nNonce=28917698, vtx=1)
 *   CTransaction(hash=e0028e, ver=1, vin.size=1, vout.size=1, nLockTime=0)
 *     CTxIn(COutPoint(000000, -1), coinbase 04ffff001d01044c5957697265642030392f4a616e2f3230313420546865204772616e64204578706572696d656e7420476f6573204c6976653a204f76657273746f636b2e636f6d204973204e6f7720416363657074696e6720426974636f696e73)
 *     CTxOut(nValue=50.00000000, scriptPubKey=0xA9037BAC7050C479B121CF)
 *   vMerkleTree: e0028e
 */
static CBlock CreateGenesisBlock(uint32_t nTime, uint64_t nNonce, uint32_t nBits, int32_t nVersion, const CAmount& genesisReward)
{
    const char* pszTimestamp = "World Power";
    const CScript genesisOutputScript = CScript() << ParseHex("0479619b3615fc9f03aace413b9064dc97d4b6f892ad541e5a2d8a3181517443840a79517fb1a308e834ac3c53da86de69a9bcce27ae01cf77d9b2b9d7588d122a") << OP_CHECKSIG;
    return CreateGenesisBlock(pszTimestamp, genesisOutputScript, nTime, nNonce, nBits, nVersion, genesisReward);
}

bool GenesisCheckProofOfWork(uint256 hash, unsigned int nBits, const Consensus::Params& params)
{
    bool fNegative;
    bool fOverflow;
    arith_uint256 bnTarget;

    bnTarget.SetCompact(nBits, &fNegative, &fOverflow);

    // Check range
    if (fNegative || bnTarget == 0 || fOverflow || bnTarget > UintToArith256(params.powLimit))
        return error("GenesisCheckProofOfWork(): nBits below minimum work");

    // Check proof of work matches claimed amount
    if (UintToArith256(hash) > bnTarget)
        return error("GenesisCheckProofOfWork(): hash doesn't match nBits");

    return true;
}


//#define ENERGI_MINE_NEW_GENESIS_BLOCK
#ifdef ENERGI_MINE_NEW_GENESIS_BLOCK

#include "dag_singleton.h"
#include "crypto/egihash.h"
#include "validation.h"

#include <chrono>
#include <iomanip>

struct GenesisMiner
{
    GenesisMiner(CBlock & genesisBlock, std::string networkID)
    {
        using namespace std;

        arith_uint256 bnTarget = arith_uint256().SetCompact(genesisBlock.nBits);
        prepare_dag();

        auto start = std::chrono::system_clock::now();

        genesisBlock.nTime = chrono::seconds(time(NULL)).count();
        int i = 0;
        while (true)
        {
            uint256 powHash = genesisBlock.GetPOWHash();

            if ((++i % 250000) == 0)
            {
                auto end = chrono::system_clock::now();
                auto elapsed = chrono::duration_cast<std::chrono::milliseconds>(end - start);
                cout << i << " hashes in " << elapsed.count() / 1000.0 << " seconds ("
                    << static_cast<double>(i) / static_cast<double>(elapsed.count() / 1000.0) << " hps)" << endl;
            }

            if (UintToArith256(powHash) < bnTarget)
            {
                auto end = chrono::system_clock::now();
                auto elapsed = chrono::duration_cast<std::chrono::milliseconds>(end - start);
                cout << "Mined genesis block for " << networkID << " network: 0x" << genesisBlock.GetHash().ToString() << endl
                    << "target was " << bnTarget.ToString() << " POWHash was 0x" << genesisBlock.GetPOWHash().ToString() << endl
                    << "took " << i << " hashes in " << elapsed.count() / 1000.0 << " seconds ("
                    << static_cast<double>(i) / static_cast<double>(elapsed.count() / 1000.0) << " hps)" << endl << endl
                    << genesisBlock.ToString() << endl;
                exit(0);
            }
            genesisBlock.nNonce++;
        }
    }

    void prepare_dag()
    {
        using namespace egihash;
        using namespace std;
        auto const & seedhash = cache_t::get_seedhash(0).to_hex();

        stringstream ss;
        ss << hex << setw(4) << setfill('0') << 0 << "-" << seedhash.substr(0, 12) << ".dag";
        auto const epoch_file = GetDataDir(false) / "dag" / ss.str();

        auto progress = [](::std::size_t step, ::std::size_t max, int phase) -> bool
        {
            switch(phase)
            {
                case cache_seeding:
                    cout << "\rSeeding cache...";
                    break;
                case cache_generation:
                    cout << "\rGenerating cache...";
                    break;
                case cache_saving:
                    cout << "\rSaving cache...";
                    break;
                case cache_loading:
                    cout << "\rLoading cache...";
                    break;
                case dag_generation:
                    cout << "\rGenerating DAG...";
                    break;
                case dag_saving:
                    cout << "\rSaving DAG...";
                    break;
                case dag_loading:
                    cout << "\rLoading DAG...";
                    break;
                default:
                    break;
            }
            cout << fixed << setprecision(2)
            << static_cast<double>(step) / static_cast<double>(max) * 100.0 << "%"
            << setfill(' ') << setw(80) << flush;

            return true;
        };
        unique_ptr<dag_t> new_dag(new dag_t(epoch_file.string(), progress));
        cout << "\r" << endl << endl;
        ActiveDAG(move(new_dag));
    }
};
#endif // ENERGI_MINE_NEW_GENESIS_BLOCK

static CBlock FindDevNetGenesisBlock(const Consensus::Params& params, const CBlock &prevBlock, const CAmount& reward)
{
    std::string devNetName = GetDevNetName();
    assert(!devNetName.empty());

    CBlock block = CreateDevNetGenesisBlock(prevBlock.GetHash(), devNetName.c_str(), prevBlock.nTime + 1, 0, prevBlock.nBits, reward);

    arith_uint256 bnTarget;
    bnTarget.SetCompact(block.nBits);

    for (uint32_t nNonce = 0; nNonce < UINT32_MAX; nNonce++) {
        block.nNonce = nNonce;

        uint256 hash = block.GetPOWHash();
        if (UintToArith256(hash) <= bnTarget)
            return block;
    }

    // This is very unlikely to happen as we start the devnet with a very low difficulty. In many cases even the first
    // iteration of the above loop will give a result already
    error("FindDevNetGenesisBlock: could not find devnet genesis block for %s", devNetName);
    assert(false);

    return block;
}

/**
 * Main network
 */
/**
 * What makes a good checkpoint block?
 * + Is surrounded by blocks with reasonable timestamps
 *   (no blocks before with a timestamp after, none after with
 *    timestamp before)
 * + Contains no strange transactions
 */


class CMainParams : public CChainParams {
public:
    CMainParams() {
        strNetworkID = "main";

        // Energi distribution parameters
        consensus.energiBackboneScript = CScript() << OP_HASH160 << ParseHex("b051bdceb44b28bb36ef2add5ec07ccbc64708c2") << OP_EQUAL;

        // Seeing as there are 526,000 blocks per year, and there is a 12M annual emission
        // masternodes get 40% of all coins or 4.8M / 526,000 ~ 9.14
        // miners get 10% of all coins or 1.2M / 526,000 ~ 2.28
        // backbone gets 10% of all coins or 1.2M / 526,000 ~ 2.28
        // which adds up to 13.7 as block subsidy
        consensus.nBlockSubsidy = 1370000000ULL;
        // 10% to energi backbone
        consensus.nBlockSubsidyBackbone = 228000000ULL;
        // 10% miners
        consensus.nBlockSubsidyMiners = 228000000ULL;
        // 40% masternodes
        // each masternode is paid serially.. more the master nodes more is the wait for the payment
        // masternode payment gap is masternodes minutes
        consensus.nBlockSubsidyMasternodes = 914000000ULL;

        // ensure the sum of the block subsidy parts equals the whole block subsidy
        assert(consensus.nBlockSubsidyBackbone + consensus.nBlockSubsidyMiners + consensus.nBlockSubsidyMasternodes == consensus.nBlockSubsidy);

        // 40% of the total annual emission of ~12M goes to the treasury
        // which is around 4.8M / 26.07 ~ 184,000, where 26.07 are the
        // number of super blocks per year according to the 20160 block cycle
        consensus.nSuperblockCycle = 20160; // (60*24*14) Super block cycle for every 14 days (2 weeks)
        consensus.nRegularTreasuryBudget = 18400000000000ULL;
        consensus.nSpecialTreasuryBudget = 400000000000000ULL + consensus.nRegularTreasuryBudget; // 4 million extra coins for the special budget cycle
        consensus.nSpecialTreasuryBudgetBlock = consensus.nSuperblockCycle * 2;

        consensus.nMasternodePaymentsStartBlock = 216000; // should be about 150 days after genesis
        consensus.nInstantSendKeepLock = 24;
        consensus.nInstantSendConfirmationsRequired = 6;

        consensus.nGovernanceMinQuorum = 7;
        consensus.nGovernanceFilterElements = 20000;

        consensus.nMasternodeMinimumConfirmations = 15;
        consensus.BIP34Height = 1; // since genesis
        consensus.BIP65Height = 1; // since genesis
        consensus.BIP66Height = 1; // since genesis
        consensus.DIP0001Height = 1; // since genesis
        consensus.powLimit = uint256S("00000fffffffffffffffffffffffffffffffffffffffffffffffffffffffffff"); // ~uint256(0) >> 20
        consensus.posLimit = uint256S("000000ffffffffffffffffffffffffffffffffffffffffffffffffffffffffff"); // ~uint256(0) >> 24

        consensus.nPowTargetTimespan = 24 * 60 * 60; // Energi: 1 day
        consensus.nPowTargetSpacing = 60; // Energi: 1 minute
        consensus.fPowAllowMinDifficultyBlocks = false;
        consensus.fPowNoRetargeting = false;
        consensus.nRuleChangeActivationThreshold = 1916; // 95% of 2016
        consensus.nMinerConfirmationWindow = 2016; // nPowTargetTimespan / nPowTargetSpacing
        consensus.vDeployments[Consensus::DEPLOYMENT_TESTDUMMY].bit = 27;
        consensus.vDeployments[Consensus::DEPLOYMENT_TESTDUMMY].nStartTime = 1199145601; // January 1, 2008
        consensus.vDeployments[Consensus::DEPLOYMENT_TESTDUMMY].nTimeout = 1230767999; // December 31, 2008

        // Deployment of BIP68, BIP112, and BIP113.
        consensus.vDeployments[Consensus::DEPLOYMENT_CSV].bit = 0;
        consensus.vDeployments[Consensus::DEPLOYMENT_CSV].nStartTime = 1486252800; // Feb 5th, 2017
        consensus.vDeployments[Consensus::DEPLOYMENT_CSV].nTimeout = 1556013600; // Apr 23th, 2019

        // Deployment of DIP0001
        consensus.vDeployments[Consensus::DEPLOYMENT_DIP0001].bit = 1;
        consensus.vDeployments[Consensus::DEPLOYMENT_DIP0001].nStartTime = 1508025600; // Oct 15th, 2017
        consensus.vDeployments[Consensus::DEPLOYMENT_DIP0001].nTimeout = 1556013600; // Apr 23th, 2019
        consensus.vDeployments[Consensus::DEPLOYMENT_DIP0001].nWindowSize = 4032;
        consensus.vDeployments[Consensus::DEPLOYMENT_DIP0001].nThreshold = 3226; // 80% of 4032

        // Deployment of BIP147
        consensus.vDeployments[Consensus::DEPLOYMENT_BIP147].bit = 2;
        consensus.vDeployments[Consensus::DEPLOYMENT_BIP147].nStartTime = 1546300800; // Jan 1st, 2019
        consensus.vDeployments[Consensus::DEPLOYMENT_BIP147].nTimeout = 1556013600; // Apr 23th, 2019
        consensus.vDeployments[Consensus::DEPLOYMENT_BIP147].nWindowSize = 4032;
        consensus.vDeployments[Consensus::DEPLOYMENT_BIP147].nThreshold = 3226; // 80% of 4032

        // The best chain should have at least this much work.
<<<<<<< HEAD
        consensus.nMinimumChainWork = uint256S("0x000000000000000000000000000000000000000000000000191ef2b777df7762");
=======
        consensus.nMinimumChainWork = uint256S("0x0000000000000000000000000000000000000000000000001928d6463bcd69c9");
>>>>>>> 107257fc

        // By default assume that the signatures in ancestors of this block are valid.
        consensus.defaultAssumeValid = uint256S("0x461c0314744dc87237719076f281b7be1e724b77563d656267317cd727f781c7");

        /**
         * The message start string is designed to be unlikely to occur in normal data.
         * The characters are rarely used upper ASCII, not valid as UTF-8, and produce
         * a large 32-bit integer with any alignment.
         */
        pchMessageStart[0] = 0xec;
        pchMessageStart[1] = 0x2d;
        pchMessageStart[2] = 0x9a;
        pchMessageStart[3] = 0xaf;
        vAlertPubKey = ParseHex("048cd9adbefe1ca8435de5372e2725027e56f959fb979f5252c7d2a51de2f5251c10d55ad632e8c217d086b7b517ccfa934d5af693f354a0ab58bce23c963df5fc");
        nDefaultPort = 9797;
        nPruneAfterHeight = 100000;

        genesis = CreateGenesisBlock(1523716938, 34766776, 0x1e0ffff0, 1, consensus.nBlockSubsidyBackbone + consensus.nBlockSubsidyMiners);
        bool const valid_genesis_pow = GenesisCheckProofOfWork(genesis.GetPOWHash(), genesis.nBits, consensus);
        consensus.hashGenesisBlock = genesis.GetHash();

        uint256 expectedGenesisHash = uint256S("0x8b5f13fa7ebd7d8b6280c2df0e6f5b16e7c510b20dc5c3411151f65a0c020e31");
        uint256 expectedGenesisMerkleRoot = uint256S("0xce737517317ef573bb17f34c49e10fa30357983f29821f129a99fe3cb90e34c4");

        #ifdef ENERGI_MINE_NEW_GENESIS_BLOCK
        if (consensus.hashGenesisBlock != expectedGenesisHash)
        {
            GenesisMiner mine(genesis, strNetworkID);
        }
        #endif // ENERGI_MINE_NEW_GENESIS_BLOCK

        assert(valid_genesis_pow);
        assert(consensus.hashGenesisBlock == expectedGenesisHash);
        assert(genesis.hashMerkleRoot == expectedGenesisMerkleRoot);

        vSeeds.push_back(CDNSSeedData("energi.network", "dnsseed.energi.network"));

        // Energi addresses start with 'E'
        base58Prefixes[PUBKEY_ADDRESS] = std::vector<unsigned char>(1,33);
        // Energi script addresses start with 'N'
        base58Prefixes[SCRIPT_ADDRESS] = std::vector<unsigned char>(1,53);
        // Energi private keys start with 'G'
        base58Prefixes[SECRET_KEY] =     std::vector<unsigned char>(1,106);
        // Energi BIP32 pubkeys start with 'npub'
        base58Prefixes[EXT_PUBLIC_KEY] = boost::assign::list_of(0x03)(0xB8)(0xC8)(0x56).convert_to_container<std::vector<unsigned char> >();
        // Energi BIP32 prvkeys start with 'nprv'
        base58Prefixes[EXT_SECRET_KEY] = boost::assign::list_of(0xD7)(0xDC)(0x6E)(0x9F).convert_to_container<std::vector<unsigned char> >();

        // Energi BIP44/SLIP44 coin type is '9797'
        nExtCoinType = 9797;
        // Legacy inherited from Dash
        nLegacyExtCoinType = 5;

        vFixedSeeds = std::vector<SeedSpec6>(pnSeed6_main, pnSeed6_main + ARRAYLEN(pnSeed6_main));

        fMiningRequiresPeers = true;
        fDefaultConsistencyChecks = false;
        fRequireStandard = true;
        fMineBlocksOnDemand = false;
        fAllowMultipleAddressesFromGroup = false;
        fAllowMultiplePorts = false;

        nPoolMaxTransactions = 3;
        nFulfilledRequestExpireTime = 60*60; // fulfilled requests expire in 1 hour

        // See https://github.com/dashpay/dash/pull/1969
        // Energi prefix: Base58 'E' = 33 = 0x21
        strSporkAddress = "EWk4DawoXbRqGfcyQ2bM2DWVA11TejDz8u";

        nStakeMinAge = 3600;

        checkpointData = (CCheckpointData) {
            boost::assign::map_list_of

            (  10000, uint256S("0x9e7d44bb9b9d8e0ad655477c7fd753d11df321a889835c9b940a2342d8e43f3c"))
            (  20000, uint256S("0x56e3033c6e8d56c073d5cd0b7ea59f70ec075fa6660054e2a67bfcdc853d8cb9"))
            (  30000, uint256S("0x90f9c4d79134f8e8aa8a64181ebebeadc4914d982dc56d81b40b0d9c04e14132"))
            (  32000, uint256S("0x423d1fcaef88449d94a74b803055f165b1b2c677e10487e63cf3a55b53cff82a"))
            (  50000, uint256S("0x0823370fb037369fcbf28e0de607733bbad1133343c58674a48654dfa690b15c"))
            (  75000, uint256S("0x50b98feae42b5acdd36c5f75582e4eb9780a5ae0901992985b9aaf58ba6e4e71"))
            (  94800, uint256S("0x8cddf9609d578281ed60a79900522f45c4eab1406f336d2109c61619c370828f"))
            ( 100000, uint256S("0x165dd668bb60e90752161dc777a89946d224769ed3b1a10ccfca5693db999b03"))
            ( 150000, uint256S("0x47947121d1025b7881fd7583df130f2bbb60a36fa73fe2ca41fe30419a4d0aab"))
            ( 200000, uint256S("0xbf363e6e74c2bf2f1eba5ee4afb85f48d29fc44ceb8260e847b76dfa70c8868b"))
            ( 250000, uint256S("0x835d278a931b3b39ed42ebdad1402fff51c1de05cbd3660a8877c989f1e3d202"))
            ( 281000, uint256S("0x64e17d3d00946e8fd82ef4991ca864d63b7274a8c89809c9bef9a3c60e713f95"))
            ( 310000, uint256S("0xca5cf4e91d19f5258326f677f4c53ac87d799bd7208a8cc9183438f8a7baa573"))
            ( 343000, uint256S("0x8018bb616584d31bb568a5867baf06742a99bdb1b55c541364a0587f07779036"))
            ( 360000, uint256S("0x7bfb0cb837ab87389241dc9bb4c8881fde6ec7bdfe5f39d41bf6c886733cc8cb"))
            ( 370000, uint256S("0x461c0314744dc87237719076f281b7be1e724b77563d656267317cd727f781c7"))
            ( 383040, uint256S("0x9d662c1e343b626f43b431ffdda02378b47d4dc34967d73102330650a493ad3c"))
<<<<<<< HEAD
     };

        chainTxData = ChainTxData{
            1547021779,     // * UNIX timestamp of last known number of transactions
            501412,         // * total number of transactions between genesis and that timestamp
=======
            ( 383300, uint256S("0xbc4db5c524f4ebda508874f2ddc039e5492345a3b4330168eb67acca8c8b791b"))
     };

        chainTxData = ChainTxData{
            1547860839,     // * UNIX timestamp of last known number of transactions
            501859,         // * total number of transactions between genesis and that timestamp
>>>>>>> 107257fc
                            //   (the tx=... number in the SetBestChain debug.log lines)
            0.028           // * estimated number of transactions per second after that timestamp
        };
    }
};
static CMainParams mainParams;

/**
 * Testnet (v1)
 */
class CTestNetParams : public CChainParams {
public:
    CTestNetParams() {
        strNetworkID = "test";

        // Energi distribution parameters
        consensus.energiBackboneScript = CScript() << OP_DUP << OP_HASH160 << ParseHex("b506a5b17506bab7a7e68ee557046d64a01a6f0d") << OP_EQUALVERIFY << OP_CHECKSIG;

        // Seeing as there are 526,000 blocks per year, and there is a 12M annual emission
        // masternodes get 40% of all coins or 4.8M / 526,000 ~ 9.14
        // miners get 10% of all coins or 1.2M / 526,000 ~ 2.28
        // backbone gets 10% of all coins or 1.2M / 526,000 ~ 2.28
        // which adds up to 13.7 as block subsidy
        consensus.nBlockSubsidy = 1370000000ULL;
        // 10% to energi backbone
        consensus.nBlockSubsidyBackbone = 228000000ULL;
        // 10% miners
        consensus.nBlockSubsidyMiners = 228000000ULL;
        // 40% masternodes
        // each masternode is paid serially.. more the master nodes more is the wait for the payment
        // masternode payment gap is masternodes minutes
        consensus.nBlockSubsidyMasternodes = 914000000ULL;

        // ensure the sum of the block subsidy parts equals the whole block subsidy
        assert(consensus.nBlockSubsidyBackbone + consensus.nBlockSubsidyMiners + consensus.nBlockSubsidyMasternodes == consensus.nBlockSubsidy);

        // 40% of the total annual emission of ~12M goes to the treasury
        // which is around 4.8M / 26.07 ~ 184,000, where 26.07 are the
        // number of super blocks per year according to the 180 block cycle
        consensus.nSuperblockCycle = 180;
        consensus.nRegularTreasuryBudget = 18400000000000ULL;
        consensus.nSpecialTreasuryBudget = 400000000000000ULL + consensus.nRegularTreasuryBudget; // 4 million extra coins for the special budget cycle
        consensus.nSpecialTreasuryBudgetBlock = consensus.nSuperblockCycle * 50;

        consensus.nMasternodePaymentsStartBlock = 17630; // should be about 15 days after genesis
        consensus.nInstantSendKeepLock = 6;
        consensus.nInstantSendConfirmationsRequired = 2;

        consensus.nGovernanceMinQuorum = 1;
        consensus.nGovernanceFilterElements = 500;
        consensus.nMasternodeMinimumConfirmations = 1;
        consensus.powLimit = uint256S("7fffffffffffffffffffffffffffffffffffffffffffffffffffffffffffffff");
        consensus.posLimit = uint256S("0fffffffffffffffffffffffffffffffffffffffffffffffffffffffffffffff"); // ~uint256(0) >> 4
        consensus.nPowTargetTimespan = 24 * 60 * 60; // in seconds -> Energi: 1 day
        consensus.nPowTargetSpacing = 60; // in seconds Energi: 1 minute
        consensus.BIP34Height = 1; //
        consensus.BIP65Height = 1; //
        consensus.BIP66Height = 1; //
        consensus.DIP0001Height = 1; //
        consensus.fPowAllowMinDifficultyBlocks = false;
        consensus.fPowNoRetargeting = false;
        consensus.nRuleChangeActivationThreshold = 1512; // 75% for testchains
        consensus.nMinerConfirmationWindow = 2016; // nPowTargetTimespan / nPowTargetSpacing
        consensus.vDeployments[Consensus::DEPLOYMENT_TESTDUMMY].bit = 27;
        consensus.vDeployments[Consensus::DEPLOYMENT_TESTDUMMY].nStartTime = 1199145601; // January 1, 2008
        consensus.vDeployments[Consensus::DEPLOYMENT_TESTDUMMY].nTimeout = 1230767999; // December 31, 2008

        // Deployment of BIP68, BIP112, and BIP113.
        consensus.vDeployments[Consensus::DEPLOYMENT_CSV].bit = 0;
        consensus.vDeployments[Consensus::DEPLOYMENT_CSV].nStartTime = 1486252800; // Feb 5th, 2017
        consensus.vDeployments[Consensus::DEPLOYMENT_CSV].nTimeout = 1549328400; // Feb 5th, 2019

        // Deployment of DIP0001
        consensus.vDeployments[Consensus::DEPLOYMENT_DIP0001].bit = 1;
        consensus.vDeployments[Consensus::DEPLOYMENT_DIP0001].nStartTime = 1505692800; // Sep 18th, 2017
        consensus.vDeployments[Consensus::DEPLOYMENT_DIP0001].nTimeout = 1549328400; // Feb 5th, 2019
        consensus.vDeployments[Consensus::DEPLOYMENT_DIP0001].nWindowSize = 100;
        consensus.vDeployments[Consensus::DEPLOYMENT_DIP0001].nThreshold = 50; // 50% of 100

        // Deployment of BIP147
        consensus.vDeployments[Consensus::DEPLOYMENT_BIP147].bit = 2;
        consensus.vDeployments[Consensus::DEPLOYMENT_BIP147].nStartTime = 1546300800; // Jan 1st, 2019
        consensus.vDeployments[Consensus::DEPLOYMENT_BIP147].nTimeout = 1549328400; // Feb 5th, 2019
        consensus.vDeployments[Consensus::DEPLOYMENT_BIP147].nWindowSize = 100;
        consensus.vDeployments[Consensus::DEPLOYMENT_BIP147].nThreshold = 50; // 50% of 100

        // The best chain should have at least this much work.
        consensus.nMinimumChainWork = uint256S("0x000000000000000000000000000000000000000000000000000189eaa09423e0");

        // By default assume that the signatures in ancestors of this block are valid.
        consensus.defaultAssumeValid = uint256S("0x407bae28ca1d7b4d8ad9fefcc74fc27eeade9b2da15784cb25bf1b4d4ad8971f");

        pchMessageStart[0] = 0xd9;
        pchMessageStart[1] = 0x2a;
        pchMessageStart[2] = 0xab;
        pchMessageStart[3] = 0x6e;
        vAlertPubKey = ParseHex("04da7109a0215bf7bb19ecaf9e4295104142b4e03579473c1083ad44e8195a13394a8a7e51ca223fdbc5439420fd08963e491007beab68ac65c5b1c842c8635b37");
        nDefaultPort = 19797;
        nPruneAfterHeight = 1000;

        genesis = CreateGenesisBlock(1524344801, 16880322, 0x207fffff, 1, consensus.nBlockSubsidyBackbone + consensus.nBlockSubsidyMiners);
        bool const valid_genesis_pow = GenesisCheckProofOfWork(genesis.GetPOWHash(), genesis.nBits, consensus);
        consensus.hashGenesisBlock = genesis.GetHash();

        uint256 expectedGenesisHash = uint256S("0xee84bfa5f6cafe2ba7f164cee0c33ec63aca76edffa4e8e94656a9be2262cf74");
        uint256 expectedGenesisMerkleRoot = uint256S("0x34e077f3b96691e4f1aea04061ead361fc4f5b45250513199f46f352b7e4669e");

        // TODO: mine genesis block for testnet
        #ifdef ENERGI_MINE_NEW_GENESIS_BLOCK
        if (consensus.hashGenesisBlock != expectedGenesisHash)
        {
            GenesisMiner mine(genesis, strNetworkID);
        }
        #endif // ENERGI_MINE_NEW_GENESIS_BLOCK

        assert(valid_genesis_pow);
        assert(consensus.hashGenesisBlock == expectedGenesisHash);
        assert(genesis.hashMerkleRoot == expectedGenesisMerkleRoot);

        vFixedSeeds.clear();
        vSeeds.clear();
        vSeeds.push_back(CDNSSeedData("test.energi.network", "dnsseed.test.energi.network"));

        // Testnet Energi addresses start with 't'
        base58Prefixes[PUBKEY_ADDRESS] = std::vector<unsigned char>(1,127);
        // Testnet Energi script addresses start with '8' or '9'
        base58Prefixes[SCRIPT_ADDRESS] = std::vector<unsigned char>(1,19);
        // Testnet private keys start with '9' or 'c' (Bitcoin defaults)
        base58Prefixes[SECRET_KEY] =     std::vector<unsigned char>(1,239);
        // Testnet Energi BIP32 pubkeys start with 'tpub' (Bitcoin defaults)
        base58Prefixes[EXT_PUBLIC_KEY] = boost::assign::list_of(0x04)(0x35)(0x87)(0xCF).convert_to_container<std::vector<unsigned char> >();
        // Testnet Energi BIP32 prvkeys start with 'tprv' (Bitcoin defaults)
        base58Prefixes[EXT_SECRET_KEY] = boost::assign::list_of(0x04)(0x35)(0x83)(0x94).convert_to_container<std::vector<unsigned char> >();

        // Dedicated NRG testnet for BIP44
        nExtCoinType = 19797;
        // BIP44 test coin type is '1' (All coin's testnet default)
        nLegacyExtCoinType = 1;

        vFixedSeeds = std::vector<SeedSpec6>(pnSeed6_test, pnSeed6_test + ARRAYLEN(pnSeed6_test));

        fMiningRequiresPeers = false;
        fDefaultConsistencyChecks = false;
        fRequireStandard = false;
        fMineBlocksOnDemand = false;
        fAllowMultipleAddressesFromGroup = false;
        fAllowMultiplePorts = false;

        nPoolMaxTransactions = 3;
        nFulfilledRequestExpireTime = 5*60; // fulfilled requests expire in 5 minutes

        // See https://github.com/dashpay/dash/pull/1969
        // Energi prefix: Base58 't' = 127 = 0x7F
        strSporkAddress = "tCLzFoAUkWyrDJmU3qvcKpSA41aD6AckwL";

        nStakeMinAge = 180;

        checkpointData = (CCheckpointData) {
            boost::assign::map_list_of
            (  1000, uint256S("0x48357913ab6aeff3ac5d8a7120cdf991ca7b598f40c30efbc66b32ce343c8596"))
            (  5000, uint256S("0x50d6318ae28e2d46d3aa5ecb4a7566ec3e9f8b9542e9a84a744d3c8eb815f405"))
            (  9000, uint256S("0x263bb5d663abbbff11318d82c93249c63523f6b48535f81acf194e45e353be59"))
            (  17606, uint256S("0xa3a707f57db9100fcc949609394c2ab164e51892f1b3810bbedad8f9cfb87f91"))
            (  20000, uint256S("0x8085fb36bd44f4e238b10f948f9c944f2185f93164f567e43f477097dad59dda"))
            (  25000, uint256S("0x59049b920a2cbf4f61fce77ef3341ff9a393e0b70b734cc5812902dd105f4de8"))
            (  31000, uint256S("0xf2b400d4d516ac50cfb806d365e26e55c4e216e21f678f3e60405942bf266409"))
            (  45000, uint256S("0xb4f8601acbca2073fde7691c58145886534ae4c6806ccdf3bfff77d3fa6acbaf"))
            (  47950, uint256S("0x407bae28ca1d7b4d8ad9fefcc74fc27eeade9b2da15784cb25bf1b4d4ad8971f"))
        };

        chainTxData = ChainTxData{
            1547039930,     // * UNIX timestamp of last checkpoint block
            50851,          // * total number of transactions between genesis and last checkpoint
                            //   (the tx=... number in the SetBestChain debug.log lines)
            0.01            // * estimated number of transactions per second after that timestamp
        };

    }
};
static CTestNetParams testNetParams;

#ifdef ENERGI_ENABLE_TESTNET_60X
/**
 * Testnet (60x)
 */
class CTestNet60xParams : public CChainParams {
public:
    CTestNet60xParams() {
        strNetworkID = "test60";

        // Energi distribution parameters
        consensus.energiBackboneScript = CScript() << OP_DUP << OP_HASH160 << ParseHex("b506a5b17506bab7a7e68ee557046d64a01a6f0d") << OP_EQUALVERIFY << OP_CHECKSIG;

        // Seeing as there are 526,000 blocks per year, and there is a 12M annual emission
        // masternodes get 40% of all coins or 4.8M / 526,000 ~ 9.14
        // miners get 10% of all coins or 1.2M / 526,000 ~ 2.28
        // backbone gets 10% of all coins or 1.2M / 526,000 ~ 2.28
        // which adds up to 13.7 as block subsidy
        consensus.nBlockSubsidy = 1370000000ULL * 60ULL;
        // 10% to energi backbone
        consensus.nBlockSubsidyBackbone = 228000000ULL * 60ULL;
        // 10% miners
        consensus.nBlockSubsidyMiners = 228000000ULL * 60ULL;
        // 40% masternodes
        // each masternode is paid serially.. more the master nodes more is the wait for the payment
        // masternode payment gap is masternodes minutes
        consensus.nBlockSubsidyMasternodes = 914000000ULL * 60ULL;

        // ensure the sum of the block subsidy parts equals the whole block subsidy
        assert(consensus.nBlockSubsidyBackbone + consensus.nBlockSubsidyMiners + consensus.nBlockSubsidyMasternodes == consensus.nBlockSubsidy);

        // 40% of the total annual emission of ~12M goes to the treasury
        // which is around 4.8M / 26.07 ~ 184,000, where 26.07 are the
        // number of super blocks per year according to the 20160 block cycle
        consensus.nSuperblockCycle = 60;
        consensus.nRegularTreasuryBudget = 18400000000000ULL * 60ULL;
        consensus.nSpecialTreasuryBudget = (400000000000000ULL + consensus.nRegularTreasuryBudget) * 60ULL; // 4 million extra coins for the special budget cycle
        consensus.nSpecialTreasuryBudgetBlock = consensus.nSuperblockCycle * 50;

        consensus.nMasternodePaymentsStartBlock = 216000 / 60;
        consensus.nInstantSendKeepLock = 6;

        consensus.nGovernanceMinQuorum = 1;
        consensus.nGovernanceFilterElements = 500;
        consensus.nMasternodeMinimumConfirmations = 1;
        consensus.powLimit = uint256S("00000fffffffffffffffffffffffffffffffffffffffffffffffffffffffffff"); // ~uint256(0) >> 20
        consensus.posLimit = uint256S("000000ffffffffffffffffffffffffffffffffffffffffffffffffffffffffff"); // ~uint256(0) >> 24
        consensus.nPowTargetTimespan = 24 * 60 * 60; // in seconds -> Energi: 1 day
        consensus.nPowTargetSpacing = 60; // in seconds Energi: 1 minute
        consensus.fPowAllowMinDifficultyBlocks = false;
        consensus.fPowNoRetargeting = false;
        consensus.nRuleChangeActivationThreshold = 1512; // 75% for testchains
        consensus.nMinerConfirmationWindow = 2016; // nPowTargetTimespan / nPowTargetSpacing
        consensus.vDeployments[Consensus::DEPLOYMENT_TESTDUMMY].bit = 27;
        consensus.vDeployments[Consensus::DEPLOYMENT_TESTDUMMY].nStartTime = 1199145601; // January 1, 2008
        consensus.vDeployments[Consensus::DEPLOYMENT_TESTDUMMY].nTimeout = 1230767999; // December 31, 2008

        // Deployment of BIP68, BIP112, and BIP113.
        consensus.vDeployments[Consensus::DEPLOYMENT_CSV].bit = 0;
        consensus.vDeployments[Consensus::DEPLOYMENT_CSV].nStartTime = 1486252800; // Feb 5th, 2017
        consensus.vDeployments[Consensus::DEPLOYMENT_CSV].nTimeout = 1517788800; // Feb 5th, 2018

        pchMessageStart[0] = 0xd9;
        pchMessageStart[1] = 0x2a;
        pchMessageStart[2] = 0xab;
        pchMessageStart[3] = 0x60; // Changed the last byte just in case, even though the port is different too, so shouldn't mess with the general testnet
        vAlertPubKey = ParseHex("04da7109a0215bf7bb19ecaf9e4295104142b4e03579473c1083ad44e8195a13394a8a7e51ca223fdbc5439420fd08963e491007beab68ac65c5b1c842c8635b37");
        nDefaultPort = 29797;
        nMaxTipAge = 0x7fffffff; // allow mining on top of old blocks for testnet
        nDelayGetHeadersTime = 24 * 60 * 60;
        nPruneAfterHeight = 1000;

        genesis = CreateGenesisBlock(1523717174, 48131894, 0x1e0ffff0, 1, consensus.nBlockSubsidyBackbone + consensus.nBlockSubsidyMiners);
        bool const valid_genesis_pow = GenesisCheckProofOfWork(genesis.GetPOWHash(), genesis.nBits, consensus);
        consensus.hashGenesisBlock = genesis.GetHash();
        uint256 expectedGenesisHash = uint256S("0x22ede2ac8fd04bdc2adfd06e7b0a3a0cb3aba213d99c36ceeb4a8e031674b64c");
        uint256 expectedGenesisMerkleRoot = uint256S("0x1ee1b1a8bfb343ed27c4a5974a552adf1c22da7551a3a4f595aeb888b31b5a05");

        // TODO: mine genesis block for testnet60x
        #ifdef ENERGI_MINE_NEW_GENESIS_BLOCK
        if (consensus.hashGenesisBlock != expectedGenesisHash)
        {
            GenesisMiner mine(genesis, strNetworkID);
        }
        #endif // ENERGI_MINE_NEW_GENESIS_BLOCK

        assert(valid_genesis_pow);
        assert(consensus.hashGenesisBlock == expectedGenesisHash);
        assert(genesis.hashMerkleRoot == expectedGenesisMerkleRoot);

        vFixedSeeds.clear();
        vSeeds.clear();
        vSeeds.push_back(CDNSSeedData("test60x.energi.network",  "dnsseed.test60x.energi.network"));

        // Testnet Energi addresses start with 't'
        base58Prefixes[PUBKEY_ADDRESS] = std::vector<unsigned char>(1,127);
        // Testnet Energi script addresses start with '8' or '9'
        base58Prefixes[SCRIPT_ADDRESS] = std::vector<unsigned char>(1,19);
        // Testnet private keys start with '9' or 'c' (Bitcoin defaults)
        base58Prefixes[SECRET_KEY] =     std::vector<unsigned char>(1,239);
        // Testnet Energi BIP32 pubkeys start with 'tpub' (Bitcoin defaults)
        base58Prefixes[EXT_PUBLIC_KEY] = boost::assign::list_of(0x04)(0x35)(0x87)(0xCF).convert_to_container<std::vector<unsigned char> >();
        // Testnet Energi BIP32 prvkeys start with 'tprv' (Bitcoin defaults)
        base58Prefixes[EXT_SECRET_KEY] = boost::assign::list_of(0x04)(0x35)(0x83)(0x94).convert_to_container<std::vector<unsigned char> >();

        // Dedicated NRG testnet for BIP44
        nExtCoinType = 19797;
        // BIP44 test coin type is '1' (All coin's testnet default)
        nLegacyExtCoinType = 1;

        vFixedSeeds = std::vector<SeedSpec6>(pnSeed6_test60x, pnSeed6_test60x + ARRAYLEN(pnSeed6_test60x));

        fMiningRequiresPeers = false;
        fDefaultConsistencyChecks = false;
        fRequireStandard = false;
        fMineBlocksOnDemand = false;
        fTestnetToBeDeprecatedFieldRPC = true;

        nPoolMaxTransactions = 3;
        nFulfilledRequestExpireTime = 5*60; // fulfilled requests expire in 5 minutes

        // See https://github.com/dashpay/dash/pull/1969
        // Energi prefix: Base58 't' = 127 = 0x7F
        strSporkAddress = "tCLzFoAUkWyrDJmU3qvcKpSA41aD6AckwL";

        nStakeMinAge = 180;

        checkpointData = (CCheckpointData) {
            boost::assign::map_list_of
            ( 0, uint256S("0x440cbbe939adba25e9e41b976d3daf8fb46b5f6ac0967b0a9ed06a749e7cf1e2")),
            0, // * UNIX timestamp of last checkpoint block
            0,     // * total number of transactions between genesis and last checkpoint
                        //   (the tx=... number in the SetBestChain debug.log lines)
            0         // * estimated number of transactions per day after checkpoint
        };

    }
};
static CTestNet60xParams testNet60xParams;
#endif

/**
 * Devnet
 */
class CDevNetParams : public CChainParams {
public:
    CDevNetParams() {
        strNetworkID = "dev";

        // Energi distribution parameters
        consensus.energiBackboneScript = CScript() << OP_DUP << OP_HASH160 << ParseHex("b506a5b17506bab7a7e68ee557046d64a01a6f0d") << OP_EQUALVERIFY << OP_CHECKSIG;

        // Seeing as there are 526,000 blocks per year, and there is a 12M annual emission
        // masternodes get 40% of all coins or 4.8M / 526,000 ~ 9.14
        // miners get 10% of all coins or 1.2M / 526,000 ~ 2.28
        // backbone gets 10% of all coins or 1.2M / 526,000 ~ 2.28
        // which adds up to 13.7 as block subsidy
        consensus.nBlockSubsidy = 1370000000ULL;
        // 10% to energi backbone
        consensus.nBlockSubsidyBackbone = 228000000ULL;
        // 10% miners
        consensus.nBlockSubsidyMiners = 228000000ULL;
        // 40% masternodes
        // each masternode is paid serially.. more the master nodes more is the wait for the payment
        // masternode payment gap is masternodes minutes
        consensus.nBlockSubsidyMasternodes = 914000000ULL;

        // ensure the sum of the block subsidy parts equals the whole block subsidy
        assert(consensus.nBlockSubsidyBackbone + consensus.nBlockSubsidyMiners + consensus.nBlockSubsidyMasternodes == consensus.nBlockSubsidy);

        // 40% of the total annual emission of ~12M goes to the treasury
        // which is around 4.8M / 26.07 ~ 184,000, where 26.07 are the
        // number of super blocks per year according to the 20160 block cycle
        consensus.nSuperblockCycle = 60;
        consensus.nRegularTreasuryBudget = 18400000000000ULL;
        consensus.nSpecialTreasuryBudget = 400000000000000ULL + consensus.nRegularTreasuryBudget; // 4 million extra coins for the special budget cycle
        consensus.nSpecialTreasuryBudgetBlock = consensus.nSuperblockCycle * 50;

        consensus.nMasternodePaymentsStartBlock = 4010; // not true, but it's ok as long as it's less then nMasternodePaymentsIncreaseBlock
        consensus.nInstantSendConfirmationsRequired = 2;
        consensus.nInstantSendKeepLock = 6;
        consensus.nSuperblockCycle = 24; // Superblocks can be issued hourly on devnet
        consensus.nGovernanceMinQuorum = 1;
        consensus.nGovernanceFilterElements = 500;
        consensus.nMasternodeMinimumConfirmations = 1;
        consensus.BIP34Height = 1; // BIP34 activated immediately on devnet
        consensus.BIP65Height = 1; // BIP65 activated immediately on devnet
        consensus.BIP66Height = 1; // BIP66 activated immediately on devnet
        consensus.DIP0001Height = 2; // DIP0001 activated immediately on devnet
        consensus.powLimit = uint256S("7fffffffffffffffffffffffffffffffffffffffffffffffffffffffffffffff"); // ~uint256(0) >> 1
        consensus.posLimit = uint256S("0fffffffffffffffffffffffffffffffffffffffffffffffffffffffffffffff"); // ~uint256(0) >> 4
        consensus.nPowTargetTimespan = 24 * 60 * 60; // Dash: 1 day
        consensus.nPowTargetSpacing = 2.5 * 60; // Important for PoW test
        consensus.fPowAllowMinDifficultyBlocks = true;
        consensus.fPowNoRetargeting = false;
        consensus.nRuleChangeActivationThreshold = 1512; // 75% for testchains
        consensus.nMinerConfirmationWindow = 2016; // nPowTargetTimespan / nPowTargetSpacing
        consensus.vDeployments[Consensus::DEPLOYMENT_TESTDUMMY].bit = 27;
        consensus.vDeployments[Consensus::DEPLOYMENT_TESTDUMMY].nStartTime = 1199145601; // January 1, 2008
        consensus.vDeployments[Consensus::DEPLOYMENT_TESTDUMMY].nTimeout = 1230767999; // December 31, 2008

        // Deployment of BIP68, BIP112, and BIP113.
        consensus.vDeployments[Consensus::DEPLOYMENT_CSV].bit = 0;
        consensus.vDeployments[Consensus::DEPLOYMENT_CSV].nStartTime = 1506556800; // September 28th, 2017
        consensus.vDeployments[Consensus::DEPLOYMENT_CSV].nTimeout = 1549328400; // Feb 5th, 2019

        // Deployment of DIP0001
        consensus.vDeployments[Consensus::DEPLOYMENT_DIP0001].bit = 1;
        consensus.vDeployments[Consensus::DEPLOYMENT_DIP0001].nStartTime = 1505692800; // Sep 18th, 2017
        consensus.vDeployments[Consensus::DEPLOYMENT_DIP0001].nTimeout = 1549328400; // Feb 5th, 2019
        consensus.vDeployments[Consensus::DEPLOYMENT_DIP0001].nWindowSize = 100;
        consensus.vDeployments[Consensus::DEPLOYMENT_DIP0001].nThreshold = 50; // 50% of 100

        // Deployment of BIP147
        consensus.vDeployments[Consensus::DEPLOYMENT_BIP147].bit = 2;
        consensus.vDeployments[Consensus::DEPLOYMENT_BIP147].nStartTime = 1517792400; // Feb 5th, 2018
        consensus.vDeployments[Consensus::DEPLOYMENT_BIP147].nTimeout = 1549328400; // Feb 5th, 2019
        consensus.vDeployments[Consensus::DEPLOYMENT_BIP147].nWindowSize = 100;
        consensus.vDeployments[Consensus::DEPLOYMENT_BIP147].nThreshold = 50; // 50% of 100

        // The best chain should have at least this much work.
        consensus.nMinimumChainWork = uint256S("0x000000000000000000000000000000000000000000000000000000000000000");

        // By default assume that the signatures in ancestors of this block are valid.
        consensus.defaultAssumeValid = uint256S("0x000000000000000000000000000000000000000000000000000000000000000");

        pchMessageStart[0] = 0xe2;
        pchMessageStart[1] = 0xca;
        pchMessageStart[2] = 0xff;
        pchMessageStart[3] = 0xce;
        vAlertPubKey = ParseHex("04517d8a699cb43d3938d7b24faaff7cda448ca4ea267723ba614784de661949bf632d6304316b244646dea079735b9a6fc4af804efb4752075b9fe2245e14e412");
        nDefaultPort = 19797;
        nPruneAfterHeight = 1000;

        genesis = CreateGenesisBlock(1417713337, 1096447, 0x207fffff, 1, 50 * COIN);
        consensus.hashGenesisBlock = genesis.GetHash();
        assert(consensus.hashGenesisBlock == uint256S("0x6222b3b87293251ef84a00bf7bcafabf3af0bf4631fe2aea3b8fb850e7391806"));
        assert(genesis.hashMerkleRoot == uint256S("0x9339637354dea8affaeccf8df6fd22db5049305d26652be0e503cd468f613ce4"));

        devnetGenesis = FindDevNetGenesisBlock(consensus, genesis, 50 * COIN);
        consensus.hashDevnetGenesisBlock = devnetGenesis.GetHash();

        vFixedSeeds.clear();
        vSeeds.clear();

        // Testnet Energi addresses start with 'y'
        base58Prefixes[PUBKEY_ADDRESS] = std::vector<unsigned char>(1,140);
        // Testnet Energi script addresses start with '8' or '9'
        base58Prefixes[SCRIPT_ADDRESS] = std::vector<unsigned char>(1,19);
        // Testnet private keys start with '9' or 'c' (Bitcoin defaults)
        base58Prefixes[SECRET_KEY] =     std::vector<unsigned char>(1,239);
        // Testnet Energi BIP32 pubkeys start with 'tpub' (Bitcoin defaults)
        base58Prefixes[EXT_PUBLIC_KEY] = boost::assign::list_of(0x04)(0x35)(0x87)(0xCF).convert_to_container<std::vector<unsigned char> >();
        // Testnet Energi BIP32 prvkeys start with 'tprv' (Bitcoin defaults)
        base58Prefixes[EXT_SECRET_KEY] = boost::assign::list_of(0x04)(0x35)(0x83)(0x94).convert_to_container<std::vector<unsigned char> >();

        // Testnet Energi BIP44 coin type is '1' (All coin's testnet default)
        nExtCoinType = 1;

        fMiningRequiresPeers = true;
        fDefaultConsistencyChecks = false;
        fRequireStandard = false;
        fMineBlocksOnDemand = false;
        fAllowMultipleAddressesFromGroup = true;
        fAllowMultiplePorts = true;

        nPoolMaxTransactions = 3;
        nFulfilledRequestExpireTime = 5*60; // fulfilled requests expire in 5 minutes

        // See for instructions https://github.com/dashpay/dash/pull/1969
        // privKey: cP4EKFyJsHT39LDqgdcB43Y3YXjNyjb5Fuas1GQSeAtjnZWmZEQK
        strSporkAddress = "yj949n1UH6fDhw6HtVE5VMj2iSTaSWBMcW";

        nStakeMinAge = 0;

        checkpointData = (CCheckpointData) {
            boost::assign::map_list_of
            (      0, uint256S("0x000008ca1832a4baf228eb1553c03d3a2c8e02399550dd6ea8d65cec3ef23d2e"))
            (      1, devnetGenesis.GetHash())
        };

        chainTxData = ChainTxData{
            devnetGenesis.GetBlockTime(), // * UNIX timestamp of devnet genesis block
            2,                            // * we only have 2 coinbase transactions when a devnet is started up
            0.01                          // * estimated number of transactions per second
        };
    }
};
static CDevNetParams *devNetParams;


/**
 * Regression test
 */
class CRegTestParams : public CChainParams {
public:
    CRegTestParams() {
        strNetworkID = "regtest";

        // Energi distribution parameters
        consensus.energiBackboneScript = CScript() << OP_DUP << OP_HASH160 << ParseHex("b506a5b17506bab7a7e68ee557046d64a01a6f0d") << OP_EQUALVERIFY << OP_CHECKSIG;

        // Seeing as there are 526,000 blocks per year, and there is a 12M annual emission
        // masternodes get 40% of all coins or 4.8M / 526,000 ~ 9.14
        // miners get 10% of all coins or 1.2M / 526,000 ~ 2.28
        // backbone gets 10% of all coins or 1.2M / 526,000 ~ 2.28
        // which adds up to 13.7 as block subsidy
        consensus.nBlockSubsidy = 1370000000ULL;
        // 10% to energi backbone
        consensus.nBlockSubsidyBackbone = 228000000ULL;
        // 10% miners
        consensus.nBlockSubsidyMiners = 228000000ULL;
        // 40% masternodes
        // each masternode is paid serially.. more the master nodes more is the wait for the payment
        // masternode payment gap is masternodes minutes
        consensus.nBlockSubsidyMasternodes = 914000000ULL;

        // ensure the sum of the block subsidy parts equals the whole block subsidy
        assert(consensus.nBlockSubsidyBackbone + consensus.nBlockSubsidyMiners + consensus.nBlockSubsidyMasternodes == consensus.nBlockSubsidy);

        // 40% of the total annual emission of ~12M goes to the treasury
        // which is around 4.8M / 26.07 ~ 184,000, where 26.07 are the
        // number of super blocks per year according to the 20160 block cycle
        consensus.nSuperblockCycle = 60;
        consensus.nRegularTreasuryBudget = 18400000000000ULL;
        consensus.nSpecialTreasuryBudget = 400000000000000ULL + consensus.nRegularTreasuryBudget; // 4 million extra coins for the special budget cycle
        consensus.nSpecialTreasuryBudgetBlock = consensus.nSuperblockCycle * 50;

        consensus.nMasternodePaymentsStartBlock = 240;
        consensus.nInstantSendConfirmationsRequired = 2;
        consensus.nInstantSendKeepLock = 6;
        consensus.nGovernanceMinQuorum = 1;
        consensus.nGovernanceFilterElements = 100;
        consensus.nMasternodeMinimumConfirmations = 1;
        consensus.BIP34Height = 100000000; // BIP34 has not activated on regtest (far in the future so block v1 are not rejected in tests)
        consensus.BIP65Height = 1351; // BIP65 activated on regtest (Used in rpc activation tests)
        consensus.BIP66Height = 1251; // BIP66 activated on regtest (Used in rpc activation tests)
        consensus.DIP0001Height = 2000;
        consensus.powLimit = uint256S("7fffffffffffffffffffffffffffffffffffffffffffffffffffffffffffffff"); // ~uint256(0) >> 1
        consensus.posLimit = uint256S("0fffffffffffffffffffffffffffffffffffffffffffffffffffffffffffffff"); // ~uint256(0) >> 4
        consensus.nPowTargetTimespan = 24 * 60 * 60; // Energi: 1 day
        consensus.nPowTargetSpacing = 60; // Energi: 1 minute
        consensus.fPowAllowMinDifficultyBlocks = true;
        consensus.fPowNoRetargeting = true;
        consensus.nRuleChangeActivationThreshold = 108; // 75% for testchains
        consensus.nMinerConfirmationWindow = 144; // Faster than normal for regtest (144 instead of 2016)
        consensus.vDeployments[Consensus::DEPLOYMENT_TESTDUMMY].bit = 27;
        consensus.vDeployments[Consensus::DEPLOYMENT_TESTDUMMY].nStartTime = 0;
        consensus.vDeployments[Consensus::DEPLOYMENT_TESTDUMMY].nTimeout = 999999999999ULL;
        consensus.vDeployments[Consensus::DEPLOYMENT_CSV].bit = 0;
        consensus.vDeployments[Consensus::DEPLOYMENT_CSV].nStartTime = 0;
        consensus.vDeployments[Consensus::DEPLOYMENT_CSV].nTimeout = 999999999999ULL;
        consensus.vDeployments[Consensus::DEPLOYMENT_DIP0001].bit = 1;
        consensus.vDeployments[Consensus::DEPLOYMENT_DIP0001].nStartTime = 0;
        consensus.vDeployments[Consensus::DEPLOYMENT_DIP0001].nTimeout = 999999999999ULL;
        consensus.vDeployments[Consensus::DEPLOYMENT_BIP147].bit = 2;
        consensus.vDeployments[Consensus::DEPLOYMENT_BIP147].nStartTime = 0;
        consensus.vDeployments[Consensus::DEPLOYMENT_BIP147].nTimeout = 999999999999ULL;

        // The best chain should have at least this much work.
        consensus.nMinimumChainWork = uint256S("0x00");

        // By default assume that the signatures in ancestors of this block are valid.
        consensus.defaultAssumeValid = uint256S("0x00");

        pchMessageStart[0] = 0xef;
        pchMessageStart[1] = 0x89;
        pchMessageStart[2] = 0x6c;
        pchMessageStart[3] = 0x7f;
        nDefaultPort = 39797;
        nPruneAfterHeight = 1000;

        genesis = CreateGenesisBlock(1524279488, 12, 0x207fffff, 1, consensus.nBlockSubsidyBackbone + consensus.nBlockSubsidyMiners);
        bool const valid_genesis_pow = GenesisCheckProofOfWork(genesis.GetPOWHash(), genesis.nBits, consensus);
        consensus.hashGenesisBlock = genesis.GetHash();

        uint256 expectedGenesisHash = uint256S("0x378abe3d42888769177494063edd42e6c3925e938ff8f73c71a6b6ad5b293ea7");
        uint256 expectedGenesisMerkleRoot = uint256S("0x34e077f3b96691e4f1aea04061ead361fc4f5b45250513199f46f352b7e4669e");

        #ifdef ENERGI_MINE_NEW_GENESIS_BLOCK
        if (consensus.hashGenesisBlock != expectedGenesisHash)
        {
            GenesisMiner mine(genesis, strNetworkID);
        }
        #endif // ENERGI_MINE_NEW_GENESIS_BLOCK

        assert(valid_genesis_pow);
        assert(consensus.hashGenesisBlock == expectedGenesisHash);
        assert(genesis.hashMerkleRoot == expectedGenesisMerkleRoot);

        fMiningRequiresPeers = false;
        fDefaultConsistencyChecks = true;
        fRequireStandard = false;
        fMineBlocksOnDemand = true;
        fAllowMultipleAddressesFromGroup = true;
        fAllowMultiplePorts = true;

        nFulfilledRequestExpireTime = 5*60; // fulfilled requests expire in 5 minutes

        // See https://github.com/dashpay/dash/pull/1969
        // Energi prefix: Base58 't' = 127 = 0x7F
        // privKey: cP6fF1kWCPWWWDjKpFzkCPJL6rUWVhErc2uBxBMivLv7fRRDcDBK
        strSporkAddress = "tCri6YknwQ4wnUQGxqDxSb6hdMaU7rPR3z";

        checkpointData = (CCheckpointData){
            boost::assign::map_list_of
            ( 0, uint256S("0x378abe3d42888769177494063edd42e6c3925e938ff8f73c71a6b6ad5b293ea7")),
        };

        chainTxData = ChainTxData{
            0,
            0,
            0
        };
        // Testnet Energi addresses start with 't'
        base58Prefixes[PUBKEY_ADDRESS] = std::vector<unsigned char>(1,127);
        // Testnet Energi script addresses start with '8' or '9'
        base58Prefixes[SCRIPT_ADDRESS] = std::vector<unsigned char>(1,19);
        // Testnet private keys start with '9' or 'c' (Bitcoin defaults)
        base58Prefixes[SECRET_KEY] =     std::vector<unsigned char>(1,239);
        // Testnet Energi BIP32 pubkeys start with 'tpub' (Bitcoin defaults)
        base58Prefixes[EXT_PUBLIC_KEY] = boost::assign::list_of(0x04)(0x35)(0x87)(0xCF).convert_to_container<std::vector<unsigned char> >();
        // Testnet Energi BIP32 prvkeys start with 'tprv' (Bitcoin defaults)
        base58Prefixes[EXT_SECRET_KEY] = boost::assign::list_of(0x04)(0x35)(0x83)(0x94).convert_to_container<std::vector<unsigned char> >();

        // Dedicated NRG testnet for BIP44
        nExtCoinType = 19797;
        // BIP44 test coin type is '1' (All coin's testnet default)
        nLegacyExtCoinType = 1;

        nStakeMinAge = 0;
   }

    void UpdateBIP9Parameters(Consensus::DeploymentPos d, int64_t nStartTime, int64_t nTimeout)
    {
        consensus.vDeployments[d].nStartTime = nStartTime;
        consensus.vDeployments[d].nTimeout = nTimeout;
    }
};
static CRegTestParams regTestParams;

static CChainParams *pCurrentParams = 0;

const CChainParams &Params() {
    assert(pCurrentParams);
    return *pCurrentParams;
}

CChainParams& Params(const std::string& chain)
{
    if (chain == CBaseChainParams::MAIN)
            return mainParams;
    else if (chain == CBaseChainParams::TESTNET)
            return testNetParams;
#ifdef ENERGI_ENABLE_TESTNET_60X
    else if (chain == CBaseChainParams::TESTNET60X)
            return testNet60xParams;
#endif
    else if (chain == CBaseChainParams::DEVNET) {
            assert(devNetParams);
            return *devNetParams;
    }
    else if (chain == CBaseChainParams::REGTEST)
            return regTestParams;
    else
        throw std::runtime_error(strprintf("%s: Unknown chain %s.", __func__, chain));
}

void SelectParams(const std::string& network)
{
    if (network == CBaseChainParams::DEVNET) {
        devNetParams = new CDevNetParams();
    }

    SelectBaseParams(network);
    pCurrentParams = &Params(network);
}

void UpdateRegtestBIP9Parameters(Consensus::DeploymentPos d, int64_t nStartTime, int64_t nTimeout)
{
    regTestParams.UpdateBIP9Parameters(d, nStartTime, nTimeout);
}<|MERGE_RESOLUTION|>--- conflicted
+++ resolved
@@ -338,11 +338,7 @@
         consensus.vDeployments[Consensus::DEPLOYMENT_BIP147].nThreshold = 3226; // 80% of 4032
 
         // The best chain should have at least this much work.
-<<<<<<< HEAD
-        consensus.nMinimumChainWork = uint256S("0x000000000000000000000000000000000000000000000000191ef2b777df7762");
-=======
         consensus.nMinimumChainWork = uint256S("0x0000000000000000000000000000000000000000000000001928d6463bcd69c9");
->>>>>>> 107257fc
 
         // By default assume that the signatures in ancestors of this block are valid.
         consensus.defaultAssumeValid = uint256S("0x461c0314744dc87237719076f281b7be1e724b77563d656267317cd727f781c7");
@@ -434,20 +430,12 @@
             ( 360000, uint256S("0x7bfb0cb837ab87389241dc9bb4c8881fde6ec7bdfe5f39d41bf6c886733cc8cb"))
             ( 370000, uint256S("0x461c0314744dc87237719076f281b7be1e724b77563d656267317cd727f781c7"))
             ( 383040, uint256S("0x9d662c1e343b626f43b431ffdda02378b47d4dc34967d73102330650a493ad3c"))
-<<<<<<< HEAD
-     };
-
-        chainTxData = ChainTxData{
-            1547021779,     // * UNIX timestamp of last known number of transactions
-            501412,         // * total number of transactions between genesis and that timestamp
-=======
             ( 383300, uint256S("0xbc4db5c524f4ebda508874f2ddc039e5492345a3b4330168eb67acca8c8b791b"))
      };
 
         chainTxData = ChainTxData{
             1547860839,     // * UNIX timestamp of last known number of transactions
             501859,         // * total number of transactions between genesis and that timestamp
->>>>>>> 107257fc
                             //   (the tx=... number in the SetBestChain debug.log lines)
             0.028           // * estimated number of transactions per second after that timestamp
         };
