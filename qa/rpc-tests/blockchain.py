#!/usr/bin/env python2
# Copyright (c) 2014-2015 The Bitcoin Core developers
# Distributed under the MIT software license, see the accompanying
# file COPYING or http://www.opensource.org/licenses/mit-license.php.

#
# Test RPC calls related to blockchain state. Tests correspond to code in
# rpc/blockchain.cpp.
#

from decimal import Decimal

from test_framework.test_framework import BitcoinTestFramework
from test_framework.authproxy import JSONRPCException
from test_framework.util import (
    initialize_chain,
    assert_equal,
    assert_raises,
    assert_is_hex_string,
    assert_is_hash_string,
    start_nodes,
    connect_nodes_bi,
)


class BlockchainTest(BitcoinTestFramework):
    """
    Test blockchain-related RPC calls:

        - gettxoutsetinfo
        - verifychain

    """

    def setup_chain(self):
        print(("Initializing test directory " + self.options.tmpdir))
        initialize_chain(self.options.tmpdir)

    def setup_network(self, split=False):
        self.nodes = start_nodes(1, self.options.tmpdir)
        self.is_network_split = False
        self.sync_all()

    def run_test(self):
        self._test_gettxoutsetinfo()
        self._test_getblockheader()
        self.nodes[0].verifychain(4, 0)

    def _test_gettxoutsetinfo(self):
        node = self.nodes[0]
        res = node.gettxoutsetinfo()

<<<<<<< HEAD
        assert_equal(res['total_amount'], Decimal('98214.28571450'))
        assert_equal(res['transactions'], 200)
        assert_equal(res['height'], 200)
        assert_equal(res['txouts'], 200)
        assert_equal(res['bytes_serialized'], 14273),
        assert_equal(len(res['bestblock']), 64)
        assert_equal(len(res['hash_serialized']), 64)
=======
        assert_equal(res[u'total_amount'], Decimal('98214.28571450'))
        assert_equal(res[u'transactions'], 200)
        assert_equal(res[u'height'], 200)
        assert_equal(res[u'txouts'], 200)
        size = res['disk_size']
        assert size > 6400
        assert size < 64000
        assert_equal(len(res[u'bestblock']), 64)
        assert_equal(len(res[u'hash_serialized_2']), 64)

        print("Test that gettxoutsetinfo() works for blockchain with just the genesis block")
        b1hash = node.getblockhash(1)
        node.invalidateblock(b1hash)

        res2 = node.gettxoutsetinfo()
        assert_equal(res2['transactions'], 0)
        assert_equal(res2['total_amount'], Decimal('0'))
        assert_equal(res2['height'], 0)
        assert_equal(res2['txouts'], 0)
        assert_equal(res2['bestblock'], node.getblockhash(0))
        assert_equal(len(res2['hash_serialized_2']), 64)

        print("Test that gettxoutsetinfo() returns the same result after invalidate/reconsider block")
        node.reconsiderblock(b1hash)

        res3 = node.gettxoutsetinfo()
        assert_equal(res['total_amount'], res3['total_amount'])
        assert_equal(res['transactions'], res3['transactions'])
        assert_equal(res['height'], res3['height'])
        assert_equal(res['txouts'], res3['txouts'])
        assert_equal(res['bestblock'], res3['bestblock'])
        assert_equal(res['hash_serialized_2'], res3['hash_serialized_2'])
>>>>>>> 89f326c6

    def _test_getblockheader(self):
        node = self.nodes[0]

        assert_raises(
            JSONRPCException, lambda: node.getblockheader('nonsense'))

        besthash = node.getbestblockhash()
        secondbesthash = node.getblockhash(199)
        header = node.getblockheader(besthash)

        assert_equal(header['hash'], besthash)
        assert_equal(header['height'], 200)
        assert_equal(header['confirmations'], 1)
        assert_equal(header['previousblockhash'], secondbesthash)
        assert_is_hex_string(header['chainwork'])
        assert_is_hash_string(header['hash'])
        assert_is_hash_string(header['previousblockhash'])
        assert_is_hash_string(header['merkleroot'])
        assert_is_hash_string(header['bits'], length=None)
        assert isinstance(header['time'], int)
        assert isinstance(header['mediantime'], int)
        assert isinstance(header['nonce'], int)
        assert isinstance(header['version'], int)
        assert isinstance(header['difficulty'], Decimal)

if __name__ == '__main__':
    BlockchainTest().main()<|MERGE_RESOLUTION|>--- conflicted
+++ resolved
@@ -50,19 +50,10 @@
         node = self.nodes[0]
         res = node.gettxoutsetinfo()
 
-<<<<<<< HEAD
         assert_equal(res['total_amount'], Decimal('98214.28571450'))
         assert_equal(res['transactions'], 200)
         assert_equal(res['height'], 200)
         assert_equal(res['txouts'], 200)
-        assert_equal(res['bytes_serialized'], 14273),
-        assert_equal(len(res['bestblock']), 64)
-        assert_equal(len(res['hash_serialized']), 64)
-=======
-        assert_equal(res[u'total_amount'], Decimal('98214.28571450'))
-        assert_equal(res[u'transactions'], 200)
-        assert_equal(res[u'height'], 200)
-        assert_equal(res[u'txouts'], 200)
         size = res['disk_size']
         assert size > 6400
         assert size < 64000
@@ -91,7 +82,6 @@
         assert_equal(res['txouts'], res3['txouts'])
         assert_equal(res['bestblock'], res3['bestblock'])
         assert_equal(res['hash_serialized_2'], res3['hash_serialized_2'])
->>>>>>> 89f326c6
 
     def _test_getblockheader(self):
         node = self.nodes[0]
