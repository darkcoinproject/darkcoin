# errata:
# - A travis bug causes caches to trample eachother when using the same
#   compiler key (which we don't use anyway). This is worked around for now by
#   replacing the "compilers" with a build name prefixed by the no-op ":"
#   command. See: https://github.com/travis-ci/travis-ci/issues/4393
# - sudo/dist/group are set so as to get Blue Box VMs, necessary for [loopback]
#   IPv6 support

sudo: required
dist: precise
group: legacy

os: linux
language: cpp
compiler: gcc
env:
  global:
    - MAKEJOBS=-j3
    - RUN_TESTS=false
    - BOOST_TEST_RANDOM=1$TRAVIS_BUILD_ID
    - CCACHE_SIZE=100M
    - CCACHE_TEMPDIR=/tmp/.ccache-temp
    - CCACHE_COMPRESS=1
    - BASE_OUTDIR=$TRAVIS_BUILD_DIR/out
    - SDK_URL=https://dash.org/depends-sources/sdks
    - PYTHON_DEBUG=1
    - WINEDEBUG=fixme-all
cache:
  apt: true
  directories:
  - depends/built
  - depends/sdk-sources
  - $HOME/.ccache
matrix:
  fast_finish: true
  include:
    - compiler: ": ARM"
      env: HOST=arm-linux-gnueabihf PACKAGES="g++-arm-linux-gnueabihf" DEP_OPTS="NO_QT=1" GOAL="install" BITCOIN_CONFIG="--enable-glibc-back-compat --enable-reduce-exports"
    - compiler: ": Win32"
      env: HOST=i686-w64-mingw32 PPA="ppa:ubuntu-wine/ppa" PACKAGES="nsis gcc-mingw-w64-i686 g++-mingw-w64-i686 binutils-mingw-w64-i686 mingw-w64-dev wine1.7 bc" RUN_TESTS=true GOAL="deploy" BITCOIN_CONFIG="--enable-gui --enable-reduce-exports" MAKEJOBS="-j2"
    - compiler: ": 32-bit + dash"
      env: HOST=i686-pc-linux-gnu PACKAGES="g++-multilib bc python-zmq" PPA="ppa:chris-lea/zeromq" RUN_TESTS=true GOAL="install" BITCOIN_CONFIG="--enable-zmq --enable-glibc-back-compat --enable-reduce-exports LDFLAGS=-static-libstdc++" USE_SHELL="/bin/dash"
    - compiler: ": Win64"
      env: HOST=x86_64-w64-mingw32 PPA="ppa:ubuntu-wine/ppa" PACKAGES="nsis gcc-mingw-w64-x86-64 g++-mingw-w64-x86-64 binutils-mingw-w64-x86-64 mingw-w64-dev wine1.7 bc" RUN_TESTS=true GOAL="deploy" BITCOIN_CONFIG="--enable-gui --enable-reduce-exports" MAKEJOBS="-j2"
    - compiler: ": dashd"
      env: HOST=x86_64-unknown-linux-gnu PACKAGES="bc python-zmq" PPA="ppa:chris-lea/zeromq" DEP_OPTS="NO_QT=1 NO_UPNP=1 DEBUG=1" RUN_TESTS=true GOAL="install" BITCOIN_CONFIG="--enable-zmq --enable-glibc-back-compat --enable-reduce-exports CPPFLAGS=-DDEBUG_LOCKORDER"
#    - compiler: ": No wallet"
#      env: HOST=x86_64-unknown-linux-gnu DEP_OPTS="NO_WALLET=1" RUN_TESTS=true GOAL="install" BITCOIN_CONFIG="--enable-glibc-back-compat --enable-reduce-exports"
    - compiler: ": Cross-Mac"
      env: HOST=x86_64-apple-darwin11 PACKAGES="cmake libcap-dev libz-dev libbz2-dev" BITCOIN_CONFIG="--enable-reduce-exports" OSX_SDK=10.9 GOAL="deploy"
  exclude:
    - compiler: gcc
install:
    - if [ -n "$PACKAGES" ]; then sudo rm -f /etc/apt/sources.list.d/travis_ci_zeromq3-source.list; fi
    - if [ -n "$PPA" ]; then travis_retry sudo add-apt-repository "$PPA" -y; fi
    - if [ -n "$PACKAGES" ]; then travis_retry sudo apt-get update; fi
    - if [ -n "$PACKAGES" ]; then travis_retry sudo apt-get install --no-install-recommends --no-upgrade -qq $PACKAGES; fi
before_script:
    - unset CC; unset CXX
    - mkdir -p depends/SDKs depends/sdk-sources
<<<<<<< HEAD
    - if [ -n "$OSX_SDK" -a ! -f depends/sdk-sources/MacOSX${OSX_SDK}.sdk.tar.gz ]; then wget --no-check-certificate $SDK_URL/MacOSX${OSX_SDK}.sdk.tar.gz -O depends/sdk-sources/MacOSX${OSX_SDK}.sdk.tar.gz; fi
=======
    - if [ -n "$OSX_SDK" -a ! -f depends/sdk-sources/MacOSX${OSX_SDK}.sdk.tar.gz ]; then curl --location --fail $SDK_URL/MacOSX${OSX_SDK}.sdk.tar.gz -o depends/sdk-sources/MacOSX${OSX_SDK}.sdk.tar.gz; fi
>>>>>>> ca8f160a
    - if [ -n "$OSX_SDK" -a -f depends/sdk-sources/MacOSX${OSX_SDK}.sdk.tar.gz ]; then tar -C depends/SDKs -xf depends/sdk-sources/MacOSX${OSX_SDK}.sdk.tar.gz; fi
    - make $MAKEJOBS -C depends HOST=$HOST $DEP_OPTS
script:
    - if [ -n "$USE_SHELL" ]; then export CONFIG_SHELL="$USE_SHELL"; fi
    - OUTDIR=$BASE_OUTDIR/$TRAVIS_PULL_REQUEST/$TRAVIS_JOB_NUMBER-$HOST
    - BITCOIN_CONFIG_ALL="--disable-dependency-tracking --prefix=$TRAVIS_BUILD_DIR/depends/$HOST --bindir=$OUTDIR/bin --libdir=$OUTDIR/lib"
    - depends/$HOST/native/bin/ccache --max-size=$CCACHE_SIZE
    - if [ "$TRAVIS_PULL_REQUEST" != "false" ]; then export CCACHE_READONLY=1; fi
    - test -n "$USE_SHELL" && eval '"$USE_SHELL" -c "./autogen.sh"' || ./autogen.sh
    - ./configure --cache-file=config.cache $BITCOIN_CONFIG_ALL $BITCOIN_CONFIG || ( cat config.log && false)
    - make distdir PACKAGE=dash VERSION=$HOST
    - cd dash-$HOST
    - ./configure --cache-file=../config.cache $BITCOIN_CONFIG_ALL $BITCOIN_CONFIG || ( cat config.log && false)
    - make $MAKEJOBS $GOAL || ( echo "Build failure. Verbose build follows." && make $GOAL V=1 ; false )
    - export LD_LIBRARY_PATH=$TRAVIS_BUILD_DIR/depends/$HOST/lib
    - if [ "$RUN_TESTS" = "true" ]; then make check; fi
    - if [ "$RUN_TESTS" = "true" ]; then qa/pull-tester/rpc-tests.py --coverage; fi
after_script:
    - if [ "$TRAVIS_PULL_REQUEST" != "false" ]; then (echo "Upload goes here. Something like: scp -r $BASE_OUTDIR server" || echo "upload failed"); fi<|MERGE_RESOLUTION|>--- conflicted
+++ resolved
@@ -58,11 +58,7 @@
 before_script:
     - unset CC; unset CXX
     - mkdir -p depends/SDKs depends/sdk-sources
-<<<<<<< HEAD
-    - if [ -n "$OSX_SDK" -a ! -f depends/sdk-sources/MacOSX${OSX_SDK}.sdk.tar.gz ]; then wget --no-check-certificate $SDK_URL/MacOSX${OSX_SDK}.sdk.tar.gz -O depends/sdk-sources/MacOSX${OSX_SDK}.sdk.tar.gz; fi
-=======
     - if [ -n "$OSX_SDK" -a ! -f depends/sdk-sources/MacOSX${OSX_SDK}.sdk.tar.gz ]; then curl --location --fail $SDK_URL/MacOSX${OSX_SDK}.sdk.tar.gz -o depends/sdk-sources/MacOSX${OSX_SDK}.sdk.tar.gz; fi
->>>>>>> ca8f160a
     - if [ -n "$OSX_SDK" -a -f depends/sdk-sources/MacOSX${OSX_SDK}.sdk.tar.gz ]; then tar -C depends/SDKs -xf depends/sdk-sources/MacOSX${OSX_SDK}.sdk.tar.gz; fi
     - make $MAKEJOBS -C depends HOST=$HOST $DEP_OPTS
 script:
