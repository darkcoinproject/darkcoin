--- conflicted
+++ resolved
@@ -112,10 +112,6 @@
   TEMP_CXXFLAGS=$CXXFLAGS
   CPPFLAGS="$QT_INCLUDES $CPPFLAGS"
   CXXFLAGS="$PIC_FLAGS $CXXFLAGS"
-<<<<<<< HEAD
-<<<<<<< HEAD
-=======
->>>>>>> 64dc32ab
   _BITCOIN_QT_IS_STATIC
   if test "x$bitcoin_cv_static_qt" = xyes; then
     _BITCOIN_QT_FIND_STATIC_PLUGINS
@@ -137,47 +133,6 @@
     ])
     if test "x$bitcoin_cv_need_acc_widget" = xyes; then
       _BITCOIN_QT_CHECK_STATIC_PLUGINS([Q_IMPORT_PLUGIN(AccessibleFactory)], [-lqtaccessiblewidgets])
-<<<<<<< HEAD
-=======
-  if test "x$bitcoin_qt_got_major_vers" = x5; then
-    _BITCOIN_QT_IS_STATIC
-    if test "x$bitcoin_cv_static_qt" = xyes; then
-      _BITCOIN_QT_FIND_STATIC_PLUGINS
-      AC_DEFINE(QT_STATICPLUGIN, 1, [Define this symbol if qt plugins are static])
-      AC_CACHE_CHECK(for Qt < 5.4, bitcoin_cv_need_acc_widget,[
-        AC_COMPILE_IFELSE([AC_LANG_PROGRAM([[
-            #include <QtCore/qconfig.h>
-            #ifndef QT_VERSION
-            #  include <QtCore/qglobal.h>
-            #endif
-          ]],
-          [[
-            #if QT_VERSION >= 0x050400
-            choke
-            #endif
-          ]])],
-        [bitcoin_cv_need_acc_widget=yes],
-        [bitcoin_cv_need_acc_widget=no])
-      ])
-      if test "x$bitcoin_cv_need_acc_widget" = xyes; then
-        _BITCOIN_QT_CHECK_STATIC_PLUGINS([Q_IMPORT_PLUGIN(AccessibleFactory)], [-lqtaccessiblewidgets])
-      fi
-      _BITCOIN_QT_CHECK_STATIC_PLUGINS([Q_IMPORT_PLUGIN(QMinimalIntegrationPlugin)],[-lqminimal])
-      AC_DEFINE(QT_QPA_PLATFORM_MINIMAL, 1, [Define this symbol if the minimal qt platform exists])
-      if test "x$TARGET_OS" = xwindows; then
-        _BITCOIN_QT_CHECK_STATIC_PLUGINS([Q_IMPORT_PLUGIN(QWindowsIntegrationPlugin)],[-lqwindows])
-        AC_DEFINE(QT_QPA_PLATFORM_WINDOWS, 1, [Define this symbol if the qt platform is windows])
-      elif test "x$TARGET_OS" = xlinux; then
-        _BITCOIN_QT_CHECK_STATIC_PLUGINS([Q_IMPORT_PLUGIN(QXcbIntegrationPlugin)],[-lqxcb -lxcb-static])
-        AC_DEFINE(QT_QPA_PLATFORM_XCB, 1, [Define this symbol if the qt platform is xcb])
-      elif test "x$TARGET_OS" = xdarwin; then
-        AX_CHECK_LINK_FLAG([[-framework IOKit]],[QT_LIBS="$QT_LIBS -framework IOKit"],[AC_MSG_ERROR(could not iokit framework)])
-        _BITCOIN_QT_CHECK_STATIC_PLUGINS([Q_IMPORT_PLUGIN(QCocoaIntegrationPlugin)],[-lqcocoa])
-        AC_DEFINE(QT_QPA_PLATFORM_COCOA, 1, [Define this symbol if the qt platform is cocoa])
-      fi
->>>>>>> master
-=======
->>>>>>> 64dc32ab
     fi
     _BITCOIN_QT_CHECK_STATIC_PLUGINS([Q_IMPORT_PLUGIN(QMinimalIntegrationPlugin)],[-lqminimal])
     AC_DEFINE(QT_QPA_PLATFORM_MINIMAL, 1, [Define this symbol if the minimal qt platform exists])
@@ -571,4 +526,4 @@
   CPPFLAGS="$TEMP_CPPFLAGS"
   CXXFLAGS="$TEMP_CXXFLAGS"
   LIBS="$TEMP_LIBS"
-])
+])