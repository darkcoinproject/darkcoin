---
<<<<<<< HEAD
name: "polis-osx-1.5.1"
=======
name: "dash-osx-0.14"
>>>>>>> 2265eadd
enable_cache: true
suites:
- "bionic"
architectures:
- "amd64"
packages:
- "ca-certificates"
- "curl"
- "g++"
- "git"
- "pkg-config"
- "autoconf"
- "librsvg2-bin"
- "libtiff-tools"
- "libtool"
- "automake"
- "faketime"
- "bsdmainutils"
- "cmake"
- "imagemagick"
- "libcap-dev"
- "libz-dev"
- "libbz2-dev"
- "python"
- "python-dev"
- "python3"
- "python3-dev"
- "python3-setuptools"
- "fonts-tuffy"
remotes:
- "url": "https://github.com/polispay/polis.git"
  "dir": "polis"
files:
- "MacOSX10.11.sdk.tar.gz"
script: |
  WRAP_DIR=$HOME/wrapped
  HOSTS="x86_64-apple-darwin11"
  CONFIGFLAGS="--enable-reduce-exports --disable-miner --disable-bench --disable-gui-tests GENISOIMAGE=$WRAP_DIR/genisoimage"
  FAKETIME_HOST_PROGS=""
  FAKETIME_PROGS="ar ranlib date dmg genisoimage"

  export QT_RCC_TEST=1
  export GZIP="-9n"
  export TAR_OPTIONS="--mtime="$REFERENCE_DATE\\\ $REFERENCE_TIME""
  export TZ="UTC"
  export BUILD_DIR=`pwd`
  mkdir -p ${WRAP_DIR}
  if test -n "$GBUILD_CACHE_ENABLED"; then
    export SOURCES_PATH=${GBUILD_COMMON_CACHE}
    export BASE_CACHE=${GBUILD_PACKAGE_CACHE}/depends
    mkdir -p ${BASE_CACHE} ${SOURCES_PATH}

    # Setup ccache to use correct cache directories
    CONFIGFLAGS="${CONFIGFLAGS} --enable-ccache"
    export CCACHE_DIR=${GBUILD_PACKAGE_CACHE}/ccache
    if [ -f ${GBUILD_PACKAGE_CACHE}/ccache.tar ]; then
      pushd ${GBUILD_PACKAGE_CACHE}
      tar xf ccache.tar
      rm ccache.tar
      popd
    fi
    # instead of compressing ccache.tar, we let ccache handle it by itself
    # Otherwise we end up uncompressing/compressing a lot of cache files which we actually never use
    export CCACHE_COMPRESS=1
  else
    CONFIGFLAGS="${CONFIGFLAGS} --disable-ccache"
  fi

  export ZERO_AR_DATE=1

  function create_global_faketime_wrappers {
  for prog in ${FAKETIME_PROGS}; do
    echo '#!/bin/bash' > ${WRAP_DIR}/${prog}
    echo "REAL=\`which -a ${prog} | grep -v ${WRAP_DIR}/${prog} | head -1\`" >> ${WRAP_DIR}/${prog}
    echo 'export LD_PRELOAD=/usr/lib/x86_64-linux-gnu/faketime/libfaketime.so.1' >> ${WRAP_DIR}/${prog}
    echo "export FAKETIME=\"$1\"" >> ${WRAP_DIR}/${prog}
    echo "\$REAL \$@" >> $WRAP_DIR/${prog}
    chmod +x ${WRAP_DIR}/${prog}
    touch -d "${REFERENCE_DATETIME}" ${WRAP_DIR}/${prog}
  done
  }

  function create_per-host_faketime_wrappers {
  for i in $HOSTS; do
    for prog in ${FAKETIME_HOST_PROGS}; do
        echo '#!/bin/bash' > ${WRAP_DIR}/${i}-${prog}
        echo "REAL=\`which -a ${i}-${prog} | grep -v ${WRAP_DIR}/${i}-${prog} | head -1\`" >> ${WRAP_DIR}/${i}-${prog}
        echo 'export LD_PRELOAD=/usr/lib/x86_64-linux-gnu/faketime/libfaketime.so.1' >> ${WRAP_DIR}/${i}-${prog}
        echo "export FAKETIME=\"$1\"" >> ${WRAP_DIR}/${i}-${prog}
        echo "\$REAL \$@" >> $WRAP_DIR/${i}-${prog}
        chmod +x ${WRAP_DIR}/${i}-${prog}
        touch -d "${REFERENCE_DATETIME}" ${WRAP_DIR}/${i}-${prog}
    done
  done
  }

  # Faketime for depends so intermediate results are comparable
  export PATH_orig=${PATH}
  create_global_faketime_wrappers "2000-01-01 12:00:00"
  create_per-host_faketime_wrappers "2000-01-01 12:00:00"
  export PATH=${WRAP_DIR}:${PATH}

  cd polis
  BASEPREFIX=`pwd`/depends

  mkdir -p ${BASEPREFIX}/SDKs
  tar -C ${BASEPREFIX}/SDKs -xf ${BUILD_DIR}/MacOSX10.11.sdk.tar.gz

  # Build dependencies for each host
  for i in $HOSTS; do
    make ${MAKEOPTS} -C ${BASEPREFIX} HOST="${i}"
  done

  # Faketime for binaries
  export PATH=${PATH_orig}
  create_global_faketime_wrappers "${REFERENCE_DATETIME}"
  create_per-host_faketime_wrappers "${REFERENCE_DATETIME}"
  export PATH=${WRAP_DIR}:${PATH}

  # Create the release tarball using (arbitrarily) the first host
  ./autogen.sh
  CONFIG_SITE=${BASEPREFIX}/`echo "${HOSTS}" | awk '{print $1;}'`/share/config.site ./configure --prefix=/
  make dist
  SOURCEDIST=`echo poliscore-*.tar.gz`
  DISTNAME=`echo ${SOURCEDIST} | sed 's/.tar.*//'`

  # Correct tar file order
  mkdir -p temp
  pushd temp
  tar xf ../$SOURCEDIST
  find poliscore-* | sort | tar --no-recursion --mode='u+rw,go+r-w,a+X' --owner=0 --group=0 -c -T - | gzip -9n > ../$SOURCEDIST
  popd

  ORIGPATH="$PATH"
  # Extract the release tarball into a dir for each host and build
  for i in ${HOSTS}; do
    export PATH=${BASEPREFIX}/${i}/native/bin:${ORIGPATH}
    mkdir -p distsrc-${i}
    cd distsrc-${i}
    INSTALLPATH=`pwd`/installed/${DISTNAME}
    mkdir -p ${INSTALLPATH}
    tar --strip-components=1 -xf ../$SOURCEDIST

    CONFIG_SITE=${BASEPREFIX}/${i}/share/config.site ./configure --prefix=/ --disable-maintainer-mode --disable-dependency-tracking ${CONFIGFLAGS}
    make ${MAKEOPTS}
    make install-strip DESTDIR=${INSTALLPATH}

    make osx_volname
    make deploydir
    OSX_VOLNAME="$(cat osx_volname)"
    mkdir -p unsigned-app-${i}
    cp osx_volname unsigned-app-${i}/
    cp contrib/macdeploy/detached-sig-apply.sh unsigned-app-${i}
    cp contrib/macdeploy/detached-sig-create.sh unsigned-app-${i}
    cp ${BASEPREFIX}/${i}/native/bin/dmg ${BASEPREFIX}/${i}/native/bin/genisoimage unsigned-app-${i}
    cp ${BASEPREFIX}/${i}/native/bin/${i}-codesign_allocate unsigned-app-${i}/codesign_allocate
    cp ${BASEPREFIX}/${i}/native/bin/${i}-pagestuff unsigned-app-${i}/pagestuff
    mv dist unsigned-app-${i}
    pushd unsigned-app-${i}
    find . | sort | tar --no-recursion --mode='u+rw,go+r-w,a+X' --owner=0 --group=0 -c -T - | gzip -9n > ${OUTDIR}/${DISTNAME}-osx-unsigned.tar.gz
    popd

    make deploy
    ${WRAP_DIR}/dmg dmg "${OSX_VOLNAME}.dmg" ${OUTDIR}/${DISTNAME}-osx-unsigned.dmg

    cd installed
    find . -name "lib*.la" -delete
    find . -name "lib*.a" -delete
    rm -rf ${DISTNAME}/lib/pkgconfig
    find ${DISTNAME} | sort | tar --no-recursion --mode='u+rw,go+r-w,a+X' --owner=0 --group=0 -c -T - | gzip -9n > ${OUTDIR}/${DISTNAME}-${i}.tar.gz
    cd ../../
  done
  mkdir -p $OUTDIR/src
  mv $SOURCEDIST $OUTDIR/src
  mv ${OUTDIR}/${DISTNAME}-x86_64-*.tar.gz ${OUTDIR}/${DISTNAME}-osx64.tar.gz

  # Compress ccache (otherwise the assert file will get too huge)
  if [ "$CCACHE_DIR" != "" ]; then
    pushd ${GBUILD_PACKAGE_CACHE}
    tar cf ccache.tar ccache
    rm -rf ccache
    popd
  fi<|MERGE_RESOLUTION|>--- conflicted
+++ resolved
@@ -1,9 +1,5 @@
 ---
-<<<<<<< HEAD
-name: "polis-osx-1.5.1"
-=======
 name: "dash-osx-0.14"
->>>>>>> 2265eadd
 enable_cache: true
 suites:
 - "bionic"
@@ -34,8 +30,8 @@
 - "python3-setuptools"
 - "fonts-tuffy"
 remotes:
-- "url": "https://github.com/polispay/polis.git"
-  "dir": "polis"
+- "url": "https://github.com/dashpay/dash.git"
+  "dir": "dash"
 files:
 - "MacOSX10.11.sdk.tar.gz"
 script: |
@@ -106,7 +102,7 @@
   create_per-host_faketime_wrappers "2000-01-01 12:00:00"
   export PATH=${WRAP_DIR}:${PATH}
 
-  cd polis
+  cd dash
   BASEPREFIX=`pwd`/depends
 
   mkdir -p ${BASEPREFIX}/SDKs
@@ -127,14 +123,14 @@
   ./autogen.sh
   CONFIG_SITE=${BASEPREFIX}/`echo "${HOSTS}" | awk '{print $1;}'`/share/config.site ./configure --prefix=/
   make dist
-  SOURCEDIST=`echo poliscore-*.tar.gz`
+  SOURCEDIST=`echo dashcore-*.tar.gz`
   DISTNAME=`echo ${SOURCEDIST} | sed 's/.tar.*//'`
 
   # Correct tar file order
   mkdir -p temp
   pushd temp
   tar xf ../$SOURCEDIST
-  find poliscore-* | sort | tar --no-recursion --mode='u+rw,go+r-w,a+X' --owner=0 --group=0 -c -T - | gzip -9n > ../$SOURCEDIST
+  find dashcore-* | sort | tar --no-recursion --mode='u+rw,go+r-w,a+X' --owner=0 --group=0 -c -T - | gzip -9n > ../$SOURCEDIST
   popd
 
   ORIGPATH="$PATH"
