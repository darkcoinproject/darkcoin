---
<<<<<<< HEAD
name: "polis-osx-1.5.3"
=======
name: "dash-osx-0.14"
>>>>>>> e640a57c
enable_cache: true
suites:
- "bionic"
architectures:
- "amd64"
packages:
- "ca-certificates"
- "curl"
- "g++"
- "git"
- "pkg-config"
- "autoconf"
- "librsvg2-bin"
- "libtiff-tools"
- "libtool"
- "automake"
- "faketime"
- "bsdmainutils"
- "cmake"
- "imagemagick"
- "libcap-dev"
- "libz-dev"
- "libbz2-dev"
- "python"
- "python-dev"
- "python3"
- "python3-dev"
- "python3-setuptools"
- "fonts-tuffy"
remotes:
- "url": "https://github.com/dashpay/dash.git"
  "dir": "dash"
files:
- "MacOSX10.11.sdk.tar.gz"
script: |
  WRAP_DIR=$HOME/wrapped
  HOSTS="x86_64-apple-darwin11"
  CONFIGFLAGS="--enable-reduce-exports --disable-miner --disable-bench --disable-gui-tests GENISOIMAGE=$WRAP_DIR/genisoimage"
  FAKETIME_HOST_PROGS=""
  FAKETIME_PROGS="ar ranlib date dmg genisoimage"

  export QT_RCC_TEST=1
  export GZIP="-9n"
  export TAR_OPTIONS="--mtime="$REFERENCE_DATE\\\ $REFERENCE_TIME""
  export TZ="UTC"
  export BUILD_DIR=`pwd`
  mkdir -p ${WRAP_DIR}
  if test -n "$GBUILD_CACHE_ENABLED"; then
    export SOURCES_PATH=${GBUILD_COMMON_CACHE}
    export BASE_CACHE=${GBUILD_PACKAGE_CACHE}/depends
    mkdir -p ${BASE_CACHE} ${SOURCES_PATH}

    # Setup ccache to use correct cache directories
    CONFIGFLAGS="${CONFIGFLAGS} --enable-ccache"
    export CCACHE_DIR=${GBUILD_PACKAGE_CACHE}/ccache
    if [ -f ${GBUILD_PACKAGE_CACHE}/ccache.tar ]; then
      pushd ${GBUILD_PACKAGE_CACHE}
      tar xf ccache.tar
      rm ccache.tar
      popd
    fi
    # instead of compressing ccache.tar, we let ccache handle it by itself
    # Otherwise we end up uncompressing/compressing a lot of cache files which we actually never use
    export CCACHE_COMPRESS=1
  else
    CONFIGFLAGS="${CONFIGFLAGS} --disable-ccache"
  fi

  export ZERO_AR_DATE=1

  function create_global_faketime_wrappers {
  for prog in ${FAKETIME_PROGS}; do
    echo '#!/bin/bash' > ${WRAP_DIR}/${prog}
    echo "REAL=\`which -a ${prog} | grep -v ${WRAP_DIR}/${prog} | head -1\`" >> ${WRAP_DIR}/${prog}
    echo 'export LD_PRELOAD=/usr/lib/x86_64-linux-gnu/faketime/libfaketime.so.1' >> ${WRAP_DIR}/${prog}
    echo "export FAKETIME=\"$1\"" >> ${WRAP_DIR}/${prog}
    echo "\$REAL \$@" >> $WRAP_DIR/${prog}
    chmod +x ${WRAP_DIR}/${prog}
    touch -d "${REFERENCE_DATETIME}" ${WRAP_DIR}/${prog}
  done
  }

  function create_per-host_faketime_wrappers {
  for i in $HOSTS; do
    for prog in ${FAKETIME_HOST_PROGS}; do
        echo '#!/bin/bash' > ${WRAP_DIR}/${i}-${prog}
        echo "REAL=\`which -a ${i}-${prog} | grep -v ${WRAP_DIR}/${i}-${prog} | head -1\`" >> ${WRAP_DIR}/${i}-${prog}
        echo 'export LD_PRELOAD=/usr/lib/x86_64-linux-gnu/faketime/libfaketime.so.1' >> ${WRAP_DIR}/${i}-${prog}
        echo "export FAKETIME=\"$1\"" >> ${WRAP_DIR}/${i}-${prog}
        echo "\$REAL \$@" >> $WRAP_DIR/${i}-${prog}
        chmod +x ${WRAP_DIR}/${i}-${prog}
        touch -d "${REFERENCE_DATETIME}" ${WRAP_DIR}/${i}-${prog}
    done
  done
  }

  # Faketime for depends so intermediate results are comparable
  export PATH_orig=${PATH}
  create_global_faketime_wrappers "2000-01-01 12:00:00"
  create_per-host_faketime_wrappers "2000-01-01 12:00:00"
  export PATH=${WRAP_DIR}:${PATH}

  cd dash
  BASEPREFIX=`pwd`/depends

  mkdir -p ${BASEPREFIX}/SDKs
  tar -C ${BASEPREFIX}/SDKs -xf ${BUILD_DIR}/MacOSX10.11.sdk.tar.gz

  # Build dependencies for each host
  for i in $HOSTS; do
    make ${MAKEOPTS} -C ${BASEPREFIX} HOST="${i}"
  done

  # Faketime for binaries
  export PATH=${PATH_orig}
  create_global_faketime_wrappers "${REFERENCE_DATETIME}"
  create_per-host_faketime_wrappers "${REFERENCE_DATETIME}"
  export PATH=${WRAP_DIR}:${PATH}

  # Create the release tarball using (arbitrarily) the first host
  ./autogen.sh
  CONFIG_SITE=${BASEPREFIX}/`echo "${HOSTS}" | awk '{print $1;}'`/share/config.site ./configure --prefix=/
  make dist
  SOURCEDIST=`echo dashcore-*.tar.gz`
  DISTNAME=`echo ${SOURCEDIST} | sed 's/.tar.*//'`

  # Correct tar file order
  mkdir -p temp
  pushd temp
  tar xf ../$SOURCEDIST
  find dashcore-* | sort | tar --no-recursion --mode='u+rw,go+r-w,a+X' --owner=0 --group=0 -c -T - | gzip -9n > ../$SOURCEDIST
  popd

  ORIGPATH="$PATH"
  # Extract the release tarball into a dir for each host and build
  for i in ${HOSTS}; do
    export PATH=${BASEPREFIX}/${i}/native/bin:${ORIGPATH}
    mkdir -p distsrc-${i}
    cd distsrc-${i}
    INSTALLPATH=`pwd`/installed/${DISTNAME}
    mkdir -p ${INSTALLPATH}
    tar --strip-components=1 -xf ../$SOURCEDIST

    CONFIG_SITE=${BASEPREFIX}/${i}/share/config.site ./configure --prefix=/ --disable-maintainer-mode --disable-dependency-tracking ${CONFIGFLAGS}
    make ${MAKEOPTS}
    make install-strip DESTDIR=${INSTALLPATH}

    make osx_volname
    make deploydir
    OSX_VOLNAME="$(cat osx_volname)"
    mkdir -p unsigned-app-${i}
    cp osx_volname unsigned-app-${i}/
    cp contrib/macdeploy/detached-sig-apply.sh unsigned-app-${i}
    cp contrib/macdeploy/detached-sig-create.sh unsigned-app-${i}
    cp ${BASEPREFIX}/${i}/native/bin/dmg ${BASEPREFIX}/${i}/native/bin/genisoimage unsigned-app-${i}
    cp ${BASEPREFIX}/${i}/native/bin/${i}-codesign_allocate unsigned-app-${i}/codesign_allocate
    cp ${BASEPREFIX}/${i}/native/bin/${i}-pagestuff unsigned-app-${i}/pagestuff
    mv dist unsigned-app-${i}
    pushd unsigned-app-${i}
    find . | sort | tar --no-recursion --mode='u+rw,go+r-w,a+X' --owner=0 --group=0 -c -T - | gzip -9n > ${OUTDIR}/${DISTNAME}-osx-unsigned.tar.gz
    popd

    make deploy
    ${WRAP_DIR}/dmg dmg "${OSX_VOLNAME}.dmg" ${OUTDIR}/${DISTNAME}-osx-unsigned.dmg

    cd installed
    find . -name "lib*.la" -delete
    find . -name "lib*.a" -delete
    rm -rf ${DISTNAME}/lib/pkgconfig
    find ${DISTNAME} | sort | tar --no-recursion --mode='u+rw,go+r-w,a+X' --owner=0 --group=0 -c -T - | gzip -9n > ${OUTDIR}/${DISTNAME}-${i}.tar.gz
    cd ../../
  done
  mkdir -p $OUTDIR/src
  mv $SOURCEDIST $OUTDIR/src
  mv ${OUTDIR}/${DISTNAME}-x86_64-*.tar.gz ${OUTDIR}/${DISTNAME}-osx64.tar.gz

  # Compress ccache (otherwise the assert file will get too huge)
  if [ "$CCACHE_DIR" != "" ]; then
    pushd ${GBUILD_PACKAGE_CACHE}
    tar cf ccache.tar ccache
    rm -rf ccache
    popd
  fi<|MERGE_RESOLUTION|>--- conflicted
+++ resolved
@@ -1,9 +1,5 @@
 ---
-<<<<<<< HEAD
-name: "polis-osx-1.5.3"
-=======
-name: "dash-osx-0.14"
->>>>>>> e640a57c
+name: "polis-osx-1.6.0"
 enable_cache: true
 suites:
 - "bionic"
