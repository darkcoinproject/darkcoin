---
<<<<<<< HEAD
name: "polis-linux-1.5.3"
=======
name: "dash-linux-0.14"
>>>>>>> e640a57c
enable_cache: true
suites:
- "bionic"
architectures:
- "amd64"
packages:
- "curl"
- "g++-aarch64-linux-gnu"
- "g++-7-aarch64-linux-gnu"
- "gcc-7-aarch64-linux-gnu"
- "binutils-aarch64-linux-gnu"
- "g++-arm-linux-gnueabihf"
- "g++-7-arm-linux-gnueabihf"
- "gcc-7-arm-linux-gnueabihf"
- "binutils-arm-linux-gnueabihf"
- "g++-7-multilib"
- "gcc-7-multilib"
- "binutils-gold"
- "git"
- "pkg-config"
- "autoconf"
- "libtool"
- "automake"
- "cmake"
- "faketime"
- "bsdmainutils"
- "ca-certificates"
- "python"
- "python3"
- "libxkbcommon0"
remotes:
- "url": "https://github.com/dashpay/dash.git"
  "dir": "dash"
files: []
script: |

  WRAP_DIR=$HOME/wrapped
  HOSTS="i686-pc-linux-gnu x86_64-linux-gnu arm-linux-gnueabihf aarch64-linux-gnu"
  CONFIGFLAGS="--enable-glibc-back-compat --enable-reduce-exports --disable-bench --disable-gui-tests"
  FAKETIME_HOST_PROGS=""
  FAKETIME_PROGS="date ar ranlib nm"
  HOST_CFLAGS="-O2 -g"
  HOST_CXXFLAGS="-O2 -g"
  HOST_LDFLAGS=-static-libstdc++

  export QT_RCC_TEST=1
  export GZIP="-9n"
  export TAR_OPTIONS="--mtime="$REFERENCE_DATE\\\ $REFERENCE_TIME""
  export TZ="UTC"
  export BUILD_DIR=`pwd`
  mkdir -p ${WRAP_DIR}
  if test -n "$GBUILD_CACHE_ENABLED"; then
    export SOURCES_PATH=${GBUILD_COMMON_CACHE}
    export BASE_CACHE=${GBUILD_PACKAGE_CACHE}/depends
    mkdir -p ${BASE_CACHE} ${SOURCES_PATH}

    # Setup ccache to use correct cache directories and fix the compiler check of ccache
    CONFIGFLAGS="${CONFIGFLAGS} --enable-ccache"
    export CCACHE_DIR=${GBUILD_PACKAGE_CACHE}/ccache
    # As we later wrap the gcc binaries, this is fast
    export CCACHE_COMPILERCHECK="content"
    if [ -f ${GBUILD_PACKAGE_CACHE}/ccache.tar ]; then
      pushd ${GBUILD_PACKAGE_CACHE}
      tar xf ccache.tar
      rm ccache.tar
      popd
    fi
    # instead of compressing ccache.tar, we let ccache handle it by itself
    # Otherwise we end up uncompressing/compressing a lot of cache files which we actually never use
    export CCACHE_COMPRESS=1
  else
    CONFIGFLAGS="${CONFIGFLAGS} --disable-ccache"
  fi

  # We include the GCC version in all wrappers so that ccache can detect compiler upgrades when hashing the wrappers
  GCCVERSION=`gcc --version | head -1`

  function create_global_faketime_wrappers {
  for prog in ${FAKETIME_PROGS}; do
    echo '#!/bin/bash' > ${WRAP_DIR}/${prog}
    echo "# GCCVERSION=${GCCVERSION}" >> ${WRAP_DIR}/${prog}
    echo "REAL=\`which -a ${prog} | grep -v ${WRAP_DIR}/${prog} | head -1\`" >> ${WRAP_DIR}/${prog}
    echo 'export LD_PRELOAD=/usr/lib/x86_64-linux-gnu/faketime/libfaketime.so.1' >> ${WRAP_DIR}/${prog}
    echo "export FAKETIME=\"$1\"" >> ${WRAP_DIR}/${prog}
    echo "\$REAL \$@" >> $WRAP_DIR/${prog}
    chmod +x ${WRAP_DIR}/${prog}
    touch -d "${REFERENCE_DATETIME}" ${WRAP_DIR}/${prog}
  done
  }

  function create_per-host_faketime_wrappers {
  for i in $HOSTS; do
    for prog in ${FAKETIME_HOST_PROGS}; do
        echo '#!/bin/bash' > ${WRAP_DIR}/${i}-${prog}
        echo "# GCCVERSION=${GCCVERSION}" >> ${WRAP_DIR}/${i}-${prog}
        echo "REAL=\`which -a ${i}-${prog} | grep -v ${WRAP_DIR}/${i}-${prog} | head -1\`" >> ${WRAP_DIR}/${i}-${prog}
        echo 'export LD_PRELOAD=/usr/lib/x86_64-linux-gnu/faketime/libfaketime.so.1' >> ${WRAP_DIR}/${i}-${prog}
        echo "export FAKETIME=\"$1\"" >> ${WRAP_DIR}/${i}-${prog}
        echo "\$REAL \$@" >> $WRAP_DIR/${i}-${prog}
        chmod +x ${WRAP_DIR}/${i}-${prog}
        touch -d "${REFERENCE_DATETIME}" ${WRAP_DIR}/${i}-${prog}
    done
  done
  }

  # Faketime for depends so intermediate results are comparable
  export PATH_orig=${PATH}
  create_global_faketime_wrappers "2000-01-01 12:00:00"
  create_per-host_faketime_wrappers "2000-01-01 12:00:00"
  export PATH=${WRAP_DIR}:${PATH}

  EXTRA_INCLUDES_BASE=$WRAP_DIR/extra_includes
  mkdir -p $EXTRA_INCLUDES_BASE

  # x86 needs /usr/include/i386-linux-gnu/asm pointed to /usr/include/x86_64-linux-gnu/asm,
  # but we can't write there. Instead, create a link here and force it to be included in the
  # search paths by wrapping gcc/g++.

  mkdir -p $EXTRA_INCLUDES_BASE/i686-pc-linux-gnu
  rm -f $WRAP_DIR/extra_includes/i686-pc-linux-gnu/asm
  ln -s /usr/include/x86_64-linux-gnu/asm $EXTRA_INCLUDES_BASE/i686-pc-linux-gnu/asm

  for prog in gcc g++; do
  rm -f ${WRAP_DIR}/${prog}
  cat << EOF > ${WRAP_DIR}/${prog}
  #!/bin/bash
  # GCCVERSION=${GCCVERSION}
  REAL="`which -a ${prog} | grep -v ${WRAP_DIR}/${prog} | head -1`"
  for var in "\$@"
  do
    if [ "\$var" = "-m32" ]; then
      export C_INCLUDE_PATH="$EXTRA_INCLUDES_BASE/i686-pc-linux-gnu"
      export CPLUS_INCLUDE_PATH="$EXTRA_INCLUDES_BASE/i686-pc-linux-gnu"
      break
    fi
  done
  \$REAL \$@
  EOF
  chmod +x ${WRAP_DIR}/${prog}
  touch -d "${REFERENCE_DATETIME}" ${WRAP_DIR}/${prog}
  done

  cd dash
  BASEPREFIX=`pwd`/depends
  # Build dependencies for each host
  for i in $HOSTS; do
    EXTRA_INCLUDES="$EXTRA_INCLUDES_BASE/$i"
    if [ -d "$EXTRA_INCLUDES" ]; then
      export HOST_ID_SALT="$EXTRA_INCLUDES"
    fi
    make ${MAKEOPTS} -C ${BASEPREFIX} HOST="${i}"
    unset HOST_ID_SALT
  done

  # Faketime for binaries
  export PATH=${PATH_orig}
  create_global_faketime_wrappers "${REFERENCE_DATETIME}"
  create_per-host_faketime_wrappers "${REFERENCE_DATETIME}"
  export PATH=${WRAP_DIR}:${PATH}

  # Create the release tarball using (arbitrarily) the first host
  ./autogen.sh
  CONFIG_SITE=${BASEPREFIX}/`echo "${HOSTS}" | awk '{print $1;}'`/share/config.site ./configure --prefix=/
  make dist
  SOURCEDIST=`echo dashcore-*.tar.gz`
  DISTNAME=`echo ${SOURCEDIST} | sed 's/.tar.*//'`
  # Correct tar file order
  mkdir -p temp
  pushd temp
  tar xf ../$SOURCEDIST
  find dashcore-* | sort | tar --no-recursion --mode='u+rw,go+r-w,a+X' --owner=0 --group=0 -c -T - | gzip -9n > ../$SOURCEDIST
  popd

  ORIGPATH="$PATH"
  # Extract the release tarball into a dir for each host and build
  for i in ${HOSTS}; do
    export PATH=${BASEPREFIX}/${i}/native/bin:${ORIGPATH}
    mkdir -p distsrc-${i}
    cd distsrc-${i}
    INSTALLPATH=`pwd`/installed/${DISTNAME}
    mkdir -p ${INSTALLPATH}
    tar --strip-components=1 -xf ../$SOURCEDIST

    CONFIG_SITE=${BASEPREFIX}/${i}/share/config.site ./configure --prefix=/ --disable-maintainer-mode --disable-dependency-tracking ${CONFIGFLAGS} CFLAGS="${HOST_CFLAGS}" CXXFLAGS="${HOST_CXXFLAGS}" LDFLAGS="${HOST_LDFLAGS}"
    make ${MAKEOPTS}
    make ${MAKEOPTS} -C src check-security

    #TODO: This is a quick hack that disables symbol checking for arm.
    #      Instead, we should investigate why these are popping up.
    #      For aarch64, we'll need to bump up the min GLIBC version, as the abi
    #      support wasn't introduced until 2.17.
    case $i in
       aarch64-*) : ;;
       arm-*) : ;;
       *) make ${MAKEOPTS} -C src check-symbols ;;
    esac

    make install DESTDIR=${INSTALLPATH}
    cd installed
    find . -name "lib*.la" -delete
    find . -name "lib*.a" -delete
    rm -rf ${DISTNAME}/lib/pkgconfig
    find ${DISTNAME}/bin -type f -executable -exec ../contrib/devtools/split-debug.sh {} {} {}.dbg \;
    find ${DISTNAME}/lib -type f -exec ../contrib/devtools/split-debug.sh {} {} {}.dbg \;
    find ${DISTNAME} -not -name "*.dbg" | sort | tar --no-recursion --mode='u+rw,go+r-w,a+X' --owner=0 --group=0 -c -T - | gzip -9n > ${OUTDIR}/${DISTNAME}-${i}.tar.gz
    find ${DISTNAME} -name "*.dbg" | sort | tar --no-recursion --mode='u+rw,go+r-w,a+X' --owner=0 --group=0 -c -T - | gzip -9n > ${OUTDIR}/${DISTNAME}-${i}-debug.tar.gz
    cd ../../
    rm -rf distsrc-${i}
  done
  mkdir -p $OUTDIR/src
  mv $SOURCEDIST $OUTDIR/src

  # Compress ccache (otherwise the assert file will get too huge)
  if [ "$CCACHE_DIR" != "" ]; then
    pushd ${GBUILD_PACKAGE_CACHE}
    tar cf ccache.tar ccache
    rm -rf ccache
    popd
  fi<|MERGE_RESOLUTION|>--- conflicted
+++ resolved
@@ -1,9 +1,5 @@
 ---
-<<<<<<< HEAD
-name: "polis-linux-1.5.3"
-=======
-name: "dash-linux-0.14"
->>>>>>> e640a57c
+name: "polis-linux-1.6.0"
 enable_cache: true
 suites:
 - "bionic"
