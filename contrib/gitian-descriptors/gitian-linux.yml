---
<<<<<<< HEAD
name: "polis-linux-1.5.1"
=======
name: "dash-linux-0.14"
>>>>>>> 2265eadd
enable_cache: true
suites:
- "bionic"
architectures:
- "amd64"
packages:
- "curl"
- "g++-aarch64-linux-gnu"
- "g++-7-aarch64-linux-gnu"
- "gcc-7-aarch64-linux-gnu"
- "binutils-aarch64-linux-gnu"
- "g++-arm-linux-gnueabihf"
- "g++-7-arm-linux-gnueabihf"
- "gcc-7-arm-linux-gnueabihf"
- "binutils-arm-linux-gnueabihf"
- "g++-7-multilib"
- "gcc-7-multilib"
- "binutils-gold"
- "git"
- "pkg-config"
- "autoconf"
- "libtool"
- "automake"
- "cmake"
- "faketime"
- "bsdmainutils"
- "ca-certificates"
- "python"
- "python3"
- "libxkbcommon0"
remotes:
- "url": "https://github.com/polispay/polis.git"
  "dir": "polis"
files: []
script: |

  WRAP_DIR=$HOME/wrapped
  HOSTS="i686-pc-linux-gnu x86_64-linux-gnu arm-linux-gnueabihf aarch64-linux-gnu"
  CONFIGFLAGS="--enable-glibc-back-compat --enable-reduce-exports --disable-bench --disable-gui-tests"
  FAKETIME_HOST_PROGS=""
  FAKETIME_PROGS="date ar ranlib nm"
  HOST_CFLAGS="-O2 -g"
  HOST_CXXFLAGS="-O2 -g"
  HOST_LDFLAGS=-static-libstdc++

  export QT_RCC_TEST=1
  export GZIP="-9n"
  export TAR_OPTIONS="--mtime="$REFERENCE_DATE\\\ $REFERENCE_TIME""
  export TZ="UTC"
  export BUILD_DIR=`pwd`
  mkdir -p ${WRAP_DIR}
  if test -n "$GBUILD_CACHE_ENABLED"; then
    export SOURCES_PATH=${GBUILD_COMMON_CACHE}
    export BASE_CACHE=${GBUILD_PACKAGE_CACHE}/depends
    mkdir -p ${BASE_CACHE} ${SOURCES_PATH}

    # Setup ccache to use correct cache directories and fix the compiler check of ccache
    CONFIGFLAGS="${CONFIGFLAGS} --enable-ccache"
    export CCACHE_DIR=${GBUILD_PACKAGE_CACHE}/ccache
    # As we later wrap the gcc binaries, this is fast
    export CCACHE_COMPILERCHECK="content"
    if [ -f ${GBUILD_PACKAGE_CACHE}/ccache.tar ]; then
      pushd ${GBUILD_PACKAGE_CACHE}
      tar xf ccache.tar
      rm ccache.tar
      popd
    fi
    # instead of compressing ccache.tar, we let ccache handle it by itself
    # Otherwise we end up uncompressing/compressing a lot of cache files which we actually never use
    export CCACHE_COMPRESS=1
  else
    CONFIGFLAGS="${CONFIGFLAGS} --disable-ccache"
  fi

  # We include the GCC version in all wrappers so that ccache can detect compiler upgrades when hashing the wrappers
  GCCVERSION=`gcc --version | head -1`

  function create_global_faketime_wrappers {
  for prog in ${FAKETIME_PROGS}; do
    echo '#!/bin/bash' > ${WRAP_DIR}/${prog}
    echo "# GCCVERSION=${GCCVERSION}" >> ${WRAP_DIR}/${prog}
    echo "REAL=\`which -a ${prog} | grep -v ${WRAP_DIR}/${prog} | head -1\`" >> ${WRAP_DIR}/${prog}
    echo 'export LD_PRELOAD=/usr/lib/x86_64-linux-gnu/faketime/libfaketime.so.1' >> ${WRAP_DIR}/${prog}
    echo "export FAKETIME=\"$1\"" >> ${WRAP_DIR}/${prog}
    echo "\$REAL \$@" >> $WRAP_DIR/${prog}
    chmod +x ${WRAP_DIR}/${prog}
    touch -d "${REFERENCE_DATETIME}" ${WRAP_DIR}/${prog}
  done
  }

  function create_per-host_faketime_wrappers {
  for i in $HOSTS; do
    for prog in ${FAKETIME_HOST_PROGS}; do
        echo '#!/bin/bash' > ${WRAP_DIR}/${i}-${prog}
        echo "# GCCVERSION=${GCCVERSION}" >> ${WRAP_DIR}/${i}-${prog}
        echo "REAL=\`which -a ${i}-${prog} | grep -v ${WRAP_DIR}/${i}-${prog} | head -1\`" >> ${WRAP_DIR}/${i}-${prog}
        echo 'export LD_PRELOAD=/usr/lib/x86_64-linux-gnu/faketime/libfaketime.so.1' >> ${WRAP_DIR}/${i}-${prog}
        echo "export FAKETIME=\"$1\"" >> ${WRAP_DIR}/${i}-${prog}
        echo "\$REAL \$@" >> $WRAP_DIR/${i}-${prog}
        chmod +x ${WRAP_DIR}/${i}-${prog}
        touch -d "${REFERENCE_DATETIME}" ${WRAP_DIR}/${i}-${prog}
    done
  done
  }

  # Faketime for depends so intermediate results are comparable
  export PATH_orig=${PATH}
  create_global_faketime_wrappers "2000-01-01 12:00:00"
  create_per-host_faketime_wrappers "2000-01-01 12:00:00"
  export PATH=${WRAP_DIR}:${PATH}

  EXTRA_INCLUDES_BASE=$WRAP_DIR/extra_includes
  mkdir -p $EXTRA_INCLUDES_BASE

  # x86 needs /usr/include/i386-linux-gnu/asm pointed to /usr/include/x86_64-linux-gnu/asm,
  # but we can't write there. Instead, create a link here and force it to be included in the
  # search paths by wrapping gcc/g++.

  mkdir -p $EXTRA_INCLUDES_BASE/i686-pc-linux-gnu
  rm -f $WRAP_DIR/extra_includes/i686-pc-linux-gnu/asm
  ln -s /usr/include/x86_64-linux-gnu/asm $EXTRA_INCLUDES_BASE/i686-pc-linux-gnu/asm

  for prog in gcc g++; do
  rm -f ${WRAP_DIR}/${prog}
  cat << EOF > ${WRAP_DIR}/${prog}
  #!/bin/bash
  # GCCVERSION=${GCCVERSION}
  REAL="`which -a ${prog} | grep -v ${WRAP_DIR}/${prog} | head -1`"
  for var in "\$@"
  do
    if [ "\$var" = "-m32" ]; then
      export C_INCLUDE_PATH="$EXTRA_INCLUDES_BASE/i686-pc-linux-gnu"
      export CPLUS_INCLUDE_PATH="$EXTRA_INCLUDES_BASE/i686-pc-linux-gnu"
      break
    fi
  done
  \$REAL \$@
  EOF
  chmod +x ${WRAP_DIR}/${prog}
  touch -d "${REFERENCE_DATETIME}" ${WRAP_DIR}/${prog}
  done

  cd polis
  BASEPREFIX=`pwd`/depends
  # Build dependencies for each host
  for i in $HOSTS; do
    EXTRA_INCLUDES="$EXTRA_INCLUDES_BASE/$i"
    if [ -d "$EXTRA_INCLUDES" ]; then
      export HOST_ID_SALT="$EXTRA_INCLUDES"
    fi
    make ${MAKEOPTS} -C ${BASEPREFIX} HOST="${i}"
    unset HOST_ID_SALT
  done

  # Faketime for binaries
  export PATH=${PATH_orig}
  create_global_faketime_wrappers "${REFERENCE_DATETIME}"
  create_per-host_faketime_wrappers "${REFERENCE_DATETIME}"
  export PATH=${WRAP_DIR}:${PATH}

  # Create the release tarball using (arbitrarily) the first host
  ./autogen.sh
  CONFIG_SITE=${BASEPREFIX}/`echo "${HOSTS}" | awk '{print $1;}'`/share/config.site ./configure --prefix=/
  make dist
  SOURCEDIST=`echo poliscore-*.tar.gz`
  DISTNAME=`echo ${SOURCEDIST} | sed 's/.tar.*//'`
  # Correct tar file order
  mkdir -p temp
  pushd temp
  tar xf ../$SOURCEDIST
  find poliscore-* | sort | tar --no-recursion --mode='u+rw,go+r-w,a+X' --owner=0 --group=0 -c -T - | gzip -9n > ../$SOURCEDIST
  popd

  ORIGPATH="$PATH"
  # Extract the release tarball into a dir for each host and build
  for i in ${HOSTS}; do
    export PATH=${BASEPREFIX}/${i}/native/bin:${ORIGPATH}
    mkdir -p distsrc-${i}
    cd distsrc-${i}
    INSTALLPATH=`pwd`/installed/${DISTNAME}
    mkdir -p ${INSTALLPATH}
    tar --strip-components=1 -xf ../$SOURCEDIST

    CONFIG_SITE=${BASEPREFIX}/${i}/share/config.site ./configure --prefix=/ --disable-maintainer-mode --disable-dependency-tracking ${CONFIGFLAGS} CFLAGS="${HOST_CFLAGS}" CXXFLAGS="${HOST_CXXFLAGS}" LDFLAGS="${HOST_LDFLAGS}"
    make ${MAKEOPTS}
    make ${MAKEOPTS} -C src check-security

    #TODO: This is a quick hack that disables symbol checking for arm.
    #      Instead, we should investigate why these are popping up.
    #      For aarch64, we'll need to bump up the min GLIBC version, as the abi
    #      support wasn't introduced until 2.17.
    case $i in
       aarch64-*) : ;;
       arm-*) : ;;
       *) make ${MAKEOPTS} -C src check-symbols ;;
    esac

    make install DESTDIR=${INSTALLPATH}
    cd installed
    find . -name "lib*.la" -delete
    find . -name "lib*.a" -delete
    rm -rf ${DISTNAME}/lib/pkgconfig
    find ${DISTNAME}/bin -type f -executable -exec ../contrib/devtools/split-debug.sh {} {} {}.dbg \;
    find ${DISTNAME}/lib -type f -exec ../contrib/devtools/split-debug.sh {} {} {}.dbg \;
    find ${DISTNAME} -not -name "*.dbg" | sort | tar --no-recursion --mode='u+rw,go+r-w,a+X' --owner=0 --group=0 -c -T - | gzip -9n > ${OUTDIR}/${DISTNAME}-${i}.tar.gz
    find ${DISTNAME} -name "*.dbg" | sort | tar --no-recursion --mode='u+rw,go+r-w,a+X' --owner=0 --group=0 -c -T - | gzip -9n > ${OUTDIR}/${DISTNAME}-${i}-debug.tar.gz
    cd ../../
    rm -rf distsrc-${i}
  done
  mkdir -p $OUTDIR/src
  mv $SOURCEDIST $OUTDIR/src

  # Compress ccache (otherwise the assert file will get too huge)
  if [ "$CCACHE_DIR" != "" ]; then
    pushd ${GBUILD_PACKAGE_CACHE}
    tar cf ccache.tar ccache
    rm -rf ccache
    popd
  fi<|MERGE_RESOLUTION|>--- conflicted
+++ resolved
@@ -1,9 +1,5 @@
 ---
-<<<<<<< HEAD
-name: "polis-linux-1.5.1"
-=======
 name: "dash-linux-0.14"
->>>>>>> 2265eadd
 enable_cache: true
 suites:
 - "bionic"
@@ -35,8 +31,8 @@
 - "python3"
 - "libxkbcommon0"
 remotes:
-- "url": "https://github.com/polispay/polis.git"
-  "dir": "polis"
+- "url": "https://github.com/dashpay/dash.git"
+  "dir": "dash"
 files: []
 script: |
 
@@ -146,7 +142,7 @@
   touch -d "${REFERENCE_DATETIME}" ${WRAP_DIR}/${prog}
   done
 
-  cd polis
+  cd dash
   BASEPREFIX=`pwd`/depends
   # Build dependencies for each host
   for i in $HOSTS; do
@@ -168,13 +164,13 @@
   ./autogen.sh
   CONFIG_SITE=${BASEPREFIX}/`echo "${HOSTS}" | awk '{print $1;}'`/share/config.site ./configure --prefix=/
   make dist
-  SOURCEDIST=`echo poliscore-*.tar.gz`
+  SOURCEDIST=`echo dashcore-*.tar.gz`
   DISTNAME=`echo ${SOURCEDIST} | sed 's/.tar.*//'`
   # Correct tar file order
   mkdir -p temp
   pushd temp
   tar xf ../$SOURCEDIST
-  find poliscore-* | sort | tar --no-recursion --mode='u+rw,go+r-w,a+X' --owner=0 --group=0 -c -T - | gzip -9n > ../$SOURCEDIST
+  find dashcore-* | sort | tar --no-recursion --mode='u+rw,go+r-w,a+X' --owner=0 --group=0 -c -T - | gzip -9n > ../$SOURCEDIST
   popd
 
   ORIGPATH="$PATH"
